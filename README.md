--- conflicted
+++ resolved
@@ -1,4 +1,3 @@
-<<<<<<< HEAD
 # The MajorBBS Emulation Project
 ![](http://forthebadge.com/images/badges/made-with-c-sharp.svg)
 ![](http://forthebadge.com/images/badges/60-percent-of-the-time-works-every-time.svg)
@@ -37,17 +36,4 @@
 
 # License / Copyright
 
-MBBSEmu is Copyright (c) 2020 Nusbaum Consulting, LLC and is distributed under the MIT License. 
-=======
-# MBBSEmu
- MajorBBS/Worldgroup Emulator enabling hosting of modules
-
- # Links
- http://faydoc.tripod.com/cpu/conventions.htm
- 
- https://c9x.me/x86/
- 
- https://en.wikipedia.org/wiki/Segment_descriptor
- 
- http://www.program-transformation.org/Transform/NeFormat
->>>>>>> c28d0921
+MBBSEmu is Copyright (c) 2020 Nusbaum Consulting, LLC and is distributed under the MIT License. 