--- conflicted
+++ resolved
@@ -17,12 +17,7 @@
 {
   public class Int21h_Tests : TestBase
   {
-<<<<<<< HEAD
-
-    private readonly CpuRegisters _registers = new CpuRegisters();
-=======
     private readonly ICpuRegisters _registers = new CpuRegisters();
->>>>>>> 45009c62
     private readonly FakeClock _fakeClock = new FakeClock();
     private readonly ServiceResolver _serviceResolver;
     private readonly IMemoryCore _memory;
@@ -94,26 +89,16 @@
 
       _int21.Handle();
 
-<<<<<<< HEAD
-      _registers.F.IsFlagSet((ushort)EnumFlags.CF).Should().BeFalse();
-      _registers.AX.Should().Be(RealModeMemoryCore.DEFAULT_HEAP_BASE_SEGMENT);
-=======
       _registers.CarryFlag.Should().BeFalse();
       _registers.AX.Should().Be(RealModeMemoryCore.HEAP_BASE_SEGMENT);
->>>>>>> 45009c62
 
       _registers.AL = 0;
       _registers.AH = 0x48;
 
       _int21.Handle();
 
-<<<<<<< HEAD
-      _registers.F.IsFlagSet((ushort)EnumFlags.CF).Should().BeFalse();
-      _registers.AX.Should().Be(RealModeMemoryCore.DEFAULT_HEAP_BASE_SEGMENT + 2);
-=======
       _registers.CarryFlag.Should().BeFalse();
       _registers.AX.Should().Be(RealModeMemoryCore.HEAP_BASE_SEGMENT + 2);
->>>>>>> 45009c62
     }
 
     [Fact]
@@ -140,13 +125,8 @@
 
       _int21.Handle();
 
-<<<<<<< HEAD
-      _registers.F.IsFlagSet((ushort)EnumFlags.CF).Should().BeFalse();
-      _registers.AX.Should().Be(RealModeMemoryCore.DEFAULT_HEAP_BASE_SEGMENT);
-=======
       _registers.CarryFlag.Should().BeFalse();
       _registers.AX.Should().Be(RealModeMemoryCore.HEAP_BASE_SEGMENT);
->>>>>>> 45009c62
 
       _registers.AL = 0;
       _registers.AH = 0x49;
