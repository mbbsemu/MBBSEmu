--- conflicted
+++ resolved
@@ -7,7 +7,6 @@
   </PropertyGroup>
 
   <ItemGroup>
-<<<<<<< HEAD
     <None Remove="Assets\Module_Multiple_NoPatch.json" />
     <None Remove="Assets\Module_Multiple_Patch.json" />
     <None Remove="Assets\Module_Single_NoPatch.json" />
@@ -15,10 +14,7 @@
   </ItemGroup>
 
   <ItemGroup>
-    <PackageReference Include="FluentAssertions" Version="5.10.3" />
-=======
     <PackageReference Include="FluentAssertions" Version="6.2.0" />
->>>>>>> a97a21f2
     <PackageReference Include="Iced" Version="1.10.0" />
     <PackageReference Include="Microsoft.NET.Test.Sdk" Version="17.0.0" />
     <PackageReference Include="xunit" Version="2.4.1" />
