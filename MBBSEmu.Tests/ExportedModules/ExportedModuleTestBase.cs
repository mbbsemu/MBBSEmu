using MBBSEmu.Btrieve;
using MBBSEmu.CPU;
using MBBSEmu.Database.Repositories.Account;
using MBBSEmu.Database.Repositories.AccountKey;
using MBBSEmu.Database.Session;
using MBBSEmu.Date;
using MBBSEmu.DependencyInjection;
using MBBSEmu.Disassembler.Artifacts;
using MBBSEmu.IO;
using MBBSEmu.Memory;
using MBBSEmu.Module;
using MBBSEmu.Session;
using MBBSEmu.TextVariables;
using NLog;
using System;
using System.Collections.Generic;
using System.IO;
using System.Linq;
using System.Text;

namespace MBBSEmu.Tests.ExportedModules
{
    public abstract class ExportedModuleTestBase : TestBase
    {
        // list of ordinals that use the __stdcall convention, which means the callee cleans up the
        // stack.
        // __cdecl convention has the caller cleaning up the stack.
        private static readonly HashSet<ushort> STDCALL_ORDINALS = new HashSet<ushort> {
            654, // f_ldiv
            656, // f_ludiv
            665, // f_scopy
            655, // f_lmod
            657, // f_lumod
        };

        protected const ushort STACK_SEGMENT = 0;
        protected const ushort CODE_SEGMENT = 1;

        protected readonly FakeClock fakeClock = new FakeClock();
        protected CpuCore mbbsEmuCpuCore;
        protected IMemoryCore mbbsEmuMemoryCore;
        protected ProtectedModeMemoryCore mbbsEmuProtectedModeMemoryCore;
        protected ICpuRegisters mbbsEmuCpuRegisters;
        protected MbbsModule mbbsModule;
        protected HostProcess.ExportedModules.Majorbbs majorbbs;
        protected HostProcess.ExportedModules.Galgsbl galgsbl;
        protected PointerDictionary<SessionBase> testSessions;
        protected readonly ServiceResolver _serviceResolver;

        protected ExportedModuleTestBase() : this(Path.GetTempPath()) {}

        protected ExportedModuleTestBase(string modulePath)
        {
            _serviceResolver = new ServiceResolver(fakeClock, SessionBuilder.ForTest($"MBBSDb_{RANDOM.Next()}"));
            var textVariableService = _serviceResolver.GetService<ITextVariableService>();

            mbbsEmuMemoryCore = mbbsEmuProtectedModeMemoryCore = new ProtectedModeMemoryCore(_serviceResolver.GetService<ILogger>());
            mbbsEmuCpuCore = new CpuCore();
<<<<<<< HEAD
            var testModuleConfig = new ModuleConfiguration {ModulePath = modulePath, ModuleEnabled = true};
            mbbsModule = new MbbsModule(FileUtility.CreateForTest(), fakeClock, _serviceResolver.GetService<ILogger>(), testModuleConfig, mbbsEmuProtectedModeMemoryCore);
=======
            mbbsEmuCpuRegisters = mbbsEmuCpuCore;
            mbbsModule = new MbbsModule(FileUtility.CreateForTest(), fakeClock, _serviceResolver.GetService<ILogger>(), null, modulePath, mbbsEmuProtectedModeMemoryCore);
>>>>>>> 76e9491a

            testSessions = new PointerDictionary<SessionBase>();
            testSessions.Allocate(new TestSession(null, textVariableService));
            testSessions.Allocate(new TestSession(null, textVariableService));

            majorbbs = new HostProcess.ExportedModules.Majorbbs(
                _serviceResolver.GetService<IClock>(),
                _serviceResolver.GetService<ILogger>(),
                _serviceResolver.GetService<AppSettings>(),
                _serviceResolver.GetService<IFileUtility>(),
                _serviceResolver.GetService<IGlobalCache>(),
                mbbsModule,
                testSessions,
                _serviceResolver.GetService<IAccountKeyRepository>(),
                _serviceResolver.GetService<IAccountRepository>(),
                textVariableService);

            galgsbl = new HostProcess.ExportedModules.Galgsbl(
                _serviceResolver.GetService<IClock>(),
                _serviceResolver.GetService<ILogger>(),
                _serviceResolver.GetService<AppSettings>(),
                _serviceResolver.GetService<IFileUtility>(),
                _serviceResolver.GetService<IGlobalCache>(),
                mbbsModule,
                testSessions,
                textVariableService);

            mbbsEmuCpuCore.Reset(mbbsEmuMemoryCore, ExportedFunctionDelegate, null);
        }
        private ReadOnlySpan<byte> ExportedFunctionDelegate(ushort ordinal, ushort functionOrdinal)
        {
            switch (ordinal)
            {
                case HostProcess.ExportedModules.Majorbbs.Segment:
                    {
                        majorbbs.SetRegisters(mbbsEmuCpuRegisters);
                        return majorbbs.Invoke(functionOrdinal, offsetsOnly: false);
                    }
                case HostProcess.ExportedModules.Galgsbl.Segment:
                    {
                        galgsbl.SetRegisters(mbbsEmuCpuRegisters);
                        return galgsbl.Invoke(functionOrdinal, offsetsOnly: false);
                    }
                default:
                    throw new Exception($"Unsupported Exported Module Segment: {ordinal}");
            }
        }

        protected virtual void Reset()
        {
            mbbsEmuCpuRegisters.Zero();
            mbbsEmuCpuCore.Reset();
            mbbsEmuMemoryCore.Clear();
            mbbsEmuCpuRegisters.CS = CODE_SEGMENT;
            mbbsEmuCpuRegisters.IP = 0;

            testSessions = new PointerDictionary<SessionBase>();
            var textVariableService = _serviceResolver.GetService<ITextVariableService>();
            testSessions.Allocate(new TestSession(null, textVariableService));
            testSessions.Allocate(new TestSession(null, textVariableService));

            //Redeclare to re-allocate memory values that have been cleared
            majorbbs = new HostProcess.ExportedModules.Majorbbs(
                _serviceResolver.GetService<IClock>(),
                _serviceResolver.GetService<ILogger>(),
                _serviceResolver.GetService<AppSettings>(),
                _serviceResolver.GetService<IFileUtility>(),
                _serviceResolver.GetService<IGlobalCache>(),
                mbbsModule,
                testSessions,
                _serviceResolver.GetService<IAccountKeyRepository>(),
                _serviceResolver.GetService<IAccountRepository>(),
                textVariableService);

            galgsbl = new HostProcess.ExportedModules.Galgsbl(
                _serviceResolver.GetService<IClock>(),
                _serviceResolver.GetService<ILogger>(),
                _serviceResolver.GetService<AppSettings>(),
                _serviceResolver.GetService<IFileUtility>(),
                _serviceResolver.GetService<IGlobalCache>(),
                mbbsModule,
                testSessions,
                textVariableService);

        }

        /// <summary>
        ///     Executes an x86 Instruction to call the specified Library/API Ordinal with the specified arguments
        /// </summary>
        /// <param name="exportedModuleSegment"></param>
        /// <param name="apiOrdinal"></param>
        /// <param name="apiArguments"></param>
        protected void ExecuteApiTest(ushort exportedModuleSegment, ushort apiOrdinal, IEnumerable<ushort> apiArguments)
        {
            if (!mbbsEmuProtectedModeMemoryCore.HasSegment(STACK_SEGMENT))
            {
                mbbsEmuProtectedModeMemoryCore.AddSegment(STACK_SEGMENT);
            }

            if (mbbsEmuProtectedModeMemoryCore.HasSegment(CODE_SEGMENT))
            {
                mbbsEmuProtectedModeMemoryCore.RemoveSegment(CODE_SEGMENT);
            }

            var apiTestCodeSegment = new Segment
            {
                Ordinal = CODE_SEGMENT,
                //Create a new CODE Segment with a
                //simple ASM call for CALL FAR librarySegment:apiOrdinal
                Data = new byte[] { 0x9A, (byte)(apiOrdinal & 0xFF), (byte)(apiOrdinal >> 8), (byte)(exportedModuleSegment & 0xFF), (byte)(exportedModuleSegment >> 8), },
                Flag = (ushort)EnumSegmentFlags.Code
            };
            mbbsEmuProtectedModeMemoryCore.AddSegment(apiTestCodeSegment);

            mbbsEmuCpuRegisters.CS = CODE_SEGMENT;
            mbbsEmuCpuRegisters.IP = 0;

            //Push Arguments to Stack
            foreach (var a in apiArguments.Reverse())
                mbbsEmuCpuCore.Push(a);

            //Process Instruction, e.g. call the method
            mbbsEmuCpuCore.Tick();

            if (isCdeclOrdinal(apiOrdinal))
                foreach (var a in apiArguments)
                    mbbsEmuCpuCore.Pop();
        }

        private static bool isCdeclOrdinal(ushort ordinal) => !STDCALL_ORDINALS.Contains(ordinal);

        /// <summary>
        ///     Executes an x86 Instruction to call the specified Library/API Ordinal with the specified arguments
        /// </summary>
        /// <param name="exportedModuleSegment"></param>
        /// <param name="apiOrdinal"></param>
        /// <param name="apiArguments"></param>
        protected void ExecuteApiTest(ushort exportedModuleSegment, ushort apiOrdinal, IEnumerable<FarPtr> apiArguments)
        {
            var argumentsList = new List<ushort>(apiArguments.Count() * 2);

            foreach (var a in apiArguments)
            {
                argumentsList.Add(a.Offset);
                argumentsList.Add(a.Segment);
            }

            ExecuteApiTest(exportedModuleSegment, apiOrdinal, argumentsList);
        }

        /// <summary>
        ///     Executes a test directly against the MajorBBS Exported Module to evaluate the return value of a given property
        ///
        ///     We invoke these directly as properties are handled at decompile time by applying the relocation information to the memory
        ///     address for the property. Because Unit Tests aren't going through the same relocation process, we simulate it by getting the
        ///     SEG:OFF of the Property as it would be returned during relocation. This allows us to evaluate the given value of the returned
        ///     address.
        /// </summary>
        /// <param name="apiOrdinal"></param>
        protected ReadOnlySpan<byte> ExecutePropertyTest(ushort apiOrdinal) => majorbbs.Invoke(apiOrdinal);

        /// <summary>
        ///     Generates Parameters that can be passed into a method
        ///
        ///     Memory must be Reset() between runs or else string will remain allocated in the heap
        /// </summary>
        /// <param name="values"></param>
        /// <returns></returns>
        protected List<ushort> GenerateParameters(object[] values)
        {
            var parameters = new List<ushort>();
            foreach (var v in values)
            {
                switch (v)
                {
                    case string @parameterString:
                    {
                        var stringParameterPointer = mbbsEmuMemoryCore.AllocateVariable(Guid.NewGuid().ToString(), (ushort)(@parameterString.Length + 1));
                        mbbsEmuMemoryCore.SetArray(stringParameterPointer, Encoding.ASCII.GetBytes(@parameterString));
                        parameters.Add(stringParameterPointer.Offset);
                        parameters.Add(stringParameterPointer.Segment);
                        break;
                    }
                    case uint @parameterULong:
                    {
                        var longBytes = BitConverter.GetBytes(@parameterULong);
                        parameters.Add(BitConverter.ToUInt16(longBytes, 0));
                        parameters.Add(BitConverter.ToUInt16(longBytes, 2));
                        break;
                    }
                    case int @parameterLong:
                    {
                        var longBytes = BitConverter.GetBytes(@parameterLong);
                        parameters.Add(BitConverter.ToUInt16(longBytes, 0));
                        parameters.Add(BitConverter.ToUInt16(longBytes, 2));
                        break;
                    }
                    case ushort @parameterUInt:
                        parameters.Add(@parameterUInt);
                        break;

                    case short @parameterInt:
                        parameters.Add((ushort)@parameterInt);
                        break;
                }
            }

            return parameters;
        }

        /// <summary>
        ///     Sets the current btrieve file (BB value) based on btrieveFile
        /// </summary>
        protected void AllocateBB(BtrieveFile btrieveFile, ushort maxRecordLength)
        {
            var btrieve = new BtrieveFileProcessor() { FullPath = Path.Combine(mbbsModule.ModulePath, btrieveFile.FileName) };
            var connectionString = "Data Source=acs.db;Mode=Memory";

            btrieve.CreateSqliteDBWithConnectionString(connectionString, btrieveFile);
            majorbbs.AllocateBB(btrieve, maxRecordLength, Path.GetFileName(btrieve.FullPath));
        }
    }
}<|MERGE_RESOLUTION|>--- conflicted
+++ resolved
@@ -56,13 +56,9 @@
 
             mbbsEmuMemoryCore = mbbsEmuProtectedModeMemoryCore = new ProtectedModeMemoryCore(_serviceResolver.GetService<ILogger>());
             mbbsEmuCpuCore = new CpuCore();
-<<<<<<< HEAD
+            mbbsEmuCpuRegisters = mbbsEmuCpuCore;
             var testModuleConfig = new ModuleConfiguration {ModulePath = modulePath, ModuleEnabled = true};
             mbbsModule = new MbbsModule(FileUtility.CreateForTest(), fakeClock, _serviceResolver.GetService<ILogger>(), testModuleConfig, mbbsEmuProtectedModeMemoryCore);
-=======
-            mbbsEmuCpuRegisters = mbbsEmuCpuCore;
-            mbbsModule = new MbbsModule(FileUtility.CreateForTest(), fakeClock, _serviceResolver.GetService<ILogger>(), null, modulePath, mbbsEmuProtectedModeMemoryCore);
->>>>>>> 76e9491a
 
             testSessions = new PointerDictionary<SessionBase>();
             testSessions.Allocate(new TestSession(null, textVariableService));
