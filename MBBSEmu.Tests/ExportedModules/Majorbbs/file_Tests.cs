--- conflicted
+++ resolved
@@ -712,8 +712,6 @@
             //Pass empty pointer
             Assert.Throws<FileNotFoundException>(() => f_printf(FarPtr.Empty, "%s", LOREM_IPSUM.Substring(0, 1)));
         }
-<<<<<<< HEAD
-=======
 
         [Fact]
         public void fclose_SegmentNotInDictionary()
@@ -741,6 +739,5 @@
 
             Assert.Equal(0xFFFF, mbbsEmuCpuRegisters.AX);
         }
->>>>>>> 1e9efe30
     }
 }