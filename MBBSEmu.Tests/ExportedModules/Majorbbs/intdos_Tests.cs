﻿using MBBSEmu.CPU;
using MBBSEmu.DOS;
using MBBSEmu.Extensions;
using MBBSEmu.Memory;
using System;
using System.Collections.Generic;
using System.Text;
using Xunit;

namespace MBBSEmu.Tests.ExportedModules.Majorbbs
{
    public class intdos_Tests : ExportedModuleTestBase
    {
        private const int INTDOS_ORDINAL = 355;

        [Fact]
        public void intdos_0x19_GetDefaultDisk_Test()
        {
            //Reset State
            Reset();

            //Set Argument Values to be Passed In
            var testRegisters = new CpuRegisters {AH = 0x19};

            //Allocate some memory to hold the test data
            var testRegistersArrayData = testRegisters.ToRegs();
            var testRegistersPointer = mbbsEmuMemoryCore.AllocateVariable(null, (ushort) testRegistersArrayData.Length);
            mbbsEmuMemoryCore.SetArray(testRegistersPointer, testRegistersArrayData);

            //Execute Test
            ExecuteApiTest(HostProcess.ExportedModules.Majorbbs.Segment, INTDOS_ORDINAL,
                new List<FarPtr> {testRegistersPointer, testRegistersPointer});

            //Data returned in memory, so we need to reload testRegisters from memory
            testRegisters.FromRegs(mbbsEmuMemoryCore.GetArray(testRegistersPointer,
                (ushort) testRegistersArrayData.Length));

            //Verify Results
            Assert.Equal(2, testRegisters.AL);
        }

        [Fact]
        public void intdos_0x1A_FCBMemory_Test()
        {
            //Reset State
            Reset();

            //Set Argument Values to be Passed In
            var testRegisters = new CpuRegisters { AH = 0x1A, DS = 0xFF, DX = 0xFF };

            //Allocate some memory to hold the test data
            var testRegistersArrayData = testRegisters.ToRegs();
            var testRegistersPointer = mbbsEmuMemoryCore.AllocateVariable(null, (ushort)testRegistersArrayData.Length);
            mbbsEmuMemoryCore.SetArray(testRegistersPointer, testRegistersArrayData);

            //Execute Test
            ExecuteApiTest(HostProcess.ExportedModules.Majorbbs.Segment, INTDOS_ORDINAL,
                new List<FarPtr> { testRegistersPointer, testRegistersPointer });

            //Data returned in memory, so we need to reload testRegisters from memory
            testRegisters.FromRegs(mbbsEmuMemoryCore.GetArray(testRegistersPointer,
                (ushort)testRegistersArrayData.Length));

            //Verify Results
            Assert.Equal(0xFF, testRegisters.DS);
            Assert.Equal(0xFF, testRegisters.DX);
        }

        [Fact]
        public void intdos_0x25_SetInterruptVector_Test()
        {
            //Reset State
            Reset();

            //Set Argument Values to be Passed In
            var testRegisters = new CpuRegisters {AH = 0x25, AL = 0x8};

            //Allocate some memory to hold the test data
            var testRegistersArrayData = testRegisters.ToRegs();
            var testRegistersPointer = mbbsEmuMemoryCore.AllocateVariable(null, (ushort) testRegistersArrayData.Length);
            mbbsEmuMemoryCore.SetArray(testRegistersPointer, testRegistersArrayData);

            //Execute Test
            ExecuteApiTest(HostProcess.ExportedModules.Majorbbs.Segment, INTDOS_ORDINAL,
                new List<FarPtr> {testRegistersPointer, testRegistersPointer});

            //Data returned in memory, so we need to reload testRegisters from memory
            testRegisters.FromRegs(mbbsEmuMemoryCore.GetArray(testRegistersPointer,
                (ushort) testRegistersArrayData.Length));

            //Verify Results
            Assert.Equal(0, testRegisters.DS);
            Assert.Equal(0, testRegisters.DX);
        }

        [Theory]
        [InlineData(1979, 1, 1)]
        [InlineData(1981, 2, 2)]
        [InlineData(2020, 3, 3)]
        [InlineData(1985, 5, 4)]
        [InlineData(1987, 6, 5)]
        [InlineData(1995, 8, 6)]
        [InlineData(1999, 10, 7)]
        [InlineData(2000, 12, 8)]
        public void intdos_0x2A_GetCurrentDate_Test(int year, int month, int day)
        {
            //Reset State
            Reset();

            //Set Argument Values to be Passed In
            var testRegisters = new CpuRegisters {AH = 0x2A};

            fakeClock.Now = new DateTime(year, month, day);

            //Allocate some memory to hold the test data
            var testRegistersArrayData = testRegisters.ToRegs();
            var testRegistersPointer = mbbsEmuMemoryCore.AllocateVariable(null, (ushort) testRegistersArrayData.Length);
            mbbsEmuMemoryCore.SetArray(testRegistersPointer, testRegistersArrayData);

            //Execute Test
            ExecuteApiTest(HostProcess.ExportedModules.Majorbbs.Segment, INTDOS_ORDINAL,
                new List<FarPtr> {testRegistersPointer, testRegistersPointer});

            //Data returned in memory, so we need to reload testRegisters from memory
            testRegisters.FromRegs(mbbsEmuMemoryCore.GetArray(testRegistersPointer,
                (ushort) testRegistersArrayData.Length));

            //Verify Results
            Assert.Equal(fakeClock.Now.Day, testRegisters.DL);
            Assert.Equal(fakeClock.Now.Month, testRegisters.DH);
            Assert.Equal(fakeClock.Now.Year, testRegisters.CX);
            Assert.Equal((byte) fakeClock.Now.DayOfWeek, testRegisters.AL);
        }

        [Theory]
        [InlineData(2, 1, 1, 0)]
        [InlineData(4, 2, 2, 100)]
        [InlineData(6, 3, 3, 200)]
        [InlineData(10, 5, 10, 400)]
        [InlineData(12, 6, 25, 620)]
        [InlineData(14, 8, 45, 750)]
        [InlineData(22, 10, 50, 819)]
        [InlineData(23, 59, 59, 900)]
        public void intdos_0x2C_GetCurrentTime_Test(int hour, int minute, int seconds, int milliseconds)
        {
            //Reset State
            Reset();

            //Set Argument Values to be Passed In
            var testRegisters = new CpuRegisters {AH = 0x2C};

            fakeClock.Now = new DateTime(2020, 1, 6, hour, minute, seconds, milliseconds);

            //Allocate some memory to hold the test data
            var testRegistersArrayData = testRegisters.ToRegs();
            var testRegistersPointer = mbbsEmuMemoryCore.AllocateVariable(null, (ushort) testRegistersArrayData.Length);
            mbbsEmuMemoryCore.SetArray(testRegistersPointer, testRegistersArrayData);

            //Execute Test
            ExecuteApiTest(HostProcess.ExportedModules.Majorbbs.Segment, INTDOS_ORDINAL,
                new List<FarPtr> {testRegistersPointer, testRegistersPointer});

            //Data returned in memory, so we need to reload testRegisters from memory
            testRegisters.FromRegs(mbbsEmuMemoryCore.GetArray(testRegistersPointer,
                (ushort) testRegistersArrayData.Length));

            //Verify Results
            Assert.Equal(fakeClock.Now.Hour, testRegisters.CH);
            Assert.Equal(fakeClock.Now.Minute, testRegisters.CL);
            Assert.Equal(fakeClock.Now.Second, testRegisters.DH);
            Assert.Equal((fakeClock.Now.Millisecond / 10), testRegisters.DL);
        }

        [Fact]
        public void intdos_0x2F_GetDTAAddress_Test()
        {
            //Reset State
            Reset();

            //Set Argument Values to be Passed In
<<<<<<< HEAD
            var testRegisters = new RegistersImpl() {AH = 0x1A, DS = 0x1000, DX = 0x3480};
=======
            var testRegisters = new CpuRegisters {AH = 0x1A, DS = 0x1000, DX = 0x3480};
>>>>>>> 32fb58b9

            //Allocate some memory to hold the test data
            var testRegistersArrayData = testRegisters.ToRegs();
            var testRegistersPointer = mbbsEmuMemoryCore.AllocateVariable(null, (ushort) testRegistersArrayData.Length);
            mbbsEmuMemoryCore.SetArray(testRegistersPointer, testRegistersArrayData);

            //Execute Test to set the DTA
            ExecuteApiTest(HostProcess.ExportedModules.Majorbbs.Segment, INTDOS_ORDINAL,
                new List<FarPtr> {testRegistersPointer, testRegistersPointer});

            //Now get the address we just set
            testRegisters.AH = 0x2F;
            testRegistersArrayData = testRegisters.ToRegs();
            mbbsEmuMemoryCore.SetArray(testRegistersPointer, testRegistersArrayData);

            //Execute Test to retrieve the DTA
            ExecuteApiTest(HostProcess.ExportedModules.Majorbbs.Segment, INTDOS_ORDINAL,
                new List<FarPtr> {testRegistersPointer, testRegistersPointer});

            //Data returned in memory, so we need to reload testRegisters from memory
            testRegisters.FromRegs(mbbsEmuMemoryCore.GetArray(testRegistersPointer,
                (ushort) testRegistersArrayData.Length));

            //Verify Results
            //Assert.Equal(0x1000, testRegisters.ES); // regs doesn't return ES
            Assert.Equal(0x3480, testRegisters.BX);
        }

        [Fact]
        public void intdos_0x30_GetDOSVersion_Test()
        {
            //Reset State
            Reset();

            //Set Argument Values to be Passed In
            var testRegisters = new CpuRegisters {AH = 0x30};

            //Allocate some memory to hold the test data
            var testRegistersArrayData = testRegisters.ToRegs();
            var testRegistersPointer = mbbsEmuMemoryCore.AllocateVariable(null, (ushort)testRegistersArrayData.Length);
            mbbsEmuMemoryCore.SetArray(testRegistersPointer, testRegistersArrayData);

            //Execute Test
            ExecuteApiTest(HostProcess.ExportedModules.Majorbbs.Segment, INTDOS_ORDINAL,
                new List<FarPtr> { testRegistersPointer, testRegistersPointer });

            //Data returned in memory, so we need to reload testRegisters from memory
            testRegisters.FromRegs(mbbsEmuMemoryCore.GetArray(testRegistersPointer,
                (ushort)testRegistersArrayData.Length));

            //Verify Results
            Assert.Equal(6, testRegisters.AL);
            Assert.Equal(22, testRegisters.AH);
        }

        [Theory]
        [InlineData(0x8, 0x0, 0x8)]
        [InlineData(0x0, 0x0, 0x0)]
        public void intdos_0x35_GetInterruptVector_Test(ushort registerALvalue, ushort registerESvalue, ushort registerBXvalue)
        {
            //Reset State
            Reset();

            //Set Argument Values to be Passed In
            var testRegisters = new CpuRegisters { AH = 0x35, AL = (byte)registerALvalue };

            //Allocate some memory to hold the test data
            var testRegistersArrayData = testRegisters.ToRegs();
            var testRegistersPointer = mbbsEmuMemoryCore.AllocateVariable(null, (ushort)testRegistersArrayData.Length);
            mbbsEmuMemoryCore.SetArray(testRegistersPointer, testRegistersArrayData);

            //Execute Test
            ExecuteApiTest(HostProcess.ExportedModules.Majorbbs.Segment, INTDOS_ORDINAL,
                new List<FarPtr> { testRegistersPointer, testRegistersPointer });

            //Data returned in memory, so we need to reload testRegisters from memory
            testRegisters.FromRegs(mbbsEmuMemoryCore.GetArray(testRegistersPointer,
                (ushort)testRegistersArrayData.Length));

            //Verify Results -- TODO not sure this is right
            Assert.Equal(registerESvalue, testRegisters.ES);
            Assert.Equal(registerBXvalue, testRegisters.BX);
        }

        [Fact]
        public void intdos_0x40_WriteToFile_Test()
        {
            //TODO
        }

        [Fact]
        public void intdos_0x44_GetDeviceInformation_Test()
        {
            //Reset State
            Reset();

            //Set Argument Values to be Passed In
            var testRegisters = new CpuRegisters {AH = 0x44, AL = 0};

            //Allocate some memory to hold the test data
            var testRegistersArrayData = testRegisters.ToRegs();
            var testRegistersPointer = mbbsEmuMemoryCore.AllocateVariable(null, (ushort)testRegistersArrayData.Length);
            mbbsEmuMemoryCore.SetArray(testRegistersPointer, testRegistersArrayData);

            //Execute Test
            ExecuteApiTest(HostProcess.ExportedModules.Majorbbs.Segment, INTDOS_ORDINAL,
                new List<FarPtr> { testRegistersPointer, testRegistersPointer });

            //Data returned in memory, so we need to reload testRegisters from memory
            testRegisters.FromRegs(mbbsEmuMemoryCore.GetArray(testRegistersPointer,
                (ushort)testRegistersArrayData.Length));

            //Verify Results
            Assert.Equal(0, testRegisters.BX);
        }

        [Fact]
        public void intdos_0x47_GetCurrentDirectory_Test()
        {
            //Reset State
            Reset();

            //Set Argument Values to be Passed In
            var testRegisters = new CpuRegisters {AH = 0x47};

            var dirPointer = mbbsEmuMemoryCore.AllocateVariable("DIR-POINTER", 10);
            mbbsEmuCpuRegisters.DS = dirPointer.Segment;
            testRegisters.SI = dirPointer.Offset;

            //Allocate some memory to hold the test data
            var testRegistersArrayData = testRegisters.ToRegs();
            var testRegistersPointer = mbbsEmuMemoryCore.AllocateVariable(null, (ushort)testRegistersArrayData.Length);
            mbbsEmuMemoryCore.SetArray(testRegistersPointer, testRegistersArrayData);

            //Execute Test
            ExecuteApiTest(HostProcess.ExportedModules.Majorbbs.Segment, INTDOS_ORDINAL,
                new List<FarPtr> { testRegistersPointer, testRegistersPointer });

            //Data returned in memory, so we need to reload testRegisters from memory
            testRegisters.FromRegs(mbbsEmuMemoryCore.GetArray(testRegistersPointer,
                (ushort)testRegistersArrayData.Length));

            //Verify Results
            Assert.False(mbbsEmuCpuRegisters.CarryFlag);
            Assert.Equal(2, testRegisters.DL); // C Drive
            Assert.Equal(dirPointer.Segment, mbbsEmuCpuRegisters.DS);
            Assert.Equal(dirPointer.Offset, testRegisters.SI);
            Assert.Equal("BBSV6", Encoding.ASCII.GetString(mbbsEmuMemoryCore.GetString(testRegisters.DS, testRegisters.SI, true)));
        }

        [Fact]
        public void intdos_0x4A_AdjustMemoryBlockSize_Test()
        {
            //Reset State
            Reset();

            //Set Argument Values to be Passed In
            var testRegisters = new CpuRegisters {AH = 0x4A};

            //Allocate some memory to hold the test data
            var testRegistersArrayData = testRegisters.ToRegs();
            var testRegistersPointer = mbbsEmuMemoryCore.AllocateVariable(null, (ushort)testRegistersArrayData.Length);
            mbbsEmuMemoryCore.SetArray(testRegistersPointer, testRegistersArrayData);

            //Execute Test
            ExecuteApiTest(HostProcess.ExportedModules.Majorbbs.Segment, INTDOS_ORDINAL,
                new List<FarPtr> { testRegistersPointer, testRegistersPointer });

            //Data returned in memory, so we need to reload testRegisters from memory
            testRegisters.FromRegs(mbbsEmuMemoryCore.GetArray(testRegistersPointer,
                (ushort)testRegistersArrayData.Length));

            //Verify Results
            Assert.Equal(0xFFFF, testRegisters.BX);
            Assert.False(testRegisters.CarryFlag);
        }

        [Fact]
        public void intdos_0x4C_QuitWithExitCode_Test()
        {
            // TODO
        }

        [Fact]
        public void intdos_0x62_GetPSPAddress_Test()
        {
            //Reset State
            Reset();

            //Set Argument Values to be Passed In
            var testRegisters = new RegistersImpl {AH = 0x62};

            //Allocate some memory to hold the test data
            var testRegistersArrayData = testRegisters.ToRegs();
            var testRegistersPointer = mbbsEmuMemoryCore.AllocateVariable(null, (ushort)testRegistersArrayData.Length);
            mbbsEmuMemoryCore.SetArray(testRegistersPointer, testRegistersArrayData);

            //Allocate PSP variable
            var pspPointer = mbbsEmuMemoryCore.AllocateVariable("Int21h-PSP", 0xFF);
            mbbsEmuMemoryCore.SetArray("Int21h-PSP", Encoding.ASCII.GetBytes("8"));

            //Execute Test
            ExecuteApiTest(HostProcess.ExportedModules.Majorbbs.Segment, INTDOS_ORDINAL,
                new List<FarPtr> { testRegistersPointer, testRegistersPointer });

            //Data returned in memory, so we need to reload testRegisters from memory
            testRegisters.FromRegs(mbbsEmuMemoryCore.GetArray(testRegistersPointer,
                (ushort)testRegistersArrayData.Length));

            //Verify Results
            Assert.Equal(56, testRegisters.BX);
        }
    }
}<|MERGE_RESOLUTION|>--- conflicted
+++ resolved
@@ -20,7 +20,7 @@
             Reset();
 
             //Set Argument Values to be Passed In
-            var testRegisters = new CpuRegisters {AH = 0x19};
+            var testRegisters = new RegistersImpl {AH = 0x19};
 
             //Allocate some memory to hold the test data
             var testRegistersArrayData = testRegisters.ToRegs();
@@ -46,7 +46,7 @@
             Reset();
 
             //Set Argument Values to be Passed In
-            var testRegisters = new CpuRegisters { AH = 0x1A, DS = 0xFF, DX = 0xFF };
+            var testRegisters = new RegistersImpl { AH = 0x1A, DS = 0xFF, DX = 0xFF };
 
             //Allocate some memory to hold the test data
             var testRegistersArrayData = testRegisters.ToRegs();
@@ -73,7 +73,7 @@
             Reset();
 
             //Set Argument Values to be Passed In
-            var testRegisters = new CpuRegisters {AH = 0x25, AL = 0x8};
+            var testRegisters = new RegistersImpl {AH = 0x25, AL = 0x8};
 
             //Allocate some memory to hold the test data
             var testRegistersArrayData = testRegisters.ToRegs();
@@ -108,7 +108,7 @@
             Reset();
 
             //Set Argument Values to be Passed In
-            var testRegisters = new CpuRegisters {AH = 0x2A};
+            var testRegisters = new RegistersImpl {AH = 0x2A};
 
             fakeClock.Now = new DateTime(year, month, day);
 
@@ -147,7 +147,7 @@
             Reset();
 
             //Set Argument Values to be Passed In
-            var testRegisters = new CpuRegisters {AH = 0x2C};
+            var testRegisters = new RegistersImpl {AH = 0x2C};
 
             fakeClock.Now = new DateTime(2020, 1, 6, hour, minute, seconds, milliseconds);
 
@@ -178,11 +178,7 @@
             Reset();
 
             //Set Argument Values to be Passed In
-<<<<<<< HEAD
             var testRegisters = new RegistersImpl() {AH = 0x1A, DS = 0x1000, DX = 0x3480};
-=======
-            var testRegisters = new CpuRegisters {AH = 0x1A, DS = 0x1000, DX = 0x3480};
->>>>>>> 32fb58b9
 
             //Allocate some memory to hold the test data
             var testRegistersArrayData = testRegisters.ToRegs();
@@ -218,7 +214,7 @@
             Reset();
 
             //Set Argument Values to be Passed In
-            var testRegisters = new CpuRegisters {AH = 0x30};
+            var testRegisters = new RegistersImpl {AH = 0x30};
 
             //Allocate some memory to hold the test data
             var testRegistersArrayData = testRegisters.ToRegs();
@@ -247,7 +243,7 @@
             Reset();
 
             //Set Argument Values to be Passed In
-            var testRegisters = new CpuRegisters { AH = 0x35, AL = (byte)registerALvalue };
+            var testRegisters = new RegistersImpl { AH = 0x35, AL = (byte)registerALvalue };
 
             //Allocate some memory to hold the test data
             var testRegistersArrayData = testRegisters.ToRegs();
@@ -280,7 +276,7 @@
             Reset();
 
             //Set Argument Values to be Passed In
-            var testRegisters = new CpuRegisters {AH = 0x44, AL = 0};
+            var testRegisters = new RegistersImpl {AH = 0x44, AL = 0};
 
             //Allocate some memory to hold the test data
             var testRegistersArrayData = testRegisters.ToRegs();
@@ -306,7 +302,7 @@
             Reset();
 
             //Set Argument Values to be Passed In
-            var testRegisters = new CpuRegisters {AH = 0x47};
+            var testRegisters = new RegistersImpl {AH = 0x47};
 
             var dirPointer = mbbsEmuMemoryCore.AllocateVariable("DIR-POINTER", 10);
             mbbsEmuCpuRegisters.DS = dirPointer.Segment;
@@ -340,7 +336,7 @@
             Reset();
 
             //Set Argument Values to be Passed In
-            var testRegisters = new CpuRegisters {AH = 0x4A};
+            var testRegisters = new RegistersImpl {AH = 0x4A};
 
             //Allocate some memory to hold the test data
             var testRegistersArrayData = testRegisters.ToRegs();
