--- conflicted
+++ resolved
@@ -1,8 +1,5 @@
-﻿using MBBSEmu.CPU;
-<<<<<<< HEAD
+using MBBSEmu.CPU;
 using MBBSEmu.DOS;
-=======
->>>>>>> 29df21dd
 using MBBSEmu.Extensions;
 using MBBSEmu.Memory;
 using System;
