﻿using MBBSEmu.Memory;
using System;
using System.Collections.Generic;
using Xunit;

namespace MBBSEmu.Tests.ExportedModules.Majorbbs
{
    public class daytoday_Tests : ExportedModuleTestBase
    {
        private const int DAYTODAY_ORDINAL = 155;

        [Theory]
        [InlineData(1979, 4, 1, DayOfWeek.Sunday)]
        [InlineData(1979, 4, 2, DayOfWeek.Monday)]
        [InlineData(1979, 4, 3, DayOfWeek.Tuesday)]
        [InlineData(1979, 4, 4, DayOfWeek.Wednesday)]
        [InlineData(1979, 4, 5, DayOfWeek.Thursday)]
        [InlineData(1979, 4, 6, DayOfWeek.Friday)]
        [InlineData(1979, 4, 7, DayOfWeek.Saturday)]
        [InlineData(1979, 4, 8, DayOfWeek.Sunday)]
        public void daytoday_Test(int year, int month, int day, DayOfWeek expectedDayOfWeek)
        {
            //Reset State
            Reset();

            //Set fake clock
            fakeClock.Now = new DateTime(year, month, day);
<<<<<<< HEAD
            
            //Execute test
            ExecuteApiTest(HostProcess.ExportedModules.Majorbbs.Segment, DAYTODAY_ORDINAL, new List<IntPtr16>());
            
            //Verify results
=======
            ExecuteApiTest(HostProcess.ExportedModules.Majorbbs.Segment, DAYTODAY_ORDINAL, new List<FarPtr>());
>>>>>>> ab1cd93e
            Assert.Equal((int)expectedDayOfWeek, mbbsEmuCpuRegisters.AX);
        }
    }
}<|MERGE_RESOLUTION|>--- conflicted
+++ resolved
@@ -25,15 +25,11 @@
 
             //Set fake clock
             fakeClock.Now = new DateTime(year, month, day);
-<<<<<<< HEAD
-            
+
             //Execute test
-            ExecuteApiTest(HostProcess.ExportedModules.Majorbbs.Segment, DAYTODAY_ORDINAL, new List<IntPtr16>());
-            
+            ExecuteApiTest(HostProcess.ExportedModules.Majorbbs.Segment, DAYTODAY_ORDINAL, new List<FarPtr>());
+
             //Verify results
-=======
-            ExecuteApiTest(HostProcess.ExportedModules.Majorbbs.Segment, DAYTODAY_ORDINAL, new List<FarPtr>());
->>>>>>> ab1cd93e
             Assert.Equal((int)expectedDayOfWeek, mbbsEmuCpuRegisters.AX);
         }
     }
