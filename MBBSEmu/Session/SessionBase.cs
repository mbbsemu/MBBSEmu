using System;
using MBBSEmu.HostProcess.Structs;
using MBBSEmu.Memory;
using MBBSEmu.Module;
using MBBSEmu.Server;
using System.Collections.Concurrent;
using System.Collections.Generic;
using System.Diagnostics;
using System.IO;
using System.Linq;
using System.Text;
using MBBSEmu.Session.Enums;

namespace MBBSEmu.Session
{

    /// <summary>
    ///     Base Class for a User Session
    ///
    ///     This holds the basics for any given user session, and different source
    ///     (web, telnet, console, etc.) can implement this base.
    /// </summary>
    public abstract class SessionBase : IStoppable
    {
        protected delegate void SendToClientDelegate(byte[] dataToSend);

        protected SendToClientDelegate SendToClientMethod;

        /// <summary>
        ///     Specifies the Type of Session the user is currently using
        /// </summary>
        public EnumSessionType SessionType { get; set; }

        /// <summary>
        ///     Unique ID for this Session
        /// </summary>
        public readonly string SessionId;

        /// <summary>
        ///     This Users UsrPtr* which is passed in from MajorBBS
        /// </summary>
        public User UsrPtr { get; set; }

        /// <summary>
        ///     This Users UsrAcc* which is pass in from MajorBBS
        /// </summary>
        public UserAccount UsrAcc { get; set; }

        /// <summary>
        ///     This Users Extusr* which is passed in from MajorMBBS
        /// </summary>
        public ExtUser ExtUsrAcc { get; set; }

        /// <summary>
        ///     This Users Number/Channel Number (used to identify target for output)
        /// </summary>
        public ushort Channel { get; set; }

        /// <summary>
        ///     Current Module the user is in
        /// </summary>
        public MbbsModule CurrentModule { get; set; }

        /// <summary>
        ///     MajorBBS User Status
        /// </summary>
        public ushort Status { get; set; }

        /// <summary>
        ///     Status State has been changes
        /// </summary>
        public bool StatusChange { get; set; }

        /// <summary>
        ///     Current State of this Users Session
        /// </summary>
        public EnumSessionState SessionState { get; set; }

        /// <summary>
        ///     GSBL Echo Buffer
        ///
        ///     Used to send data "promptly" to the user, bypassing MajorBBS and
        ///     sending the data straight through GSBL
        /// </summary>
        public MemoryStream EchoBuffer { get; set; }

        /// <summary>
        ///     Buffer of Data Received from the Client, unparsed
        /// </summary>
        public MemoryStream InputBuffer { get; set; }

        /// <summary>
        ///     Parsed Command Input
        /// </summary>
        public byte[] InputCommand { get; set; }

        /// <summary>
        ///     Last Character Received from the Client
        /// </summary>
        public byte LastCharacterReceived { get; set; }

        public IntPtr16 CharacterInterceptor { get; set; }

        /// <summary>
        ///     Routine that is called by BEGIN_POLLING for this user number
        /// </summary>
        public IntPtr16 PollingRoutine { get; set; }

        /// <summary>
        ///     Prompt Character set by BTUPMT
        /// </summary>
        public byte PromptCharacter { get; set; }

        /// <summary>
        ///     Queue to hold data to be sent async to Client
        /// </summary>
        public BlockingCollection<byte[]> DataToClient { get; set; }

        public BlockingCollection<byte> DataFromClient { get; set; }

        /// <summary>
        ///     Specified that there is data to be processed from this channel
        /// </summary>
        public bool DataToProcess { get; set; }

        /// <summary>
        ///     Specifies if User Input should be Echo'd back or not
        /// </summary>
        public bool TransparentMode { get; set; }

        /// <summary>
        ///     Specifies if a channel is monitored or not, specifically via BTUMON
        /// </summary>
        public bool Monitored { get; set; }

        /// <summary>
        ///     Specifies if a channel is monitored or not, specifically via BTUMON2
        /// </summary>
        public bool Monitored2 { get; set; }

        /// <summary>
        ///     Helper Method to get Username from the UsrAcc struct
        /// </summary>
        public string Username
        {
            get => UsrAcc.GetUserId();
            set => UsrAcc.SetUserId(value);
        }

        /// <summary>
        ///     Users Password
        /// </summary>
        public string Password { get; set; }

        /// <summary>
        ///     Users Email Address
        /// </summary>
        public string Email { get; set; }

        /// <summary>
        /// Tracks how long a user has been online
        /// </summary>
        public Stopwatch SessionTimer { get; set; }

        /// <summary>
        ///     If enabled, allows data to be sent to the client
        /// </summary>
        public bool OutputEnabled { get; set; }

        /// <summary>
        ///     If enabled, Status 5 is generated after output has completed
        /// </summary>
        public bool OutputEmptyStatus { get; set; }

        /// <summary>
        ///     Specifies if a user is locked out from sending input (GSBL)
        /// </summary>
        public bool InputLockout { get; set; }

        /// <summary>
        ///     Specifies if btuchi() should be invoked in output buffer is empty (GSBL - btuche)
        ///
        ///     Gets set once the output buffer is empty
        /// </summary>
        public bool EchoEmptyInvoke { get; set; }

        /// <summary>
        ///     Specifies if btuchi() should be invoked in output buffer is empty (GSBL - btuche)
        /// </summary>
        public bool EchoEmptyInvokeEnabled { get; set; }

        /// <summary>
        ///     Helper Method to enqueue data to be sent to the client Async
        /// </summary>
        /// <param name="dataToSend"></param>
        public bool SendToClientAsync(byte[] dataToSend)
        {
            if (OutputEnabled)
            {
                return DataToClient.TryAdd(dataToSend.Where(c => shouldSendToClient(c)).ToArray());
            }
            return true;
        }

        /// <summary>
        ///     Helper Method to send data to the client synchronously
        /// </summary>
        /// <param name="dataToSend"></param>
        public void SendToClient(byte[] dataToSend)
        {
            SendToClientMethod(dataToSend);
        }

        public void SendToClient(string dataToSend) => SendToClient(Encoding.ASCII.GetBytes(dataToSend));

        public void SendToClient(ReadOnlySpan<byte> dataToSend) => SendToClient(dataToSend.ToArray());

        public abstract void Stop();

        protected SessionBase(string sessionId)
        {
            SessionId = sessionId;
            UsrPtr = new User();
            UsrAcc = new UserAccount();
            ExtUsrAcc = new ExtUser();
            Status = 0;
            SessionTimer = new Stopwatch();
            DataToClient = new BlockingCollection<byte[]>(new ConcurrentQueue<byte[]>());
            DataFromClient = new BlockingCollection<byte>(new ConcurrentQueue<byte>());

            EchoBuffer = new MemoryStream();
            InputBuffer = new MemoryStream();

            InputCommand = new byte[] { 0x0 };
<<<<<<< HEAD
            mArgn = new List<int>();
            mArgv = new List<int>();

            OutputEnabled = true;
        }

        /// <summary>
        ///     Routine Parses the data in the input buffer, builds the command input string
        ///     and assembles all the mArgs
        /// </summary>
        public void parsin()
        {
            mArgv.Clear();
            mArgn.Clear();

            if (InputCommand == null || InputCommand.Length == 0 || InputCommand[0] == 0x0)
            {
                mArgCount = 0;
                return;
            }

            mArgv.Add(0);

            //Input Command has spaces replaced by null characters
            for (ushort i = 0; i < InputCommand.Length; i++)
            {
                //We only parse command character on space, otherwise just copy
                if (InputCommand[i] != 0x20)
                    continue;

                //Replace the space with null
                InputCommand[i] = 0x0;

                mArgn.Add(i);

                if (i + 1 < InputCommand.Length)
                    mArgv.Add(i + 1);
            }
            mArgn.Add((int)(InputBuffer.Length - 1));
            mArgCount = mArgn.Count;
        }

        /// <summary>
        ///     Restores the Input Command back to it's unparsed date (NULL to spaces)
        /// </summary>
        public void rstrin()
        {
            //This usually hits on first entry if it's called
            if (InputCommand == null)
                return;

            for (var i = 0; i < InputCommand.Length - 1; i++)
            {
                if (InputCommand[i] == 0x0)
                    InputCommand[i] = 0x20;
            }
=======
>>>>>>> e28f6b53
        }

        public void ProcessDataFromClient()
        {
            if (!DataFromClient.TryTake(out var clientData, TimeSpan.FromSeconds(0)))
                return;

            LastCharacterReceived = clientData;

            //Handling Incoming Characters
            switch (clientData)
            {
                //Backspace
                case 127 when SessionState == EnumSessionState.InModule:
                case 0x8 when SessionState == EnumSessionState.InModule:
                    {
                        if (InputBuffer.Length > 0)
                        {
                            SendToClient(new byte[] { 0x08, 0x20, 0x08 });
                            InputBuffer.SetLength(InputBuffer.Length - 1);
                        }
                        break;
                    }

                //Enter or Return
                case 0xD when !TransparentMode && SessionState != EnumSessionState.InFullScreenDisplay:
                    {
                        //Set Status == 3, which means there is a Command Ready
                        SendToClient(new byte[] { 0xD, 0xA });

                        //If there's a character interceptor, don't write the CR to the buffer,
                        //only mark that there is data ready and it'll process it from LastCharacterReceived
                        if (CharacterInterceptor != null)
                        {
                            DataToProcess = true;
                        }
                        else
                        {
                            Status = 3;
                        }

                        break;
                    }
                //Ignore Linefeed
                case 0xA:
                    break;
                default:
                    {
                        InputBuffer.WriteByte(clientData);
                        DataToProcess = true;
                        break;
                    }
            }
        }

        private static readonly bool[] IS_CHARACTER_PRINTABLE = CreatePrintableCharacterArray();

        private static bool[] CreatePrintableCharacterArray()
        {
            bool[] printableCharacters = Enumerable.Repeat(true, 256).ToArray();

            printableCharacters[0] = false; // \0
            printableCharacters[17] = false; // DC1   used by T-LORD
            printableCharacters[18] = false; // DC2
            printableCharacters[19] = false; // DC3
            printableCharacters[20] = false; // DC4
            printableCharacters[255] = false; // 0xFF, make Telnet happier

            return printableCharacters;
        }

        public static bool shouldSendToClient(byte b) {
            return IS_CHARACTER_PRINTABLE[b];
        }
    }
}<|MERGE_RESOLUTION|>--- conflicted
+++ resolved
@@ -208,7 +208,10 @@
         /// <param name="dataToSend"></param>
         public void SendToClient(byte[] dataToSend)
         {
-            SendToClientMethod(dataToSend);
+            if (OutputEnabled)
+            {
+                SendToClientMethod(dataToSend);
+            }
         }
 
         public void SendToClient(string dataToSend) => SendToClient(Encoding.ASCII.GetBytes(dataToSend));
@@ -232,65 +235,6 @@
             InputBuffer = new MemoryStream();
 
             InputCommand = new byte[] { 0x0 };
-<<<<<<< HEAD
-            mArgn = new List<int>();
-            mArgv = new List<int>();
-
-            OutputEnabled = true;
-        }
-
-        /// <summary>
-        ///     Routine Parses the data in the input buffer, builds the command input string
-        ///     and assembles all the mArgs
-        /// </summary>
-        public void parsin()
-        {
-            mArgv.Clear();
-            mArgn.Clear();
-
-            if (InputCommand == null || InputCommand.Length == 0 || InputCommand[0] == 0x0)
-            {
-                mArgCount = 0;
-                return;
-            }
-
-            mArgv.Add(0);
-
-            //Input Command has spaces replaced by null characters
-            for (ushort i = 0; i < InputCommand.Length; i++)
-            {
-                //We only parse command character on space, otherwise just copy
-                if (InputCommand[i] != 0x20)
-                    continue;
-
-                //Replace the space with null
-                InputCommand[i] = 0x0;
-
-                mArgn.Add(i);
-
-                if (i + 1 < InputCommand.Length)
-                    mArgv.Add(i + 1);
-            }
-            mArgn.Add((int)(InputBuffer.Length - 1));
-            mArgCount = mArgn.Count;
-        }
-
-        /// <summary>
-        ///     Restores the Input Command back to it's unparsed date (NULL to spaces)
-        /// </summary>
-        public void rstrin()
-        {
-            //This usually hits on first entry if it's called
-            if (InputCommand == null)
-                return;
-
-            for (var i = 0; i < InputCommand.Length - 1; i++)
-            {
-                if (InputCommand[i] == 0x0)
-                    InputCommand[i] = 0x20;
-            }
-=======
->>>>>>> e28f6b53
         }
 
         public void ProcessDataFromClient()
