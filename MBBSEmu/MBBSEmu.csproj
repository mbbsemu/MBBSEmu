--- conflicted
+++ resolved
@@ -8,7 +8,6 @@
 		<RuntimeIdentifiers>win-x64;win-x86;linux-x64;linux-arm;linux-arm64;osx-x64;</RuntimeIdentifiers>
 	</PropertyGroup>
 
-<<<<<<< HEAD
   <PropertyGroup Condition="'$(Configuration)|$(Platform)'=='Debug|AnyCPU'">
     <Optimize>True</Optimize>
   </PropertyGroup>
@@ -48,7 +47,6 @@
     <None Remove="Database\Repositories\Account\Queries\UpdateAccountById.sql" />
     <None Remove="MBBSEmu.pdb" />
   </ItemGroup>
-=======
 	<ItemGroup>
 		<None Remove="Assets\BBSGEN.DB" />
 		<None Remove="Assets\BBSUSR.DB" />
@@ -80,7 +78,6 @@
 		<None Remove="Database\Repositories\Account\Queries\UpdateAccountById.sql" />
 		<None Remove="MBBSEmu.pdb" />
 	</ItemGroup>
->>>>>>> 70e7de5a
 
 	<ItemGroup>
 		<EmbeddedResource Include="Assets\BBSGEN.DB" />
