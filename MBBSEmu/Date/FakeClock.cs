using System;

namespace MBBSEmu.Date
{
  /// <summary>
  ///   Fake clock implementation which supports changing Now.
  /// </summary>
  public class FakeClock : IClock
  {
    public DateTime Now { get; set; }

<<<<<<< HEAD
    public double CurrentTick { get; set;
    }
=======
    public double CurrentTick { get; set; }

>>>>>>> 4d300f03
    public FakeClock()
    {
      Now = DateTime.Now;
    }
  }
}<|MERGE_RESOLUTION|>--- conflicted
+++ resolved
@@ -9,13 +9,8 @@
   {
     public DateTime Now { get; set; }
 
-<<<<<<< HEAD
-    public double CurrentTick { get; set;
-    }
-=======
     public double CurrentTick { get; set; }
 
->>>>>>> 4d300f03
     public FakeClock()
     {
       Now = DateTime.Now;
