﻿using MBBSEmu.CPU;
using MBBSEmu.DependencyInjection;
using MBBSEmu.Disassembler;
using MBBSEmu.HostProcess.ExecutionUnits;
using MBBSEmu.HostProcess.ExportedModules;
using MBBSEmu.Memory;
using NLog;
using System;
using System.Collections.Generic;
using System.IO;
using System.Linq;

namespace MBBSEmu.Module
{
    /// <summary>
    ///     The MajorBBS Module Class
    ///
    ///     This contains all information related to the Module that is being loaded into MBBSEmu,
    ///     including:
    ///
    ///     - MDF, MSG, MCF File information
    ///     - DLL File Structure ((N)ew (E)xecutable Format)
    ///     - Full 16-Bit Memory Space for the Module (hence no relocation required)
    ///     - Execution Units for the Module (Multiple CPUs accessing shared memory space, used for subroutines)
    /// </summary>
    public class MbbsModule
    {
        private protected readonly ILogger _logger;

        /// <summary>
        ///     State returned by REGISTER_MODULE
        ///
        ///     Used to identify module within The MajorBBS/Worldgroup
        /// </summary>
        public short StateCode { get; set; }

        /// <summary>
        ///     The unique name of the module (same as the DLL name)
        /// </summary>
        public readonly string ModuleIdentifier;

        /// <summary>
        ///     Directory Path of Module
        /// </summary>
        public readonly string ModulePath;

        /// <summary>
        ///     Module DLL
        /// </summary>
        public readonly NEFile File;

        /// <summary>
        ///     Module MSG File
        /// </summary>
        public readonly List<MsgFile> Msgs;

        /// <summary>
        ///     Module MDF File
        /// </summary>
        public readonly MdfFile Mdf;

        /// <summary>
        ///     Module Memory Manager
        /// </summary>
        public readonly IMemoryCore Memory;

        /// <summary>
        ///     Entry Points for the Module, as defined by register_module()
        /// </summary>
        public Dictionary<string, IntPtr16> EntryPoints { get; set; }
        
        /// <summary>
        ///     Routine definitions for functions registered via RTKICK
        /// </summary>
        public PointerDictionary<RealTimeRoutine> RtkickRoutines { get; set; }

        /// <summary>
        ///     Routine definitions for functions registered via RTIHDLR
        /// </summary>
        public PointerDictionary<RealTimeRoutine> RtihdlrRoutines { get; set; }

        /// <summary>
        ///     Routine definitions for functions registered via INITASK
        /// </summary>
        public PointerDictionary<RealTimeRoutine> TaskRoutines { get; set; }

        /// <summary>
        ///     Text Variable definitions for variables registered via REGISTER_VARIABLE
        /// </summary>
        public Dictionary<string, IntPtr16> TextVariables { get; set; }

        /// <summary>
        ///     Global Command Handler Definitions for modules that register global commands
        /// </summary>
        public List<IntPtr16> GlobalCommandHandlers { get; set; }

        /// <summary>
        ///     Executions Units (EU's) for the Module
        ///
        ///     Execution Units are how subroutines get called without having to mess around with saving/resetting CPU state.
        ///     This way, we can have an execution chain of:
        ///     EU0 -> MAJORBBS.H -> EU1 -> Text Variable Function
        ///
        ///     At no point is the state of EU0 modified (registers), even though they share a common memory core, allowing the stack
        ///     to unwind gracefully and execution to continue without much fuss.
        ///
        ///     Most modules will ever need 1-2 EU's
        /// </summary>
        public Queue<ExecutionUnit> ExecutionUnits { get; set; }

        /// <summary>
        ///     Exported Modules used by the given MajorBBS Module
        ///
        ///     Exported Modules are the libraries exposed by the host process (MAJORBBS) that contain
        ///     the statically linked methods that are imported into the DLL and invoked via EXTERN calls.
        ///
        ///     Each module gets its own set of these Exported Modules since each module as it's own 16-bit address space,
        ///     thus keeping things nice and clean.
        /// </summary>
        public Dictionary<ushort, IExportedModule> ExportedModuleDictionary { get; set; }

        /// <summary>
        ///     Description of the Module as Defined by REGISTER_MODULE
        /// </summary>
        public string ModuleDescription { get; set; }

        public MbbsModule(string module, string path = "", MemoryCore memoryCore = null)
        {
            ModuleIdentifier = module == null ? "test" : module;

            _logger = ServiceResolver.GetService<ILogger>();

            //Sanitize Path
            if (string.IsNullOrEmpty(path))
                path = Directory.GetCurrentDirectory();

            if (!path.EndsWith(Path.DirectorySeparatorChar))
                path += Path.DirectorySeparatorChar;

            ModulePath = path;

            if (module != null)
            {
                if (!System.IO.File.Exists($"{ModulePath}{ModuleIdentifier}.MDF"))
                {
                    throw new FileNotFoundException($"Unable to locate Module: {ModulePath}{ModuleIdentifier}.MDF");
                }
            }


<<<<<<< HEAD
=======
            Mdf = module != null ? new MdfFile($"{ModulePath}{ModuleIdentifier}.MDF") : MdfFile.createForTest();
            File = module != null ? new NEFile($"{ModulePath}{Mdf.DLLFiles[0].Trim()}.DLL") : NEFile.createForTest();
            
>>>>>>> d37cbd72
            if (Mdf.MSGFiles.Count > 0)
            {
                Msgs = new List<MsgFile>(Mdf.MSGFiles.Count);
                foreach (var m in Mdf.MSGFiles)
                {
                    Msgs.Add(new MsgFile(ModulePath, m));
                }
            }

            EntryPoints = new Dictionary<string, IntPtr16>();
            RtkickRoutines = new PointerDictionary<RealTimeRoutine>();
            RtihdlrRoutines = new PointerDictionary<RealTimeRoutine>();
            TaskRoutines = new PointerDictionary<RealTimeRoutine>();
            TextVariables = new Dictionary<string, IntPtr16>();
            ExecutionUnits = new Queue<ExecutionUnit>(2);
            ExportedModuleDictionary = new Dictionary<ushort, IExportedModule>(4);
            GlobalCommandHandlers = new List<IntPtr16>();
            Memory = memoryCore != null ? memoryCore : new MemoryCore();

            if (module == null)
            {
                EntryPoints["_INIT_"] = null;
                return;
            }

            //Setup _INIT_ Entrypoint
            IntPtr16 initEntryPointPointer;
            var initResidentName = File.ResidentNameTable.FirstOrDefault(x => x.Name.StartsWith("_INIT__"));
            if (initResidentName == null)
            {
                //This only happens with MajorMUD -- I have no idea why it's a special little snowflake ¯\_(ツ)_/¯
                _logger.Warn("Unable to locate _INIT_ in Resident Name Table, checking Non-Resident Name Table...");

                var initNonResidentName = File.NonResidentNameTable.FirstOrDefault(x => x.Name.StartsWith("_INIT__"));

                if(initNonResidentName == null)
                    throw new Exception("Unable to locate _INIT__ entry in Resident Name Table");

                var initEntryPoint = File.EntryTable.First(x => x.Ordinal == initNonResidentName.IndexIntoEntryTable);
                initEntryPointPointer = new IntPtr16(initEntryPoint.SegmentNumber, initEntryPoint.Offset);
            }
            else
            {
                var initEntryPoint = File.EntryTable.First(x => x.Ordinal == initResidentName.IndexIntoEntryTable);
                initEntryPointPointer = new IntPtr16(initEntryPoint.SegmentNumber, initEntryPoint.Offset);
            }

            
            _logger.Info($"Located _INIT__: {initEntryPointPointer}");
            EntryPoints["_INIT_"] = initEntryPointPointer;
        }

        /// <summary>
        ///     Tells the module to begin x86 execution at the specified Entry Point
        /// </summary>
        /// <param name="entryPoint">Entry Point where execution will begin</param>
        /// <param name="channelNumber">Channel Number calling for execution</param>
        /// <param name="simulateCallFar">Are we simulating a CALL FAR? This is usually when we're calling a local function pointer</param>
        /// <param name="bypassSetState">Should we bypass setting a startup state? This is true for execution of things like Text Variable processing</param>
        /// <param name="initialStackValues">Initial Stack Values to be pushed to the stack prior to executing (simulating parameters on a method call)</param>
        /// <param name="initialStackPointer">
        ///     Initial Stack Pointer Value. Because EU's share the same memory space, including stack space, we need to sometimes need to manually decrement the
        ///     stack pointer enough to where the stack on the nested call won't overlap with the stack on the parent caller.
        /// </param>
        /// <returns></returns>
        public CpuRegisters Execute(IntPtr16 entryPoint, ushort channelNumber, bool simulateCallFar = false, bool bypassSetState = false,
            Queue<ushort> initialStackValues = null, ushort initialStackPointer = CpuCore.STACK_BASE)
        {
            //Try to dequeue an execution unit, if one doesn't exist, create a new one
            if (!ExecutionUnits.TryDequeue(out var executionUnit))
            {
                _logger.Warn($"{ModuleIdentifier} exhausted execution Units, creating additional");
                executionUnit = new ExecutionUnit(Memory, ExportedModuleDictionary);
            }

            var resultRegisters = executionUnit.Execute(entryPoint, channelNumber, simulateCallFar, bypassSetState, initialStackValues, initialStackPointer);
            ExecutionUnits.Enqueue(executionUnit);
            return resultRegisters;
        }
    }
}<|MERGE_RESOLUTION|>--- conflicted
+++ resolved
@@ -148,12 +148,9 @@
             }
 
 
-<<<<<<< HEAD
-=======
             Mdf = module != null ? new MdfFile($"{ModulePath}{ModuleIdentifier}.MDF") : MdfFile.createForTest();
             File = module != null ? new NEFile($"{ModulePath}{Mdf.DLLFiles[0].Trim()}.DLL") : NEFile.createForTest();
             
->>>>>>> d37cbd72
             if (Mdf.MSGFiles.Count > 0)
             {
                 Msgs = new List<MsgFile>(Mdf.MSGFiles.Count);
