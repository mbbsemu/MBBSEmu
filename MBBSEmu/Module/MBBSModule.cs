using MBBSEmu.CPU;
using MBBSEmu.Date;
using MBBSEmu.Disassembler;
using MBBSEmu.HostProcess.ExecutionUnits;
using MBBSEmu.HostProcess.ExportedModules;
using MBBSEmu.IO;
using MBBSEmu.Memory;
using NLog;
using System;
using System.Collections.Generic;
using System.IO;
using System.Linq;
using MBBSEmu.DOS.Interrupts;
using MBBSEmu.DOS.Structs;

namespace MBBSEmu.Module
{
    /// <summary>
    ///     The MajorBBS Module Class
    ///
    ///     This contains all information related to the Module that is being loaded into MBBSEmu,
    ///     including:
    ///
    ///     - MDF, MSG, MCF File information
    ///     - DLL File Structure ((N)ew (E)xecutable Format)
    ///     - Full 16-Bit Memory Space for the Module (hence no relocation required)
    ///     - Execution Units for the Module (Multiple CPUs accessing shared memory space, used for subroutines)
    /// </summary>
    public class MbbsModule
    {
        protected readonly ILogger _logger;
        protected readonly IFileUtility _fileUtility;
        private protected readonly IClock _clock;

        /// <summary>
        ///     Module Memory Manager
        /// </summary>
        public IMemoryCore Memory;

        /// <summary>
        ///     The unique name of the module (same as the DLL name)
        /// </summary>
        public readonly string ModuleIdentifier;

        /// <summary>
        ///     Directory Path of Module
        /// </summary>
        public readonly string ModulePath;

        /// <summary>
        ///     Menu Option Key of Module
        /// </summary>
        public string MenuOptionKey { get; set; }


        /// <summary>
        ///     Module MSG File
        /// </summary>
        public readonly List<MsgFile> Msgs;

        /// <summary>
        ///     Module MDF File
        /// </summary>
        public readonly MdfFile Mdf;

        /// <summary>
        ///     Routine definitions for functions registered via RTKICK
        /// </summary>
        public PointerDictionary<RealTimeRoutine> RtkickRoutines { get; set; }

        /// <summary>
        ///     Routine definitions for functions registered via RTIHDLR
        /// </summary>
        public PointerDictionary<RealTimeRoutine> RtihdlrRoutines { get; set; }

        /// <summary>
        ///     Routine definitions for functions registered via INITASK
        /// </summary>
        public PointerDictionary<RealTimeRoutine> TaskRoutines { get; set; }

        /// <summary>
        ///     Text Variable definitions for variables registered via REGISTER_VARIABLE
        /// </summary>
        public Dictionary<string, FarPtr> TextVariables { get; set; }

        /// <summary>
        ///     Global Command Handler Definitions for modules that register global commands
        /// </summary>
        public List<FarPtr> GlobalCommandHandlers { get; set; }

        /// <summary>
        ///     Description of the Module as Defined by REGISTER_MODULE
        /// </summary>
        public string ModuleDescription { get; set; }

        /// <summary>
        ///     Required DLL's are DLL Files that are referenced by the Module
        /// </summary>
        public List<MbbsDll> ModuleDlls { get; set; }

        /// <summary>
        ///     Helper to always return the main Module DLL (loaded in 0)
        /// </summary>
        public MbbsDll MainModuleDll => ModuleDlls?[0];

        /// <summary>
        ///     Executions Units (EU's) for the Module
        ///
        ///     Execution Units are how subroutines get called without having to mess around with saving/resetting CPU state.
        ///     This way, we can have an execution chain of:
        ///     EU0 -> MAJORBBS.H -> EU1 -> Text Variable Function
        ///
        ///     At no point is the state of EU0 modified (registers), even though they share a common memory core, allowing the stack
        ///     to unwind gracefully and execution to continue without much fuss.
        ///
        ///     Most modules will ever need 1-2 EU's
        /// </summary>
        public Queue<ExecutionUnit> ExecutionUnits { get; set; }

        /// <summary>
        ///     Exported Modules used by the given MajorBBS Module
        ///
        ///     Exported Modules are the libraries exposed by the host process (MAJORBBS) that contain
        ///     the statically linked methods that are imported into the DLL and invoked via EXTERN calls.
        ///
        ///     Each module gets its own set of these Exported Modules since each module as it's own 16-bit address space,
        ///     thus keeping things nice and clean.
        /// </summary>
        public Dictionary<ushort, IExportedModule> ExportedModuleDictionary { get; set; }

        /// <summary>
        ///     Constructor for MbbsModule
        /// 
        ///     Pass in an empty/blank moduleIdentifier for a Unit Test/Fake Module
        /// </summary>
        /// <param name="logger"></param>
        /// <param name="moduleIdentifier">Will be null in a test</param>
        /// <param name="path"></param>
        /// <param name="memoryCore"></param>
        /// <param name="fileUtility"></param>
        public MbbsModule(IFileUtility fileUtility, IClock clock, ILogger logger, string moduleIdentifier, string path = "", MemoryCore memoryCore = null)
        {
            _fileUtility = fileUtility;
            _logger = logger;
            _clock = clock;
            
            ModuleIdentifier = moduleIdentifier;
            ModuleDlls = new List<MbbsDll>();


            //Sanitize and setup Path
            if (string.IsNullOrEmpty(path))
                path = Directory.GetCurrentDirectory();

            if (!Path.EndsInDirectorySeparator(path))
                path += Path.DirectorySeparatorChar;

            ModulePath = path;

            // will be null in tests
            if (string.IsNullOrEmpty(ModuleIdentifier))
            {
                Mdf = MdfFile.createForTest();
                ModuleDlls.Add(new MbbsDll(fileUtility, logger) { File = NEFile.createForTest() });
            }
            else
            {
                //Verify MDF File Exists
                var mdfFile = fileUtility.FindFile(ModulePath, $"{ModuleIdentifier}.MDF");
                var fullMdfFilePath = Path.Combine(ModulePath, mdfFile);
                if (!System.IO.File.Exists(fullMdfFilePath))
                {
                    throw new FileNotFoundException($"Unable to locate Module: {fullMdfFilePath}");
                }

                Mdf = new MdfFile(fullMdfFilePath);
                var moduleDll = new MbbsDll(fileUtility, logger);
                moduleDll.Load(Mdf.DLLFiles[0].Trim(), ModulePath);
                ModuleDlls.Add(moduleDll);


                if (Mdf.Requires.Count > 0)
                {
                    foreach (var r in Mdf.Requires)
                    {
                        var requiredDll = new MbbsDll(fileUtility, logger);
                        if (requiredDll.Load(r.Trim(), ModulePath))
                        {
                            requiredDll.SegmentOffset = (ushort) (ModuleDlls.Sum(x => x.File.SegmentTable.Count) + 1);
                            ModuleDlls.Add(requiredDll);
                        }
                    }
                }

                if (Mdf.MSGFiles.Count > 0)
                {
                    Msgs = new List<MsgFile>(Mdf.MSGFiles.Count);
                    foreach (var m in Mdf.MSGFiles)
                    {
                        Msgs.Add(new MsgFile(ModulePath, m));
                    }
                }
            }

            //Set Initial Values
            RtkickRoutines = new PointerDictionary<RealTimeRoutine>();
            RtihdlrRoutines = new PointerDictionary<RealTimeRoutine>();
            TaskRoutines = new PointerDictionary<RealTimeRoutine>();
            TextVariables = new Dictionary<string, FarPtr>();
            GlobalCommandHandlers = new List<FarPtr>();
            ExportedModuleDictionary = new Dictionary<ushort, IExportedModule>(6);
            ExecutionUnits = new Queue<ExecutionUnit>(2);
            
            Memory = memoryCore ?? new MemoryCore();

            //Declare PSP Segment
            var psp = new PSPStruct { NextSegOffset = 0x9FFF, EnvSeg = 0xFFFF };
            Memory.AddSegment(0x4000);
            Memory.SetArray(0x4000, 0, psp.Data);

            Memory.AllocateVariable("Int21h-PSP", sizeof(ushort));
            Memory.SetWord("Int21h-PSP", 0x4000);

            //Find _INIT_ values if any
            foreach (var dll in ModuleDlls)
            {
                //If it's a Test, setup a fake _INIT_
                if (string.IsNullOrEmpty(ModuleIdentifier))
                {
                    dll.EntryPoints["_INIT_"] = null;
                    return;
                }

                //Setup _INIT_ Entrypoint
                FarPtr initEntryPointPointer;
                var initResidentName = dll.File.ResidentNameTable.FirstOrDefault(x => x.Name.StartsWith("_INIT__"));
                if (initResidentName == null)
                {
                    //This only happens with MajorMUD -- I have no idea why it's a special little snowflake ¯\_(ツ)_/¯
                    _logger.Warn("Unable to locate _INIT_ in Resident Name Table, checking Non-Resident Name Table...");

                    var initNonResidentName = dll.File.NonResidentNameTable.FirstOrDefault(x => x.Name.StartsWith("_INIT__"));

                    if (initNonResidentName == null)
                        throw new Exception("Unable to locate _INIT__ entry in Resident Name Table");

                    var initEntryPoint = dll.File.EntryTable.First(x => x.Ordinal == initNonResidentName.IndexIntoEntryTable);
                    
                    initEntryPointPointer = new FarPtr((ushort) (initEntryPoint.SegmentNumber + dll.SegmentOffset), initEntryPoint.Offset);
                    
                }
                else
                {
                    var initEntryPoint = dll.File.EntryTable.First(x => x.Ordinal == initResidentName.IndexIntoEntryTable);
                    initEntryPointPointer = new FarPtr((ushort)(initEntryPoint.SegmentNumber + dll.SegmentOffset), initEntryPoint.Offset);
                }


<<<<<<< HEAD
            _logger.Debug($"({ModuleIdentifier}) Located _INIT__: {initEntryPointPointer}");
            EntryPoints["_INIT_"] = initEntryPointPointer;
=======
                _logger.Info($"Located _INIT__: {initEntryPointPointer}");
                dll.EntryPoints["_INIT_"] = initEntryPointPointer;
            }
>>>>>>> bef8e5ef
        }

        /// <summary>
        ///     Tells the module to begin x86 execution at the specified Entry Point
        /// </summary>
        /// <param name="entryPoint">Entry Point where execution will begin</param>
        /// <param name="channelNumber">Channel Number calling for execution</param>
        /// <param name="simulateCallFar">Are we simulating a CALL FAR? This is usually when we're calling a local function pointer</param>
        /// <param name="bypassSetState">Should we bypass setting a startup state? This is true for execution of things like Text Variable processing</param>
        /// <param name="initialStackValues">Initial Stack Values to be pushed to the stack prior to executing (simulating parameters on a method call)</param>
        /// <param name="initialStackPointer">
        ///     Initial Stack Pointer Value. Because EU's share the same memory space, including stack space, we need to sometimes need to manually decrement the
        ///     stack pointer enough to where the stack on the nested call won't overlap with the stack on the parent caller.
        /// </param>
        /// <returns></returns>
        public CpuRegisters Execute(FarPtr entryPoint, ushort channelNumber, bool simulateCallFar = false, bool bypassSetState = false,
            Queue<ushort> initialStackValues = null, ushort initialStackPointer = CpuCore.STACK_BASE)
        {
            //Set the proper DLL making the call based on the Segment
            for (ushort i = 0; i < ModuleDlls.Count; i++)
            {
                var dll = ModuleDlls[i];
                if (entryPoint.Segment >= dll.SegmentOffset &&
                    entryPoint.Segment <= (dll.SegmentOffset + dll.File.SegmentTable.Count))

                    foreach (var (_, value) in ExportedModuleDictionary)
                        ((ExportedModuleBase)value).ModuleDll = i;
            }

            //Try to dequeue an execution unit, if one doesn't exist, create a new one
            if (!ExecutionUnits.TryDequeue(out var executionUnit))
            {
<<<<<<< HEAD
                _logger.Debug($"({ModuleIdentifier}) Exhausted execution Units, creating additional");
                executionUnit = new ExecutionUnit(Memory, _clock, ExportedModuleDictionary, _logger);
=======
                _logger.Warn($"{ModuleIdentifier} exhausted execution Units, creating additional");
                executionUnit = new ExecutionUnit(Memory, _clock, ExportedModuleDictionary, _logger, ModulePath);
>>>>>>> bef8e5ef
            }

            var resultRegisters = executionUnit.Execute(entryPoint, channelNumber, simulateCallFar, bypassSetState, initialStackValues, initialStackPointer);
            ExecutionUnits.Enqueue(executionUnit);
            return resultRegisters;
        }
    }
}<|MERGE_RESOLUTION|>--- conflicted
+++ resolved
@@ -256,14 +256,9 @@
                 }
 
 
-<<<<<<< HEAD
-            _logger.Debug($"({ModuleIdentifier}) Located _INIT__: {initEntryPointPointer}");
-            EntryPoints["_INIT_"] = initEntryPointPointer;
-=======
                 _logger.Info($"Located _INIT__: {initEntryPointPointer}");
                 dll.EntryPoints["_INIT_"] = initEntryPointPointer;
             }
->>>>>>> bef8e5ef
         }
 
         /// <summary>
@@ -296,13 +291,8 @@
             //Try to dequeue an execution unit, if one doesn't exist, create a new one
             if (!ExecutionUnits.TryDequeue(out var executionUnit))
             {
-<<<<<<< HEAD
-                _logger.Debug($"({ModuleIdentifier}) Exhausted execution Units, creating additional");
-                executionUnit = new ExecutionUnit(Memory, _clock, ExportedModuleDictionary, _logger);
-=======
                 _logger.Warn($"{ModuleIdentifier} exhausted execution Units, creating additional");
                 executionUnit = new ExecutionUnit(Memory, _clock, ExportedModuleDictionary, _logger, ModulePath);
->>>>>>> bef8e5ef
             }
 
             var resultRegisters = executionUnit.Execute(entryPoint, channelNumber, simulateCallFar, bypassSetState, initialStackValues, initialStackPointer);
