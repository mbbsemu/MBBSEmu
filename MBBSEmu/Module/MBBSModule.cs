using MBBSEmu.CPU;
using MBBSEmu.Date;
using MBBSEmu.Disassembler;
using MBBSEmu.HostProcess.ExecutionUnits;
using MBBSEmu.HostProcess.ExportedModules;
using MBBSEmu.IO;
using MBBSEmu.Memory;
using NLog;
using System;
using System.Collections.Generic;
using System.IO;
using System.Linq;
using MBBSEmu.DOS.Structs;

namespace MBBSEmu.Module
{
    /// <summary>
    ///     The MajorBBS Module Class
    ///
    ///     This contains all information related to the Module that is being loaded into MBBSEmu,
    ///     including:
    ///
    ///     - MDF, MSG, MCF File information
    ///     - DLL File Structure ((N)ew (E)xecutable Format)
    ///     - Full 16-Bit Memory Space for the Module (hence no relocation required)
    ///     - Execution Units for the Module (Multiple CPUs accessing shared memory space, used for subroutines)
    /// </summary>
    public class MbbsModule
    {
        protected readonly ILogger _logger;
        protected readonly IFileUtility _fileUtility;
        private protected readonly IClock _clock;

        /// <summary>
        ///     Module Memory Manager
        /// </summary>
        public IMemoryCore Memory;

        /// <summary>
        ///     State returned by REGISTER_MODULE
        ///
        ///     Used to identify module within The MajorBBS/Worldgroup
        /// </summary>
        public short StateCode { get; set; }

        /// <summary>
        ///     The unique name of the module (same as the DLL name)
        /// </summary>
        public readonly string ModuleIdentifier;

        /// <summary>
        ///     Directory Path of Module
        /// </summary>
        public readonly string ModulePath;

        /// <summary>
        ///     Menu Option Key of Module
        /// </summary>
        public string MenuOptionKey { get; set; }


        /// <summary>
        ///     Module MSG File
        /// </summary>
        public readonly List<MsgFile> Msgs;

        /// <summary>
        ///     Module MDF File
        /// </summary>
        public readonly MdfFile Mdf;

        /// <summary>
<<<<<<< HEAD
=======
        ///     Module Memory Manager
        /// </summary>
        public readonly IMemoryCore Memory;

        /// <summary>
        ///     Entry Points for the Module, as defined by register_module()
        /// </summary>
        public Dictionary<string, FarPtr> EntryPoints { get; set; }

        /// <summary>
>>>>>>> b192ee7d
        ///     Routine definitions for functions registered via RTKICK
        /// </summary>
        public PointerDictionary<RealTimeRoutine> RtkickRoutines { get; set; }

        /// <summary>
        ///     Routine definitions for functions registered via RTIHDLR
        /// </summary>
        public PointerDictionary<RealTimeRoutine> RtihdlrRoutines { get; set; }

        /// <summary>
        ///     Routine definitions for functions registered via INITASK
        /// </summary>
        public PointerDictionary<RealTimeRoutine> TaskRoutines { get; set; }

        /// <summary>
        ///     Text Variable definitions for variables registered via REGISTER_VARIABLE
        /// </summary>
        public Dictionary<string, FarPtr> TextVariables { get; set; }

        /// <summary>
        ///     Global Command Handler Definitions for modules that register global commands
        /// </summary>
        public List<FarPtr> GlobalCommandHandlers { get; set; }

        /// <summary>
        ///     Description of the Module as Defined by REGISTER_MODULE
        /// </summary>
        public string ModuleDescription { get; set; }

        /// <summary>
        ///     Required DLL's are DLL Files that are referenced by the Module
        /// </summary>
        public List<MbbsDll> ModuleDlls { get; set; }


        /// <summary>
        ///     Executions Units (EU's) for the Module
        ///
        ///     Execution Units are how subroutines get called without having to mess around with saving/resetting CPU state.
        ///     This way, we can have an execution chain of:
        ///     EU0 -> MAJORBBS.H -> EU1 -> Text Variable Function
        ///
        ///     At no point is the state of EU0 modified (registers), even though they share a common memory core, allowing the stack
        ///     to unwind gracefully and execution to continue without much fuss.
        ///
        ///     Most modules will ever need 1-2 EU's
        /// </summary>
        public Queue<ExecutionUnit> ExecutionUnits { get; set; }

        /// <summary>
        ///     Exported Modules used by the given MajorBBS Module
        ///
        ///     Exported Modules are the libraries exposed by the host process (MAJORBBS) that contain
        ///     the statically linked methods that are imported into the DLL and invoked via EXTERN calls.
        ///
        ///     Each module gets its own set of these Exported Modules since each module as it's own 16-bit address space,
        ///     thus keeping things nice and clean.
        /// </summary>
        public Dictionary<ushort, IExportedModule> ExportedModuleDictionary { get; set; }

        /// <summary>
        ///     Constructor for MbbsModule
        /// 
        ///     Pass in an empty/blank moduleIdentifier for a Unit Test/Fake Module
        /// </summary>
        /// <param name="logger"></param>
        /// <param name="moduleIdentifier">Will be null in a test</param>
        /// <param name="path"></param>
        /// <param name="memoryCore"></param>
        /// <param name="fileUtility"></param>
        public MbbsModule(IFileUtility fileUtility, IClock clock, ILogger logger, string moduleIdentifier, string path = "", MemoryCore memoryCore = null)
        {
            _fileUtility = fileUtility;
            _logger = logger;
            _clock = clock;
            
            ModuleIdentifier = moduleIdentifier;
            ModuleDlls = new List<MbbsDll>();

            //Sanitize and setup Path
            if (string.IsNullOrEmpty(path))
                path = Directory.GetCurrentDirectory();

            if (!Path.EndsInDirectorySeparator(path))
                path += Path.DirectorySeparatorChar;

            ModulePath = path;

            // will be null in tests
            if (string.IsNullOrEmpty(ModuleIdentifier))
            {
                Mdf = MdfFile.createForTest();
                ModuleDlls.Add(new MbbsDll(fileUtility, logger) { File = NEFile.createForTest() });
            }
            else
            {
                //Verify MDF File Exists
                var mdfFile = fileUtility.FindFile(ModulePath, $"{ModuleIdentifier}.MDF");
                var fullMdfFilePath = Path.Combine(ModulePath, mdfFile);
                if (!System.IO.File.Exists(fullMdfFilePath))
                {
                    throw new FileNotFoundException($"Unable to locate Module: {fullMdfFilePath}");
                }

                Mdf = new MdfFile(fullMdfFilePath);
                var moduleDll = new MbbsDll(fileUtility, logger);
                moduleDll.Load(Mdf.DLLFiles[0].Trim(), ModulePath);
                ModuleDlls.Add(moduleDll);
            }

            if (Mdf.Requires.Count > 0)
            {
                for (var i = 0; i < Mdf.Requires.Count; i++)
                {
                    var requiredDll = new MbbsDll(fileUtility, logger);
                    requiredDll.Load(Mdf.Requires[i].Trim(), ModulePath);
                    requiredDll.SegmentOffset = (ushort)(0x100 * (i + 1));
                    ModuleDlls.Add(requiredDll);
                }
            }

            if (Mdf.MSGFiles.Count > 0)
            {
                Msgs = new List<MsgFile>(Mdf.MSGFiles.Count);
                foreach (var m in Mdf.MSGFiles)
                {
                    Msgs.Add(new MsgFile(ModulePath, m));
                }
            }

            //Set Initial Values
<<<<<<< HEAD
            RtkickRoutines = new PointerDictionary<RealTimeRoutine>();
            RtihdlrRoutines = new PointerDictionary<RealTimeRoutine>();
            TaskRoutines = new PointerDictionary<RealTimeRoutine>();
            TextVariables = new Dictionary<string, IntPtr16>();
            GlobalCommandHandlers = new List<IntPtr16>();
            ExportedModuleDictionary = new Dictionary<ushort, IExportedModule>(6);
            ExecutionUnits = new Queue<ExecutionUnit>(2);
            
=======
            EntryPoints = new Dictionary<string, FarPtr>();
            RtkickRoutines = new PointerDictionary<RealTimeRoutine>();
            RtihdlrRoutines = new PointerDictionary<RealTimeRoutine>();
            TaskRoutines = new PointerDictionary<RealTimeRoutine>();
            TextVariables = new Dictionary<string, FarPtr>();
            ExecutionUnits = new Queue<ExecutionUnit>(2);
            ExportedModuleDictionary = new Dictionary<ushort, IExportedModule>(4);
            GlobalCommandHandlers = new List<FarPtr>();
>>>>>>> b192ee7d
            Memory = memoryCore ?? new MemoryCore();

            //Declare PSP Segment
            var psp = new PSPStruct { NextSegOffset = 0x9FFF, EnvSeg = 0xFFFF };
            Memory.AddSegment(0x4000);
            Memory.SetArray(0x4000, 0, psp.Data);

<<<<<<< HEAD
            Memory.AllocateVariable("Int21h-PSP", sizeof(ushort));
            Memory.SetWord("Int21h-PSP", 0x4000);

            //Find _INIT_ values if any
            foreach (var dll in ModuleDlls)
=======
            //Setup _INIT_ Entrypoint
            FarPtr initEntryPointPointer;
            var initResidentName = File.ResidentNameTable.FirstOrDefault(x => x.Name.StartsWith("_INIT__"));
            if (initResidentName == null)
>>>>>>> b192ee7d
            {
                //If it's a Test, setup a fake _INIT_
                if (string.IsNullOrEmpty(ModuleIdentifier))
                {
                    dll.EntryPoints["_INIT_"] = null;
                    return;
                }

                //Setup _INIT_ Entrypoint
                IntPtr16 initEntryPointPointer;
                var initResidentName = dll.File.ResidentNameTable.FirstOrDefault(x => x.Name.StartsWith("_INIT__"));
                if (initResidentName == null)
                {
                    //This only happens with MajorMUD -- I have no idea why it's a special little snowflake ¯\_(ツ)_/¯
                    _logger.Warn("Unable to locate _INIT_ in Resident Name Table, checking Non-Resident Name Table...");

                    var initNonResidentName = dll.File.NonResidentNameTable.FirstOrDefault(x => x.Name.StartsWith("_INIT__"));

<<<<<<< HEAD
                    if (initNonResidentName == null)
                        throw new Exception("Unable to locate _INIT__ entry in Resident Name Table");

                    var initEntryPoint = dll.File.EntryTable.First(x => x.Ordinal == initNonResidentName.IndexIntoEntryTable);
                    
                    initEntryPointPointer = new IntPtr16((ushort) (initEntryPoint.SegmentNumber + dll.SegmentOffset), initEntryPoint.Offset);
                    
                }
                else
                {
                    var initEntryPoint = dll.File.EntryTable.First(x => x.Ordinal == initResidentName.IndexIntoEntryTable);
                    initEntryPointPointer = new IntPtr16((ushort)(initEntryPoint.SegmentNumber + dll.SegmentOffset), initEntryPoint.Offset);
                }
=======
                var initEntryPoint = File.EntryTable.First(x => x.Ordinal == initNonResidentName.IndexIntoEntryTable);
                initEntryPointPointer = new FarPtr(initEntryPoint.SegmentNumber, initEntryPoint.Offset);
            }
            else
            {
                var initEntryPoint = File.EntryTable.First(x => x.Ordinal == initResidentName.IndexIntoEntryTable);
                initEntryPointPointer = new FarPtr(initEntryPoint.SegmentNumber, initEntryPoint.Offset);
            }
>>>>>>> b192ee7d


                _logger.Info($"Located _INIT__: {initEntryPointPointer}");
                dll.EntryPoints["_INIT_"] = initEntryPointPointer;
            }
        }

        /// <summary>
        ///     Tells the module to begin x86 execution at the specified Entry Point
        /// </summary>
        /// <param name="entryPoint">Entry Point where execution will begin</param>
        /// <param name="channelNumber">Channel Number calling for execution</param>
        /// <param name="simulateCallFar">Are we simulating a CALL FAR? This is usually when we're calling a local function pointer</param>
        /// <param name="bypassSetState">Should we bypass setting a startup state? This is true for execution of things like Text Variable processing</param>
        /// <param name="initialStackValues">Initial Stack Values to be pushed to the stack prior to executing (simulating parameters on a method call)</param>
        /// <param name="initialStackPointer">
        ///     Initial Stack Pointer Value. Because EU's share the same memory space, including stack space, we need to sometimes need to manually decrement the
        ///     stack pointer enough to where the stack on the nested call won't overlap with the stack on the parent caller.
        /// </param>
        /// <returns></returns>
        public CpuRegisters Execute(FarPtr entryPoint, ushort channelNumber, bool simulateCallFar = false, bool bypassSetState = false,
            Queue<ushort> initialStackValues = null, ushort initialStackPointer = CpuCore.STACK_BASE)
        {
            //Try to dequeue an execution unit, if one doesn't exist, create a new one
            if (!ExecutionUnits.TryDequeue(out var executionUnit))
            {
                _logger.Warn($"{ModuleIdentifier} exhausted execution Units, creating additional");
                executionUnit = new ExecutionUnit(Memory, _clock, ExportedModuleDictionary, _logger);
            }

            var resultRegisters = executionUnit.Execute(entryPoint, channelNumber, simulateCallFar, bypassSetState, initialStackValues, initialStackPointer);
            ExecutionUnits.Enqueue(executionUnit);
            return resultRegisters;
        }
    }
}<|MERGE_RESOLUTION|>--- conflicted
+++ resolved
@@ -70,19 +70,6 @@
         public readonly MdfFile Mdf;
 
         /// <summary>
-<<<<<<< HEAD
-=======
-        ///     Module Memory Manager
-        /// </summary>
-        public readonly IMemoryCore Memory;
-
-        /// <summary>
-        ///     Entry Points for the Module, as defined by register_module()
-        /// </summary>
-        public Dictionary<string, FarPtr> EntryPoints { get; set; }
-
-        /// <summary>
->>>>>>> b192ee7d
         ///     Routine definitions for functions registered via RTKICK
         /// </summary>
         public PointerDictionary<RealTimeRoutine> RtkickRoutines { get; set; }
@@ -214,7 +201,6 @@
             }
 
             //Set Initial Values
-<<<<<<< HEAD
             RtkickRoutines = new PointerDictionary<RealTimeRoutine>();
             RtihdlrRoutines = new PointerDictionary<RealTimeRoutine>();
             TaskRoutines = new PointerDictionary<RealTimeRoutine>();
@@ -223,16 +209,6 @@
             ExportedModuleDictionary = new Dictionary<ushort, IExportedModule>(6);
             ExecutionUnits = new Queue<ExecutionUnit>(2);
             
-=======
-            EntryPoints = new Dictionary<string, FarPtr>();
-            RtkickRoutines = new PointerDictionary<RealTimeRoutine>();
-            RtihdlrRoutines = new PointerDictionary<RealTimeRoutine>();
-            TaskRoutines = new PointerDictionary<RealTimeRoutine>();
-            TextVariables = new Dictionary<string, FarPtr>();
-            ExecutionUnits = new Queue<ExecutionUnit>(2);
-            ExportedModuleDictionary = new Dictionary<ushort, IExportedModule>(4);
-            GlobalCommandHandlers = new List<FarPtr>();
->>>>>>> b192ee7d
             Memory = memoryCore ?? new MemoryCore();
 
             //Declare PSP Segment
@@ -240,18 +216,11 @@
             Memory.AddSegment(0x4000);
             Memory.SetArray(0x4000, 0, psp.Data);
 
-<<<<<<< HEAD
             Memory.AllocateVariable("Int21h-PSP", sizeof(ushort));
             Memory.SetWord("Int21h-PSP", 0x4000);
 
             //Find _INIT_ values if any
             foreach (var dll in ModuleDlls)
-=======
-            //Setup _INIT_ Entrypoint
-            FarPtr initEntryPointPointer;
-            var initResidentName = File.ResidentNameTable.FirstOrDefault(x => x.Name.StartsWith("_INIT__"));
-            if (initResidentName == null)
->>>>>>> b192ee7d
             {
                 //If it's a Test, setup a fake _INIT_
                 if (string.IsNullOrEmpty(ModuleIdentifier))
@@ -270,7 +239,6 @@
 
                     var initNonResidentName = dll.File.NonResidentNameTable.FirstOrDefault(x => x.Name.StartsWith("_INIT__"));
 
-<<<<<<< HEAD
                     if (initNonResidentName == null)
                         throw new Exception("Unable to locate _INIT__ entry in Resident Name Table");
 
@@ -284,16 +252,6 @@
                     var initEntryPoint = dll.File.EntryTable.First(x => x.Ordinal == initResidentName.IndexIntoEntryTable);
                     initEntryPointPointer = new IntPtr16((ushort)(initEntryPoint.SegmentNumber + dll.SegmentOffset), initEntryPoint.Offset);
                 }
-=======
-                var initEntryPoint = File.EntryTable.First(x => x.Ordinal == initNonResidentName.IndexIntoEntryTable);
-                initEntryPointPointer = new FarPtr(initEntryPoint.SegmentNumber, initEntryPoint.Offset);
-            }
-            else
-            {
-                var initEntryPoint = File.EntryTable.First(x => x.Ordinal == initResidentName.IndexIntoEntryTable);
-                initEntryPointPointer = new FarPtr(initEntryPoint.SegmentNumber, initEntryPoint.Offset);
-            }
->>>>>>> b192ee7d
 
 
                 _logger.Info($"Located _INIT__: {initEntryPointPointer}");
