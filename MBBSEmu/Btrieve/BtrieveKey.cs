--- conflicted
+++ resolved
@@ -123,21 +123,13 @@
         ///     Returns an object that can be used for inserting into the data_t key column based on
         ///     the type of this key, extracting from data.
         /// </summary>
-<<<<<<< HEAD
-        public object ExtractKeyInRecordToSQLiteObject(ReadOnlySpan<byte> data) => KeyDataToSQLiteObject(ExtractKeyDataFromRecord(data));
-=======
         public object ExtractKeyInRecordToSqliteObject(ReadOnlySpan<byte> data) => KeyDataToSqliteObject(ExtractKeyDataFromRecord(data));
->>>>>>> c8d4b93c
 
         /// <summary>
         ///     Returns an object that can be used for inserting into the data_t key column based on
         ///     the type of this key from keyData.
         /// </summary>
-<<<<<<< HEAD
-        public object KeyDataToSQLiteObject(ReadOnlySpan<byte> keyData)
-=======
         public object KeyDataToSqliteObject(ReadOnlySpan<byte> keyData)
->>>>>>> c8d4b93c
         {
             if (IsNullable && IsAllSameByteValue(keyData, PrimarySegment.NullValue))
             {
