--- conflicted
+++ resolved
@@ -85,25 +85,7 @@
         /// <summary>
         ///     The active connection to the Sqlite database.
         /// </summary>
-<<<<<<< HEAD
-<<<<<<< HEAD
-        public SqliteConnection Connection
-        {
-            get => _connection;
-            set
-            {
-                foreach(var cmd in _sqlCommands)
-                    cmd.Connection = value;
-
-                _connection = value;
-            }
-        }
-=======
         public SqliteConnection Connection;
->>>>>>> Back to master
-=======
-        public SqliteConnection Connection;
->>>>>>> 33931824
 
         /// <summary>
         ///     An offset -> BtrieveRecord cache used to speed up record access by reducing Sqlite
@@ -236,14 +218,9 @@
         /// </summary>
         private void LoadSqliteMetadata()
         {
-<<<<<<< HEAD
-<<<<<<< HEAD
-            using (var cmd = _sqlCommands[(int)Query.LoadSqliteMetadata])
-=======
             var cmd = GetSqliteCommand("SELECT record_length, page_length, variable_length_records, version, acs FROM metadata_t");
             using var reader = cmd.ExecuteReader();
             try
->>>>>>> Store prepared sqlite commands for reuse
             {
                 if (!reader.Read())
                     throw new ArgumentException($"Can't read metadata_t from {FullPath}");
@@ -265,47 +242,7 @@
 
                 reader.Close();
 
-<<<<<<< HEAD
-                    var version = reader.GetInt32(3);
-=======
-            var cmd = GetSqliteCommand("SELECT record_length, page_length, variable_length_records, version, acs FROM metadata_t");
-            using var reader = cmd.ExecuteReader();
-            try
-            {
-                if (!reader.Read())
-                    throw new ArgumentException($"Can't read metadata_t from {FullPath}");
-
-                RecordLength = reader.GetInt32(0);
-                PageLength = reader.GetInt32(1);
-                VariableLengthRecords = reader.GetBoolean(2);
-
-                if (!reader.IsDBNull(4))
-                {
-                    using var acsStream = reader.GetStream(4);
-                    if (acsStream.Length != ACS_LENGTH)
-                        throw new ArgumentException($"The ACS length is not 256 in the database. This is corrupt. {FullPath}");
-
-                    ACS = BtrieveUtil.ReadEntireStream(acsStream);
-                }
-
-                var version = reader.GetInt32(3);
->>>>>>> 33931824
-
-                reader.Close();
-
-<<<<<<< HEAD
-                    if (version != CURRENT_VERSION)
-                    {
-                        UpgradeDatabaseFromVersion(version);
-                    }
-                }
-                finally
-=======
                 if (version != CURRENT_VERSION)
->>>>>>> Store prepared sqlite commands for reuse
-=======
-                if (version != CURRENT_VERSION)
->>>>>>> 33931824
                 {
                     UpgradeDatabaseFromVersion(version);
                 }
@@ -314,7 +251,6 @@
             {
                 reader.Close();
             }
-
         }
 
         /// <summary>
