using MBBSEmu.Btrieve.Enums;
using MBBSEmu.IO;
using MBBSEmu.Logging;
using Microsoft.Data.Sqlite;
using NLog;
using System;
using System.Collections.Generic;
using System.IO;
using System.Linq;
using System.Text;

namespace MBBSEmu.Btrieve
{
    /// <summary>
    ///     The BtrieveFileProcessor class is used to abstract the loading, parsing, and querying of
    ///     legacy Btrieve Files.
    ///
    ///     Legacy Btrieve files (.DAT) are converted on load to MBBSEmu format files (.DB), which
    ///     are Sqlite representations of the underlying Btrieve Data. This means the legacy .DAT
    ///     files are only used once on initial load and are not modified. All Inserts & Updates
    ///     happen within the new .DB Sqlite files.
    ///
    ///     These .DB files can be inspected and modified/edited cleanly once MBBSEmu has exited.
    ///     Attempting to modify the files during runtime is unsupported and will likely cause
    ///     concurrent access exceptions to fire in MBBSEmu.
    /// </summary>
    public class BtrieveFileProcessor : IDisposable
    {
        protected static readonly Logger _logger = LogManager.GetCurrentClassLogger(typeof(CustomLogger));

        private readonly IFileUtility _fileFinder;

        /// <summary>
        ///     Current Position (offset) of the current BtrieveRecord in the Btrieve File.
        /// </summary>
        public uint Position { get; set; }

        /// <summary>
        ///     The Previous Query that was executed.
        /// </summary>
        private BtrieveQuery PreviousQuery { get; set; }

        /// <summary>
        ///     The length in bytes of each record.
        ///     <para/>Currently only fixed length record databases are supported.
        /// </summary>
        public int RecordLength { get; set; }

        /// <summary>
        ///     Whether the database contains variable length records.
        ///     <para/>If true, the RecordLength field is the fixed record length portion. Total
        ///     record size is RecordLength + some variable length
        /// </summary>
        public bool VariableLengthRecords { get; set; }

        /// <summary>
        ///     The active connection to the Sqlite database.
        /// </summary>
        private SqliteConnection _connection;

        /// <summary>
        ///     An offset -> BtrieveRecord cache used to speed up record access by reducing Sqlite
        ///     lookups.
        /// </summary>
        private readonly Dictionary<uint, BtrieveRecord> _cache = new Dictionary<uint, BtrieveRecord>();

        /// <summary>
        ///     The list of keys in this database, keyed by key number.
        /// </summary>
        public Dictionary<ushort, BtrieveKey> Keys { get; set; }

        /// <summary>
        ///     The list of autoincremented keys in this database, keyed by key number.
        /// </summary>
        private Dictionary<ushort, BtrieveKey> AutoincrementedKeys { get; set; }

        /// <summary>
        ///     The length of each page in the original Btrieve database.
        ///     <para/>Not actually used beyond initial database conversion.
        /// </summary>
        public int PageLength { get; set; }

        /// <summary>
        ///     The full path of the loaded database.
        /// </summary>
        public string FullPath { get; set; }

        /// <summary>
        ///     A delegate function that returns true if the retrieved record matches the query.
        /// </summary>
        /// <param name="query">Query made</param>
        /// <param name="record">The record retrieve from the query</param>
        /// <returns>true if the record is valid for the query</returns>
        private delegate bool QueryMatcher(BtrieveQuery query, BtrieveRecord record);

        /// <summary>
        ///     Closes all long lived resources, such as the Sqlite connection.
        /// </summary>
        public void Dispose()
        {
            _logger.Info($"Closing sqlite DB {FullPath}");

            PreviousQuery?.Dispose();

            _connection.Close();
            _connection.Dispose();
            _connection = null;

            _cache.Clear();
        }

        public BtrieveFileProcessor()
        {
            Keys = new Dictionary<ushort, BtrieveKey>();
            AutoincrementedKeys = new Dictionary<ushort, BtrieveKey>();
        }

        /// <summary>
        ///     Constructor to load the specified Btrieve File at the given Path
        /// </summary>
        /// <param name="fileUtility"></param>
        /// <param name="path"></param>
        /// <param name="fileName"></param>
        public BtrieveFileProcessor(IFileUtility fileUtility, string path, string fileName)
        {
            _fileFinder = fileUtility;

            Keys = new Dictionary<ushort, BtrieveKey>();
            AutoincrementedKeys = new Dictionary<ushort, BtrieveKey>();

            if (string.IsNullOrEmpty(path))
                path = Directory.GetCurrentDirectory();

            if (!Path.EndsInDirectorySeparator(path))
                path += Path.DirectorySeparatorChar;

            var loadedFileName = _fileFinder.FindFile(path, fileName);

            // hack for MUTANTS which tries to load a DATT file
            if (Path.GetExtension(loadedFileName).ToUpper() == ".DATT")
                loadedFileName = Path.ChangeExtension(loadedFileName, ".DAT");

            // If a .DB version exists, load it over the .DAT file
            var dbFileName = loadedFileName.ToUpper().Replace(".DAT", ".DB");
            var fullPath = Path.Combine(path, dbFileName);

            if (File.Exists(fullPath))
            {
                LoadSqlite(fullPath);
            }
            else
            {
                var btrieveFile = new BtrieveFile();
                btrieveFile.LoadFile(_logger, path, loadedFileName);
                CreateSqliteDB(fullPath, btrieveFile);
            }

            //Set Position to First Record
            StepFirst();
        }

        /// <summary>
        ///     Loads an MBBSEmu representation of a Btrieve File from the specified Sqlite DB file.
        /// </summary>
        private void LoadSqlite(string fullPath)
        {
            _logger.Info($"Opening sqlite DB {fullPath}");

            FullPath = fullPath;

            var connectionString = new Microsoft.Data.Sqlite.SqliteConnectionStringBuilder()
            {
                Mode = Microsoft.Data.Sqlite.SqliteOpenMode.ReadWriteCreate,
                DataSource = fullPath,
            }.ToString();

            _connection = new SqliteConnection(connectionString);
            _connection.Open();

            LoadSqliteMetadata();
        }

        /// <summary>
        ///     Loads metadata from the loaded Sqlite table, such as RecordLength and all the key metadata.
        /// </summary>
        private void LoadSqliteMetadata()
        {
            using (var cmd = new SqliteCommand("SELECT record_length, page_length, variable_length_records FROM metadata_t;", _connection))
            {
                using var reader = cmd.ExecuteReader();
                try
                {
                    if (!reader.Read())
                        throw new ArgumentException($"Can't read metadata_t from {FullPath}");

                    RecordLength = reader.GetInt32(0);
                    PageLength = reader.GetInt32(1);
                    VariableLengthRecords = reader.GetBoolean(2);
                }
                finally
                {
                    reader.Close();
                }
            }

            using (var cmd =
                new SqliteCommand(
                    "SELECT number, segment, attributes, data_type, offset, length FROM keys_t ORDER BY number, segment;",
                    _connection))
            {
                using var reader = cmd.ExecuteReader();
                while (reader.Read())
                {
                    var number = reader.GetInt32(0);
                    var btrieveKeyDefinition = new BtrieveKeyDefinition()
                    {
                        Number = (ushort)number,
                        Segment = reader.GetInt32(1) != 0,
                        SegmentOf = reader.GetInt32(1) != 0 ? (ushort)number : (ushort)0,
                        Attributes = (EnumKeyAttributeMask)reader.GetInt32(2),
                        DataType = (EnumKeyDataType)reader.GetInt32(3),
                        Offset = (ushort)reader.GetInt32(4),
                        Length = (ushort)reader.GetInt32(5),
                    };

                    if (!Keys.TryGetValue(btrieveKeyDefinition.Number, out var btrieveKey))
                    {
                        btrieveKey = new BtrieveKey();
                        Keys[btrieveKeyDefinition.Number] = btrieveKey;
                    }

                    var index = btrieveKey.Segments.Count;
                    btrieveKeyDefinition.SegmentIndex = index;
                    btrieveKey.Segments.Add(btrieveKeyDefinition);

                    if (btrieveKeyDefinition.DataType == EnumKeyDataType.AutoInc)
                        AutoincrementedKeys[btrieveKeyDefinition.Number] = btrieveKey;
                }
                reader.Close();
            }
        }

        /// <summary>
        ///     Returns the total number of records contained in the database.
        /// </summary>
        public int GetRecordCount()
        {
            using var stmt = new SqliteCommand("SELECT COUNT(*) FROM data_t;", _connection);
            return (int)(long)stmt.ExecuteScalar();
        }

        /// <summary>
        ///     Sets Position to the offset of the first Record in the loaded Btrieve File.
        /// </summary>
        public bool StepFirst()
        {
            // TODO consider grabbing data at the same time and prepopulating the cache
            using var cmd = new SqliteCommand("SELECT id FROM data_t ORDER BY id LIMIT 1", _connection);
            using var reader = cmd.ExecuteReader();

            Position = reader.Read() ? (uint)reader.GetInt32(0) : 0;
            reader.Close();
            return Position > 0;
        }

        /// <summary>
        ///     Sets Position to the offset of the next logical Record in the loaded Btrieve File.
        /// </summary>
        public bool StepNext()
        {
            // TODO consider grabbing data at the same time and prepopulating the cache
            using var cmd = new SqliteCommand($"SELECT id FROM data_t WHERE id > {Position} ORDER BY id LIMIT 1;", _connection);
            using var reader = cmd.ExecuteReader();
            try
            {
                if (!reader.Read())
                    return false;

                Position = (uint)reader.GetInt32(0);
                return true;
            }
            finally
            {
                reader.Close();
            }
        }

        /// <summary>
        ///     Sets Position to the offset of the previous logical record in the loaded Btrieve File.
        /// </summary>
        public bool StepPrevious()
        {
            using var cmd = new SqliteCommand($"SELECT id FROM data_t WHERE id < {Position} ORDER BY id DESC LIMIT 1;",
                _connection);
            using var reader = cmd.ExecuteReader();
            try
            {
                if (!reader.Read())
                    return false;

                Position = (uint)reader.GetInt32(0);
                return true;
            }
            finally
            {
                reader.Close();
            }
        }

        /// <summary>
        ///     Sets Position to the offset of the last Record in the loaded Btrieve File.
        /// </summary>
        public bool StepLast()
        {
            // TODO consider grabbing data at the same time and prepopulating the cache
            using var cmd = new SqliteCommand("SELECT id FROM data_t ORDER BY id DESC LIMIT 1;", _connection);
            using var reader = cmd.ExecuteReader();

            Position = reader.Read() ? (uint)reader.GetInt32(0) : 0;
            reader.Close();
            return Position > 0;
        }

        /// <summary>
        ///     Returns the Record at the current Position
        /// </summary>
        /// <returns></returns>
        public byte[] GetRecord() => GetRecord(Position)?.Data;

        /// <summary>
        ///     Returns the Record at the specified Offset, while also updating Position to match.
        /// </summary>
        public BtrieveRecord GetRecord(uint offset)
        {
            Position = offset;

            if (_cache.TryGetValue(offset, out var record))
                return record;

            using var cmd = new SqliteCommand($"SELECT data FROM data_t WHERE id={offset}", _connection);
            using var reader = cmd.ExecuteReader(System.Data.CommandBehavior.KeyInfo);
            try
            {
                if (!reader.Read())
                    return null;

                var data = new byte[RecordLength];
                using var stream = reader.GetStream(0);
                stream.Read(data, 0, data.Length);

                record = new BtrieveRecord(offset, data);
                _cache[offset] = record;
                return record;
            }
            finally
            {
                reader.Close();
            }
        }

        /// <summary>
        ///     Updates the Record at the current Position.
        /// </summary>
        public bool Update(byte[] recordData) => Update(Position, recordData);

        /// <summary>
        ///     Updates the Record at the specified Offset.
        /// </summary>
        public bool Update(uint offset, byte[] recordData)
        {
            if (VariableLengthRecords && recordData.Length != RecordLength)
                _logger.Warn($"Updating variable length record of {recordData.Length} bytes into {FullPath}");

            if (!VariableLengthRecords && recordData.Length != RecordLength)
            {
                _logger.Warn(
                    $"Btrieve Record Size Mismatch. Expected Length {RecordLength}, Actual Length {recordData.Length}");
                recordData = ForceSize(recordData, RecordLength);
            }

            using var transaction = _connection.BeginTransaction();
            using var updateCmd = new SqliteCommand()
            {
                Connection = _connection,
                Transaction = transaction
            };

            if (!InsertAutoincrementValues(transaction, recordData))
            {
                transaction.Rollback();
                return false;
            }

            var sb = new StringBuilder("UPDATE data_t SET data=@data, ");
            sb.Append(
                string.Join(", ", Keys.Values.Select(key => $"{key.SqliteKeyName}=@{key.SqliteKeyName}").ToList()));
            sb.Append(" WHERE id=@id;");
            updateCmd.CommandText = sb.ToString();

            updateCmd.Parameters.AddWithValue("@id", offset);
            updateCmd.Parameters.AddWithValue("@data", recordData);
            foreach (var key in Keys.Values)
                updateCmd.Parameters.AddWithValue($"@{key.SqliteKeyName}",
                    key.ExtractKeyInRecordToSqliteObject(recordData));

            int queryResult;
            try
            {
                queryResult = updateCmd.ExecuteNonQuery();
            }
            catch (SqliteException ex)
            {
                _logger.Warn(ex, $"Failed to update record because {ex.Message}");
                transaction.Rollback();
                return false;
            }

            transaction.Commit();

            if (queryResult == 0)
                return false;

            _cache[offset] = new BtrieveRecord(offset, recordData);
            return true;
        }

        /// <summary>
        ///     Copies b into an array of size size, growing or shrinking as necessary.
        /// </summary>
        private static byte[] ForceSize(byte[] b, int size)
        {
            var ret = new byte[size];
            Array.Copy(b, 0, ret, 0, Math.Min(b.Length, size));
            return ret;
        }

        /// <summary>
        ///     Searches for any zero-filled autoincremented memory in record and figures out
        ///     the autoincremented value to use, inserting it back into record.
        /// </summary>
        private bool InsertAutoincrementValues(SqliteTransaction transaction, byte[] record)
        {
            var zeroedKeys = AutoincrementedKeys.Values
                .Where(key => key.KeyInRecordIsAllZero(record))
                .Select(key => $"(MAX({key.SqliteKeyName}) + 1)")
                .ToList();

            if (zeroedKeys.Count == 0)
                return true;

            var sb = new StringBuilder("SELECT ");
            sb.Append(string.Join(", ", zeroedKeys));
            sb.Append(" FROM data_t;");

            using var cmd = new SqliteCommand(sb.ToString(), _connection, transaction);
            using var reader = cmd.ExecuteReader();
            try
            {
                if (!reader.Read())
                {
                    _logger.Error("Unable to query for MAX autoincremented values, unable to update");
                    return false;
                }

                var i = 0;
                foreach (var segment in AutoincrementedKeys.Values.SelectMany(x => x.Segments))
                {
                    var b = segment.Length switch
                    {
                        2 => BitConverter.GetBytes(reader.GetInt16(i++)),
                        4 => BitConverter.GetBytes(reader.GetInt32(i++)),
                        8 => BitConverter.GetBytes(reader.GetInt64(i++)),
                        _ => throw new ArgumentException($"Key integer length not supported {segment.Length}"),
                    };
                    Array.Copy(b, 0, record, segment.Offset, segment.Length);
                }
                return true;
            }
            finally
            {
                reader.Close();
            }
        }

        /// <summary>
        ///     Inserts a new Btrieve Record.
        /// </summary>
        /// <return>Position of the newly inserted item, or 0 on failure</return>
        public uint Insert(byte[] record)
        {
            if (VariableLengthRecords && record.Length != RecordLength)
                _logger.Warn($"Inserting variable length record of {record.Length} bytes into {FullPath}");

            if (!VariableLengthRecords && record.Length != RecordLength)
            {
                _logger.Warn(
                    $"Btrieve Record Size Mismatch TRUNCATING. Expected Length {RecordLength}, Actual Length {record.Length}");
                record = ForceSize(record, RecordLength);
            }

            using var transaction = _connection.BeginTransaction();
            using var insertCmd = new SqliteCommand() { Connection = _connection };
            insertCmd.Transaction = transaction;

            if (!InsertAutoincrementValues(transaction, record))
            {
                transaction.Rollback();
                return 0;
            }

            var sb = new StringBuilder("INSERT INTO data_t(data, ");
            sb.Append(string.Join(", ", Keys.Values.Select(key => key.SqliteKeyName).ToList()));
            sb.Append(") VALUES(@data, ");
            sb.Append(string.Join(", ", Keys.Values.Select(key => $"@{key.SqliteKeyName}").ToList()));
            sb.Append(");");
            insertCmd.CommandText = sb.ToString();

            insertCmd.Parameters.AddWithValue("@data", record);
            foreach (var key in Keys.Values)
            {
                insertCmd.Parameters.AddWithValue($"@{key.SqliteKeyName}",
                    key.ExtractKeyInRecordToSqliteObject(record));
            }

            int queryResult;
            try
            {
                queryResult = insertCmd.ExecuteNonQuery();
            }
            catch (SqliteException ex)
            {
                _logger.Warn(ex, $"{FullPath}: Failed to insert record because {ex.Message}");
                transaction.Rollback();
                return 0;
            }

            var lastInsertRowId = Convert.ToUInt32(new SqliteCommand("SELECT last_insert_rowid()", _connection, transaction).ExecuteScalar());

            transaction.Commit();

            if (queryResult == 0)
                return 0;

            _cache[lastInsertRowId] = new BtrieveRecord(lastInsertRowId, record);
            return lastInsertRowId;
        }

        /// <summary>
        ///     Deletes the Btrieve Record at the Current Position within the File.
        /// </summary>
        public bool Delete()
        {
            _cache.Remove(Position);

            using var cmd = new SqliteCommand($"DELETE FROM data_t WHERE id={Position};", _connection);
            return cmd.ExecuteNonQuery() > 0;
        }

        /// <summary>
        ///     Deletes all records within the current Btrieve File.
        /// </summary>
        public bool DeleteAll()
        {
            _cache.Clear();

            Position = 0;

            using var cmd = new SqliteCommand($"DELETE FROM data_t;", _connection);
            return cmd.ExecuteNonQuery() > 0;
        }

        /// <summary>
        ///     Performs a Key Based Query on the loaded Btrieve File
        /// </summary>
        /// <param name="keyNumber">Which key to query against</param>
        /// <param name="key">The key data to query against</param>
        /// <param name="btrieveOperationCode">Which query to perform</param>
        /// <param name="newQuery">true to start a new query, false to continue a prior one</param>
        public bool SeekByKey(ushort keyNumber, ReadOnlySpan<byte> key, EnumBtrieveOperationCodes btrieveOperationCode,
            bool newQuery = true)
        {
            BtrieveQuery currentQuery;

            if (newQuery || PreviousQuery == null)
            {
                currentQuery = new BtrieveQuery
                {
                    Key = Keys[keyNumber],
                    KeyData = key == null ? null : new byte[key.Length],
                };

                /*
                 * TODO -- It appears MajorBBS/WG don't respect the Btrieve length for the key, as it's just part of a struct.
                 * There are modules that define in their btrieve file a STRING key of length 1, but pass in a char*
                 * So for the time being, we just make the key length we're looking for whatever was passed in.
                 */
                if (key != null)
                {
                    Array.Copy(key.ToArray(), 0, currentQuery.KeyData, 0, key.Length);
                }

                // Wipe any previous query we have and store this new query
                PreviousQuery?.Dispose();
                PreviousQuery = currentQuery;
            }
            else
            {
                currentQuery = PreviousQuery;
            }

            return btrieveOperationCode switch
            {
                EnumBtrieveOperationCodes.GetEqual => GetByKeyEqual(currentQuery),
                EnumBtrieveOperationCodes.GetKeyEqual => GetByKeyEqual(currentQuery),

                EnumBtrieveOperationCodes.GetFirst => GetByKeyFirst(currentQuery),
                EnumBtrieveOperationCodes.GetKeyFirst => GetByKeyFirst(currentQuery),

                EnumBtrieveOperationCodes.GetLast => GetByKeyLast(currentQuery),
                EnumBtrieveOperationCodes.GetKeyLast => GetByKeyLast(currentQuery),

                EnumBtrieveOperationCodes.GetGreater => GetByKeyGreater(currentQuery, ">"),
                EnumBtrieveOperationCodes.GetKeyGreater => GetByKeyGreater(currentQuery, ">"),
                EnumBtrieveOperationCodes.GetGreaterOrEqual => GetByKeyGreater(currentQuery, ">="),
                EnumBtrieveOperationCodes.GetKeyGreaterOrEqual => GetByKeyGreater(currentQuery, ">="),

                EnumBtrieveOperationCodes.GetLess => GetByKeyLess(currentQuery, "<"),
                EnumBtrieveOperationCodes.GetKeyLess => GetByKeyLess(currentQuery, "<"),
                EnumBtrieveOperationCodes.GetLessOrEqual => GetByKeyLess(currentQuery, "<="),
                EnumBtrieveOperationCodes.GetKeyLessOrEqual => GetByKeyLess(currentQuery, "<="),

                EnumBtrieveOperationCodes.GetKeyNext => GetByKeyNext(currentQuery),
                EnumBtrieveOperationCodes.GetKeyPrevious => GetByKeyPrevious(currentQuery),

                _ => throw new Exception($"Unsupported Operation Code: {btrieveOperationCode}")
            };
        }

        /// <summary>
        ///     Returns the Record at the specified position.
        /// </summary>
        public ReadOnlySpan<byte> GetRecordByOffset(uint absolutePosition)
        {
            Position = absolutePosition;
            return GetRecord(absolutePosition).ToSpan();
        }

        /// <summary>
        ///     Returns the defined Data Length of the specified Key
        /// </summary>
        public ushort GetKeyLength(ushort keyNumber) => (ushort)Keys[keyNumber].Length;

        /// <summary>
        ///     Updates Position to the next logical position based on the sorted key query, always
        ///     ascending in sort order.
        /// </summary>
        private bool GetByKeyNext(BtrieveQuery query) => NextReader(query, BtrieveQuery.CursorDirection.Forward);

        /// <summary>
        ///     Updates Position to the prior logical position based on the sorted key query, always
        ///     ascending in sort order.
        /// </summary>
        private bool GetByKeyPrevious(BtrieveQuery query) => NextReader(query, BtrieveQuery.CursorDirection.Reverse);

        /// <summary>
        ///     Calls NextReader with an always-true query matcher.
        /// </summary>
        private bool NextReader(BtrieveQuery query, BtrieveQuery.CursorDirection cursorDirection) =>
            NextReader(query, (query, record) => true, cursorDirection);

        /// <summary>
        ///     Updates Position based on the value of current Sqlite cursor.
        ///
        ///     <para/>If the query has ended, it invokes query.ContinuationReader to get the next
        ///     Sqlite cursor and continues from there.
        /// </summary>
        /// <param name="query">Current query</param>
        /// <param name="matcher">Delegate function for verifying results. If this matcher returns
        ///     false, the query is aborted and returns no more results.</param>
        /// <returns>true if the Sqlite cursor returned a valid item</returns>
        private bool NextReader(BtrieveQuery query, QueryMatcher matcher, BtrieveQuery.CursorDirection cursorDirection)
        {
            if (query.Direction != cursorDirection)
            {
                // create new query
                query?.Reader?.Dispose();
            }

            // out of records?
            if (query.Reader == null || !query.Reader.Read())
            {
                var hadRows = query?.Reader?.DataReader?.HasRows ?? false;

                query?.Reader?.Dispose();
                query.Reader = null;
<<<<<<< HEAD
                return false;
=======

                if (query.ContinuationReader == null || !hadRows)
                    return false;

                query.Reader = query.ContinuationReader(query);
                if (query.Reader == null || !query.Reader.Read())
                {
                    query?.Reader?.Dispose();
                    query.Reader = null;
                    return false;
                }
>>>>>>> 26413fa9
            }

            query.Position = (uint)query.Reader.DataReader.GetInt32(0);
            query.LastKey = query.Reader.DataReader.GetValue(1);

            var data = new byte[RecordLength];
            using var stream = query.Reader.DataReader.GetStream(2);
            stream.Read(data, 0, data.Length);

            var record = new BtrieveRecord(query.Position, data);

            // we have it, might as well cache it
            _cache[query.Position] = record;

            if (!matcher.Invoke(query, record))
                return false;

            Position = query.Position;
            return true;
        }

        /// <summary>
        ///     Returns true if the retrievedRecord has equal keyData for the specified key.
        /// </summary>
        private static bool RecordMatchesKey(BtrieveRecord retrievedRecord, BtrieveKey key, byte[] keyData)
        {
            var keyA = key.ExtractKeyDataFromRecord(retrievedRecord.Data);
            var keyB = keyData;

            switch (key.PrimarySegment.DataType)
            {
                case EnumKeyDataType.String:
                case EnumKeyDataType.Lstring:
                case EnumKeyDataType.Zstring:
                case EnumKeyDataType.OldAscii:
                    return string.Equals(BtrieveKey.ExtractNullTerminatedString(keyA),
                        BtrieveKey.ExtractNullTerminatedString(keyB));
                default:
                    return keyA.SequenceEqual(keyB);
            }
        }

        /// <summary>
        ///     Gets the first equal record for the given key in query.
        /// </summary>
        private bool GetByKeyEqual(BtrieveQuery query)
        {
            QueryMatcher initialMatcher = (query, record) => RecordMatchesKey(record, query.Key, query.KeyData);

            var sqliteObject = query.Key.KeyDataToSqliteObject(query.KeyData);
            var command = new SqliteCommand() { Connection = _connection };
            if (sqliteObject == null)
            {
                command.CommandText = $"SELECT id, {query.Key.SqliteKeyName}, data FROM data_t WHERE {query.Key.SqliteKeyName} IS NULL";
            }
            else
            {
                command.CommandText = $"SELECT id, {query.Key.SqliteKeyName}, data FROM data_t WHERE {query.Key.SqliteKeyName} >= @value ORDER BY {query.Key.SqliteKeyName} ASC";
                command.Parameters.AddWithValue("@value", query.Key.KeyDataToSqliteObject(query.KeyData));
            }

            query.Reader = new BtrieveQuery.SqliteReader()
            {
                DataReader = command.ExecuteReader(System.Data.CommandBehavior.KeyInfo),
                Command = command
            };
            return NextReader(query, initialMatcher, BtrieveQuery.CursorDirection.Forward);
        }

        /// <summary>
        ///     Gets the first record greater or greater-than-equal-to than the given key in query.
        /// </summary>
        /// <param name="query">The query</param>
        /// <param name="oprator">Which operator to use, valid values are ">" and ">="</param>
        private bool GetByKeyGreater(BtrieveQuery query, string oprator)
        {
            var command = new SqliteCommand(
                $"SELECT id, {query.Key.SqliteKeyName}, data FROM data_t WHERE {query.Key.SqliteKeyName} {oprator} @value ORDER BY {query.Key.SqliteKeyName} ASC",
                _connection);
            command.Parameters.AddWithValue("@value", query.Key.KeyDataToSqliteObject(query.KeyData));

            query.Reader = new BtrieveQuery.SqliteReader()
            {
                DataReader = command.ExecuteReader(System.Data.CommandBehavior.KeyInfo),
                Command = command
            };
            return NextReader(query, BtrieveQuery.CursorDirection.Forward);
        }

        /// <summary>
        ///     Gets the first record less or less-than-equal-to than the given key in query.
        /// </summary>
        /// <param name="query">The query</param>
        /// <param name="oprator">Which operator to use, valid values are "<" and "<="</param>
        private bool GetByKeyLess(BtrieveQuery query, string oprator)
        {
            // this query finds the first item less than
            var command = new SqliteCommand(
                $"SELECT id, {query.Key.SqliteKeyName}, data FROM data_t WHERE {query.Key.SqliteKeyName} {oprator} @value ORDER BY {query.Key.SqliteKeyName} DESC",
                _connection);
            command.Parameters.AddWithValue("@value", query.Key.KeyDataToSqliteObject(query.KeyData));

            query.Reader = new BtrieveQuery.SqliteReader()
            {
                DataReader = command.ExecuteReader(System.Data.CommandBehavior.KeyInfo),
                Command = command,
            };

            return NextReader(query, BtrieveQuery.CursorDirection.Reverse);
        }

        /// <summary>
        ///     Gets the first record sorted by the given key in query.
        /// </summary>
        private bool GetByKeyFirst(BtrieveQuery query)
        {
            var command = new SqliteCommand(
                $"SELECT id, {query.Key.SqliteKeyName}, data FROM data_t ORDER BY {query.Key.SqliteKeyName} ASC", _connection);

            query.Reader = new BtrieveQuery.SqliteReader()
            {
                DataReader = command.ExecuteReader(System.Data.CommandBehavior.KeyInfo),
                Command = command
            };
            return NextReader(query, BtrieveQuery.CursorDirection.Forward);
        }

        /// <summary>
        ///     Gets the last record sorted by the given key in query.
        /// </summary>
        private bool GetByKeyLast(BtrieveQuery query)
        {
            var command = new SqliteCommand(
                $"SELECT id, {query.Key.SqliteKeyName}, data FROM data_t ORDER BY {query.Key.SqliteKeyName} DESC",
                _connection);

            query.Reader = new BtrieveQuery.SqliteReader()
            {
                DataReader = command.ExecuteReader(System.Data.CommandBehavior.KeyInfo),
                Command = command
            };
            query.Direction = BtrieveQuery.CursorDirection.Reverse;
            return NextReader(query, BtrieveQuery.CursorDirection.Forward);
        }

        /// <summary>
        ///     Creates the Sqlite data_t table.
        /// </summary>
        private void CreateSqliteDataTable(SqliteConnection connection, BtrieveFile btrieveFile)
        {
            var sb = new StringBuilder("CREATE TABLE data_t(id INTEGER PRIMARY KEY, data BLOB NOT NULL");
            foreach (var key in btrieveFile.Keys.Values)
            {
                sb.Append($", {key.SqliteKeyName} {key.SqliteColumnType()}");
            }

            sb.Append(");");

            using var cmd = new SqliteCommand(sb.ToString(), connection);
            cmd.ExecuteNonQuery();
        }

        /// <summary>
        ///     Creates the Sqlite data_t indices.
        /// </summary>
        private void CreateSqliteDataIndices(SqliteConnection connection, BtrieveFile btrieveFile)
        {
            foreach (var key in btrieveFile.Keys.Values)
            {
                var possiblyUnique = key.IsUnique ? "UNIQUE" : "";
                using var command = new SqliteCommand(
                    $"CREATE {possiblyUnique} INDEX {key.SqliteKeyName}_index on data_t({key.SqliteKeyName})",
                    _connection);
                command.ExecuteNonQuery();
            }
        }

        /// <summary>
        ///     Fills in the Sqlite data_t table with all the data from btrieveFile.
        /// </summary>
        private void PopulateSqliteDataTable(SqliteConnection connection, BtrieveFile btrieveFile)
        {
            using var transaction = connection.BeginTransaction();
            foreach (var record in btrieveFile.Records.OrderBy(x => x.Offset))
            {
                using var insertCmd = new SqliteCommand()
                {
                    Connection = _connection,
                    Transaction = transaction
                };

                var sb = new StringBuilder("INSERT INTO data_t(data, ");
                sb.Append(string.Join(", ", Keys.Values.Select(key => key.SqliteKeyName).ToList()));
                sb.Append(") VALUES(@data, ");
                sb.Append(string.Join(", ", Keys.Values.Select(key => $"@{key.SqliteKeyName}").ToList()));
                sb.Append(");");

                insertCmd.CommandText = sb.ToString();
                insertCmd.Parameters.AddWithValue("@data", record.Data);
                foreach (var key in btrieveFile.Keys.Values)
                    insertCmd.Parameters.AddWithValue($"@{key.SqliteKeyName}",
                        key.ExtractKeyInRecordToSqliteObject(record.Data));

                try
                {
                    insertCmd.ExecuteNonQuery();
                }
                catch (SqliteException ex)
                {
                    _logger.Error(ex, $"Error importing btrieve data {ex.Message}");
                }
            }

            transaction.Commit();
        }

        /// <summary>
        ///     Creates the Sqlite metadata_t table.
        /// </summary>
        private void CreateSqliteMetadataTable(SqliteConnection connection, BtrieveFile btrieveFile)
        {
            const string statement =
                "CREATE TABLE metadata_t(record_length INTEGER NOT NULL, physical_record_length INTEGER NOT NULL, page_length INTEGER NOT NULL, variable_length_records INTEGER NOT NULL)";

            using var cmd = new SqliteCommand(statement, connection);
            cmd.ExecuteNonQuery();

            using var insertCmd = new SqliteCommand() { Connection = connection };
            cmd.CommandText =
                "INSERT INTO metadata_t(record_length, physical_record_length, page_length, variable_length_records) VALUES(@record_length, @physical_record_length, @page_length, @variable_length_records)";
            cmd.Parameters.AddWithValue("@record_length", btrieveFile.RecordLength);
            cmd.Parameters.AddWithValue("@physical_record_length", btrieveFile.PhysicalRecordLength);
            cmd.Parameters.AddWithValue("@page_length", btrieveFile.PageLength);
            cmd.Parameters.AddWithValue("@variable_length_records", btrieveFile.VariableLengthRecords ? 1 : 0);
            cmd.ExecuteNonQuery();
        }

        /// <summary>
        ///     Creates the Sqlite keys_t table.
        /// </summary>
        private void CreateSqliteKeysTable(SqliteConnection connection, BtrieveFile btrieveFile)
        {
            const string statement =
                "CREATE TABLE keys_t(id INTEGER PRIMARY KEY, number INTEGER NOT NULL, segment INTEGER NOT NULL, attributes INTEGER NOT NULL, data_type INTEGER NOT NULL, offset INTEGER NOT NULL, length INTEGER NOT NULL, null_value INTEGER NOT NULL, UNIQUE(number, segment))";

            using var cmd = new SqliteCommand(statement, connection);
            cmd.ExecuteNonQuery();

            using var insertCmd = new SqliteCommand() { Connection = connection };
            cmd.CommandText =
                "INSERT INTO keys_t(number, segment, attributes, data_type, offset, length, null_value) VALUES(@number, @segment, @attributes, @data_type, @offset, @length, @null_value)";

            foreach (var keyDefinition in btrieveFile.Keys.SelectMany(key => key.Value.Segments))
            {
                // only grab the first
                cmd.Parameters.Clear();
                cmd.Parameters.AddWithValue("@number", keyDefinition.Number);
                cmd.Parameters.AddWithValue("@segment", keyDefinition.SegmentIndex);
                cmd.Parameters.AddWithValue("@attributes", keyDefinition.Attributes);
                cmd.Parameters.AddWithValue("@data_type", keyDefinition.DataType);
                cmd.Parameters.AddWithValue("@offset", keyDefinition.Offset);
                cmd.Parameters.AddWithValue("@length", keyDefinition.Length);
                cmd.Parameters.AddWithValue("@null_value", keyDefinition.NullValue);

                cmd.ExecuteNonQuery();
            }
        }

        /// <summary>
        ///     Creates the Sqlite database from btrieveFile.
        /// </summary>
        public void CreateSqliteDB(string fullpath, BtrieveFile btrieveFile)
        {
            _logger.Info($"Creating sqlite db {fullpath}");

            FullPath = fullpath;

            var connectionString = new Microsoft.Data.Sqlite.SqliteConnectionStringBuilder()
            {
                Mode = Microsoft.Data.Sqlite.SqliteOpenMode.ReadWriteCreate,
                DataSource = fullpath,
            }.ToString();

            _connection = new SqliteConnection(connectionString);
            _connection.Open();

            RecordLength = btrieveFile.RecordLength;
            PageLength = btrieveFile.PageLength;
            Keys = btrieveFile.Keys;
            foreach (var key in btrieveFile.Keys.Where(key =>
                key.Value.PrimarySegment.DataType == EnumKeyDataType.AutoInc))
            {
                AutoincrementedKeys.Add(key.Value.PrimarySegment.Number, key.Value);
            }

            CreateSqliteMetadataTable(_connection, btrieveFile);
            CreateSqliteKeysTable(_connection, btrieveFile);
            CreateSqliteDataTable(_connection, btrieveFile);
            CreateSqliteDataIndices(_connection, btrieveFile);
            PopulateSqliteDataTable(_connection, btrieveFile);
        }
    }
}<|MERGE_RESOLUTION|>--- conflicted
+++ resolved
@@ -693,21 +693,7 @@
 
                 query?.Reader?.Dispose();
                 query.Reader = null;
-<<<<<<< HEAD
                 return false;
-=======
-
-                if (query.ContinuationReader == null || !hadRows)
-                    return false;
-
-                query.Reader = query.ContinuationReader(query);
-                if (query.Reader == null || !query.Reader.Read())
-                {
-                    query?.Reader?.Dispose();
-                    query.Reader = null;
-                    return false;
-                }
->>>>>>> 26413fa9
             }
 
             query.Position = (uint)query.Reader.DataReader.GetInt32(0);
