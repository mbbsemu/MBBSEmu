--- conflicted
+++ resolved
@@ -115,24 +115,6 @@
 
                 output.Add(new TextVariableDefinition()
                 {
-<<<<<<< HEAD
-                    switch (variableName)
-                    {
-                        case "BAUD":
-                        case "CHANNEL":
-                        case "CREATION_DATE":
-                        case "CREDITS":
-                        case "TIME_ONLINE":
-                        case "USERID":
-                            variableText = sessionValues[variableName]();
-                            break;
-                        default:
-                            variableText = "UNKNOWN";
-                            _logger.Error($"Unknown Text Variable: {variableName}");
-                            break;
-                    }
-                }
-=======
                     Offset = startingOffset,
                     Length = (ushort)(i - startingOffset),
                     Justification = (EnumTextVariableJustification)variableFormatJustification,
@@ -170,7 +152,6 @@
                 //If a Session Variable wasn't found, check global
                 if(string.IsNullOrEmpty(variableText))
                     variableText = GetVariableByName(v.Name) ?? "UNKNOWN VARIABLE";
->>>>>>> acf04d78
 
                 //Format Variable Text
                 switch (v.Justification)
