--- conflicted
+++ resolved
@@ -201,12 +201,8 @@
                 _serviceResolver = new ServiceResolver();
 
                 _logger = _serviceResolver.GetService<ILogger>();
-<<<<<<< HEAD
-                
-=======
 
                 //Setup Generic Database
->>>>>>> 9b7fc6c3
                 var resourceManager = _serviceResolver.GetService<IResourceManager>();
                 var globalCache = _serviceResolver.GetService<IGlobalCache>();
                 var fileHandler = _serviceResolver.GetService<IFileUtility>();
