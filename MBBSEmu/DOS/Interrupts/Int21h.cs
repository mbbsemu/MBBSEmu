﻿using MBBSEmu.CPU;
using MBBSEmu.Date;
using MBBSEmu.DOS.Structs;
using MBBSEmu.Extensions;
using MBBSEmu.IO;
using MBBSEmu.Memory;
using NLog;
using System;
using System.Collections.Concurrent;
using System.Collections.Generic;
using System.IO;
using System.Linq;
using System.Runtime.CompilerServices;
using System.Text;

namespace MBBSEmu.DOS.Interrupts
{
    /// <summary>
    ///     Interrupt Vector 21h which handles the main DOS APIs
    ///
    ///     This is implemented within the DOS Kernel
    /// </summary>
    public class Int21h : IInterruptHandler
    {
        public const MethodImplOptions SubroutineCompilerOptimizations = MethodImplOptions.AggressiveOptimization | MethodImplOptions.AggressiveInlining;

        const int DEFAULT_BLOCK_DEVICE = 2; //C:

        private ILogger _logger { get; init; }
        public ICpuRegisters Registers { get; set; }
        private IMemoryCore _memory { get; init; }
        private IClock _clock { get; init; }
        private BlockingCollection<byte> _stdin { get; init; }
        private BlockingCollection<byte[]> _stdout { get; init; }
        private TextWriter _stderr { get; init; }

        /// <summary>
        ///     Path of the current Execution Context
        /// </summary>
        private string _path { get; init; }

        private FarPtr _dta = null;

        /// <summary>
        ///     INT 21h defined Disk Transfer Area
        ///
        ///     Buffer used to hold information on the current Disk / IO operation
        /// </summary>
        private FarPtr DiskTransferArea
        {
            get
            {
                if (_dta != null)
                    return _dta;

                // default to PSP:0080
                if (!_memory.TryGetVariablePointer("Int21h-PSP", out var pspPointer))
                    throw new Exception("No PSP has been defined");

                return new FarPtr(_memory.GetWord(pspPointer), 0x80);
            }
            set
            {
                _dta = value;
            }
        }

        public byte Vector => 0x21;

        private readonly Dictionary<byte, FarPtr> _interruptVectors;

        private readonly IFileUtility _fileUtility;

        private readonly Dictionary<int, FileStream> _fileHandles = new();

        public enum AllocationStrategy
        {
            FIRST_FIT = 0,
            BEST_FIT = 1,
            LAST_FIT = 2,
        }

        public enum FileHandle
        {
            STDIN = 0,
            STDOUT = 1,
            STDERR = 2,
            STDAUX = 3,
            STDPRN = 4,
        }

        private AllocationStrategy _allocationStrategy = AllocationStrategy.BEST_FIT;

<<<<<<< HEAD
        public Int21h(CpuRegisters registers, IMemoryCore memory, IClock clock, ILogger logger, IFileUtility fileUtility, BlockingCollection<byte> stdin, BlockingCollection<byte[]> stdout, TextWriter stderr, string path = "")
=======
        public Int21h(ICpuRegisters registers, IMemoryCore memory, IClock clock, ILogger logger, IFileUtility fileUtility, TextReader stdin, TextWriter stdout, TextWriter stderr, string path = "")
>>>>>>> 45009c62
        {
            Registers = registers;
            _memory = memory;
            _clock = clock;
            _logger = logger;
            _fileUtility = fileUtility;
            _stdin = stdin;
            _stdout = stdout;
            _stderr = stderr;
            _interruptVectors = new Dictionary<byte, FarPtr>();
            _path = path;
        }

        public void Handle()
        {
<<<<<<< HEAD
            //_logger.Error($"Interrupt AX {Registers.AX:X4} H:{Registers.AH:X2}");
=======
            //_logger.Error($"Interrupt AX {_Registers.AX:X4} H:{_Registers.AH:X2}");
>>>>>>> 45009c62
            switch (Registers.AH)
            {
                case 0x3F:
                    ReadFromFileHandle_0x3F();
                    break;
                case 0x42:
                    MoveFilePointer_0x42();
                    break;
                case 0x3D:
                    OpenFile_0x3D();
                    break;
                case 0x3E:
                    CloseFile_0x3E();
                    break;
                case 0x43:
                    GetOrPutFileAttributes_0x43();
                    break;
                case 0x01:
                    KeyboardInputWithEcho_0x01();
                    break;
                case 0x67:
                    SetHandleCount_0x67();
                    break;
                case 0x48:
                    AllocateMemory_0x48();
                    break;
                case 0x49:
                    FreeMemory_0x49();
                    break;
                case 0x58:
                    GetOrSetMemoryAllocationStrategy_0x58();
                    break;
                case 0x09:
                    PrintString_0x09();
                    break;
                case 0x19:
                    GetDefaultDiskNumber_0x19();
                    break;
                case 0x1A:
                    SetDiskTransferArea_0x1A();
                    break;
                case 0x25:
                    SetInterruptVector_0x25();
                    break;
                case 0x2A:
                    GetCurrentDate_0x2A();
                    break;
                case 0x2C:
                    GetCurrentTime_0x2C();
                    break;
                case 0x2F:
                    GetDiskTransferAreaAddress_0x2F();
                    break;
                case 0x30:
                    GetDOSVersion_0x30();
                    break;
                case 0x35:
                    GetInterruptVector_0x35();
                    break;
                case 0x40:
                    WriteToFileWithHandle_0x40();
                    break;
                case 0x44 when Registers.AL == 0x00:
                    GetDeviceInformation();
                    break;
                case 0x47:
                    GetCurrentDirectory_0x47();
                    break;
                case 0x4A:
                    AdjustMemoryBlockSize_0x4A();
                    break;
                case 0x4C:
                    QuitWithExitCode_0x4C();
                    break;
                case 0x4E:
                    FindFirstAsciz_0x4E();
                    break;
                case 0x62:
                    GetPSPAddress_0x62();
                    break;
                case 0x33:
                    ExtendedControlBreakChecking_0x33();
                    break;
                case 0x07:
                    DirectStdinInputNoEcho_0x07();
                    break;
                default:
                    throw new ArgumentOutOfRangeException($"Unsupported INT 21h Function: 0x{Registers.AH:X2}");
            }
        }

        [MethodImpl(SubroutineCompilerOptimizations)]
        private void ClearCarryFlag() => Registers.CarryFlag = false;

        [MethodImpl(SubroutineCompilerOptimizations)]
        private void SetCarryFlagErrorCodeInAX(DOSErrorCode code)
        {
            Registers.CarryFlag = true;
            Registers.AX = (ushort)code;
        }

        private void DirectStdinInputNoEcho_0x07()
        {
            Registers.DL = 0xFF;
            var c = _stdin.Take();
            _stdout.Add(new[] { c });
            Registers.AL = c;
            Registers.F = Registers.F.ClearFlag((ushort)EnumFlags.ZF);
        }

        private void ReadFromFileHandle_0x3F()
        {
            /*
            INT 21 - AH = 3Fh DOS 2+ - READ FROM FILE WITH HANDLE
            BX = file handle
            CX = number of bytes to read
            DS:DX = address of buffer
            Return: CF set on error
              AX = error code
            CF clear if successful
              AX = number of bytes read
            */
            var fileHandle = Registers.BX;
            var bytesToRead = Registers.CX;
            var destPtr = new FarPtr(Registers.DS, Registers.DX);

            if (!_fileHandles.TryGetValue(fileHandle, out var fileStream) && fileHandle > 0)
            {
                SetCarryFlagErrorCodeInAX(DOSErrorCode.INVALID_HANDLE);
                return;
            }

            try
            {
                //Handle Keyboard Input
                if (fileHandle == 0)
                {
                    var c = _stdin.Take();
                    _stdout.Add(new[] { c });
                    ClearCarryFlag();

                    //ENTER sends 0xD if you Console.ReadKey().KeyChar
                    //We need to send 0xA as fgets() uses 0xA to denote end of input
                    if (c == 0xD)
                    {
                        c = 0xA;
                        _stdout.Add(new[] { c });
                    }

                    //Handle Character Input
                    Registers.AX = 1;
                    _memory.SetByte(destPtr, c);

                    return;
                }

                var buf = new byte[bytesToRead];
                var actualBytesRead = fileStream.Read(buf, 0, bytesToRead);

                if (actualBytesRead > 0)
                {
                    _memory.SetArray(destPtr, buf.AsSpan().Slice(0, actualBytesRead));
                }

                ClearCarryFlag();
                Registers.AX = (ushort)actualBytesRead;
            }
            catch (Exception)
            {
                _logger.Warn($"Unable to read {bytesToRead} bytes from FD:{fileHandle}");
                SetCarryFlagErrorCodeInAX(DOSErrorCode.READ_FAULT);
            }
        }

        private void MoveFilePointer_0x42()
        {
            /*
            INT 21 - AH = 42h DOS 2+ - MOVE FILE READ/WRITE POINTER (LSEEK)
                    AL = method value
                        0 = offset from beginning of file
                        1 = offset from present location
                        2 = offset from end of file
                    BX = file handle
                    CX:DX = offset in bytes
                    Return: CF set on error
                        AX = error code
                        CF clear if successful
                        DX:AX = new offset
            */
            SeekOrigin seekOrigin;
            var fileHandle = Registers.BX;
            var offset = (uint)(Registers.CX << 16 | Registers.DX);

            switch (Registers.AL)
            {
                case 0: // begin
                    seekOrigin = SeekOrigin.Begin;
                    break;
                case 1: // current
                    seekOrigin = SeekOrigin.Current;
                    break;
                case 2: // end
                    seekOrigin = SeekOrigin.End;
                    break;
                default:
                    SetCarryFlagErrorCodeInAX(DOSErrorCode.UNKNOWN_COMMAND);
                    return;
            }

            if (!_fileHandles.TryGetValue(fileHandle, out var fileStream))
            {
                SetCarryFlagErrorCodeInAX(DOSErrorCode.INVALID_HANDLE);
                return;
            }

            try
            {
                var position = fileStream.Seek(offset, seekOrigin);

                ClearCarryFlag();
                Registers.DX = (ushort)(position >> 16);
                Registers.AX = (ushort)position;
            }
            catch (Exception)
            {
                _logger.Warn($"Unable to seek to {offset} from FD:{fileHandle}");
                SetCarryFlagErrorCodeInAX(DOSErrorCode.SEEK_ERROR);
            }
        }

        private void KeyboardInputWithEcho_0x01()
        {
            // DOS - KEYBOARD INPUT (with echo)
            // Return: AL = character read
            // TODO (check ^C/^BREAK) and if so EXECUTE int 23h
            var c = _stdin.Take();
            _stdout.Add(new[] { c });
            Registers.AL = c;
        }

        private void SetHandleCount_0x67()
        {
            // DOS - SET HANDLE COUNT
            // BX : Number of handles
            // Return: carry set if error (and error code in AX)
            ClearCarryFlag();
        }

        private void AllocateMemory_0x48()
        {
            // DOS - Allocate memory
            // BX = number of 16-byte paragraphs desired
            // Return: CF set on error
            //             AX = error code
            //             BX = maximum available
            //         CF clear if successful
            //             AX = segment of allocated memory block

            if (_allocationStrategy == AllocationStrategy.LAST_FIT)
            {
                _logger.Warn("Returning 0x9FAE for top of heap");
                ClearCarryFlag();
                Registers.AX = 0x9FAE;
                return;
            }

            var ptr = _memory.Malloc((uint)(Registers.BX * 16));
            if (!ptr.IsNull() && ptr.Offset != 0)
                throw new DataMisalignedException("RealMode allocator returned memory not on segment boundary");

            if (ptr.IsNull())
            {
                SetCarryFlagErrorCodeInAX(DOSErrorCode.INSUFFICIENT_MEMORY);
                Registers.BX = 0; // TODO get maximum available here
            }
            else
            {
                ClearCarryFlag();
                Registers.AX = ptr.Segment;
            }
        }

        private void FreeMemory_0x49()
        {
            // DOS - Free Memory
            // ES = Segment address of area to be freed
            // Return: CF set on error
            //             AX = error code
            //         CF clear if successful
            _memory.Free(new FarPtr(Registers.ES, 0));
            // no status, so always say we're good
            ClearCarryFlag();
        }

        private void GetOrSetMemoryAllocationStrategy_0x58()
        {
            // INT 21 - AH = 58h DOS 3.x - GET/SET MEMORY ALLOCATION STRATEGY
            // AL = function code
            //     0 = get allocation strategy
            //     1 = set allocation strategy
            // BL = strategy code
            //     0 first fit (use first memory block large enough)
            //     1 best fit (use smallest memory block large enough)
            //     2 last fit (use high part of last usable memory block)
            // Return:
            //   CF set on error
            //     AX = error code
            //   CF clear if successful
            //     AX = strategy code
            // Note: the Set subfunction accepts any value in BL; 2 or greater means last fit.
            // the Get subfunction returns the last value set, so programs should check
            // whether the value is >= 2, not just equal to 2.

            if (Registers.AL == 0)
            {
                ClearCarryFlag();
                Registers.AX = (ushort)_allocationStrategy;
            }
            else if (Registers.AL == 1)
            {
                if (Registers.BL > 2)
                    _allocationStrategy = AllocationStrategy.LAST_FIT;
                else
                    _allocationStrategy = (AllocationStrategy)Registers.BL;

                ClearCarryFlag();
                Registers.AX = (ushort)_allocationStrategy;
            }
            else
            {
                SetCarryFlagErrorCodeInAX(DOSErrorCode.UNKNOWN_COMMAND);
            }
            return;
        }

        private void PrintString_0x09()
        {
            /*
                DS:DX = address of string terminated by "$"
                Note: ^C/^Break checked, and INT 23h called if pressed
            */

            var src = new FarPtr(Registers.DS, Registers.DX);
            var memoryStream = new MemoryStream();
            byte b;
            while ((b = _memory.GetByte(src++)) != '$')
                memoryStream.WriteByte(b);

            _stdout.Add(memoryStream.ToArray());
        }

        private void GetDefaultDiskNumber_0x19()
        {
            //DOS - GET DEFAULT DISK NUMBER
            //Return: AL = Drive Number
            Registers.AL = DEFAULT_BLOCK_DEVICE;
        }

        private void SetDiskTransferArea_0x1A()
        {
            //Specifies the memory area to be used for subsequent FCB operations.
            //DS:DX = Segment:offset of DTA
            DiskTransferArea = new FarPtr(Registers.DS, Registers.DX);
        }

        /// <summary>
        ///     TODO: Should write to 0000:0000 instead of internally
        /// </summary>
        private void SetInterruptVector_0x25()
        {
            /*
                INT 21 - AH = 25h DOS - SET INTERRUPT VECTOR
                AL = interrupt number
                DS:DX = new vector to be used for specified interrupt
            */

            var interruptVector = Registers.AL;
            var newVectorPointer = new FarPtr(Registers.DS, Registers.DX);

            _interruptVectors[interruptVector] = newVectorPointer;
        }

        private void GetCurrentDate_0x2A()
        {
            //DOS - GET CURRENT DATE
            //Return: DL = day, DH = month, CX = year
            //AL = day of the week(0 = Sunday, 1 = Monday, etc.)
            var now = _clock.Now;
            Registers.DL = (byte)now.Day;
            Registers.DH = (byte)now.Month;
            Registers.CX = (ushort)now.Year;
            Registers.AL = (byte)now.DayOfWeek;
        }

        private void GetCurrentTime_0x2C()
        {
            //DOS - GET CURRENT TIME
            //Return: CH = hour, CL = minute, DH = second, DL = 1/100 seconds
            var now = _clock.Now;
            Registers.CH = (byte)now.Hour;
            Registers.CL = (byte)now.Minute;
            Registers.DH = (byte)now.Second;
            Registers.DL = (byte)(now.Millisecond / 10);
        }

        private void GetDiskTransferAreaAddress_0x2F()
        {
            /*
                *  Action:	Returns the segment:offset of the current DTA for read/write operations.
                On entry:	AH = 2Fh
                Returns:	ES:BX = Segment.offset of current DTA
            */
            Registers.ES = DiskTransferArea.Segment;
            Registers.BX = DiskTransferArea.Offset;
        }

        private void GetDOSVersion_0x30()
        {
            /*  DOS 2+ - GET DOS VERSION
                AH = 30h
                Return: AL = Major Version number (0 for DOS 1.x)
                AH = Minor Version number
                BH = OEM number
                    00h IBM
                    16h DEC
                BL:CX = 24-bit user number
            */
            Registers.AL = 6;
            Registers.AH = 22;
            Registers.BH = 0;
            Registers.CX = 0x1234;
        }

        /// <summary>
        ///     TODO: These interrupt vectors live at memory address 0000:0000 and should be read
        ///           from there.
        /// </summary>
        private void GetInterruptVector_0x35()
        {
            /*
                INT 21 - AH = 35h DOS 2+ - GET INTERRUPT VECTOR
                AL = interrupt number
                Return: ES:BX = value of interrupt vector
            */

            if (!_interruptVectors.TryGetValue(Registers.AL, out var resultVector))
            {
                Registers.ES = 0xFFFF;
                Registers.BX = Registers.AL;
            }
            else
            {
                Registers.ES = resultVector.Segment;
                Registers.BX = resultVector.Offset;
            }
        }

        private void WriteToFileWithHandle_0x40()
        {
            /*
                INT 21 - AH = 40h DOS 2+ - WRITE TO FILE WITH HANDLE
                BX = file handle
                CX = number of bytes to write
                DS:DX -> buffer

                Return: CF set on error
                    AX = error code

                CF clear if successful
                    AX = number of bytes written

                Note: if CX is zero, no data is written, and the file is truncated or extended
                    to the current position
            */
            var fileHandle = Registers.BX;
            var numberOfBytes = Registers.CX;
            var bufferPointer = new FarPtr(Registers.DS, Registers.DX);

            var dataToWrite = _memory.GetArray(bufferPointer, numberOfBytes);

            //_logger.Error($"Writing {numberOfBytes} to {fileHandle}");

            switch (fileHandle)
            {
                case (ushort)FileHandle.STDIN:
                    SetCarryFlagErrorCodeInAX(DOSErrorCode.WRITE_FAULT);
                    break;
                case (ushort)FileHandle.STDOUT:
                    _stdout.Add(dataToWrite.ToArray());
                    ClearCarryFlag();
                    Registers.AX = numberOfBytes;
                    return;
                case (ushort)FileHandle.STDERR:
                    _stderr.Write(Encoding.ASCII.GetString(dataToWrite));
                    ClearCarryFlag();
                    Registers.AX = numberOfBytes;
                    return;
                default:
                    break;
            }

            if (!_fileHandles.TryGetValue(fileHandle, out var fileStream))
            {
                SetCarryFlagErrorCodeInAX(DOSErrorCode.INVALID_HANDLE);
                return;
            }

            try
            {
                var initial = fileStream.Position;
                fileStream.Write(dataToWrite);
                var final = fileStream.Position;

                ClearCarryFlag();
                Registers.AX = (ushort)(final - initial);
            }
            catch (Exception)
            {
                _logger.Warn($"Unable to write {numberOfBytes} to FD:{fileHandle}");
                SetCarryFlagErrorCodeInAX(DOSErrorCode.WRITE_FAULT);
            }
        }

        private void GetCurrentDirectory_0x47()
        {
            /*
                DOS 2+ - GET CURRENT DIRECTORY
                DL = drive (0=default, 1=A, etc.)
                DS:SI points to 64-byte buffer area
                Return: CF set on error
                AX = error code
                Note: the returned path does not include the initial backslash
            */
            _memory.SetArray(Registers.DS, Registers.SI, Encoding.ASCII.GetBytes("BBSV6\0"));
            Registers.DL = DEFAULT_BLOCK_DEVICE;
            ClearCarryFlag();
        }

        private void AdjustMemoryBlockSize_0x4A()
        {
            /*
                INT 21 - AH = 4Ah DOS 2+ - ADJUST MEMORY BLOCK SIZE (SETBLOCK)
                ES = Segment address of block to change
                BX = New size in paragraphs
                Return: CF set on error
                  AX = error code
                  BX = maximum size possible for the block

                Because MBBSEmu allocates blocks as 0xFFFF in length, we ignore this and proceed
            */

            var segmentToAdjust = Registers.ES;
            var newSize = Registers.BX;

            if (_memory is ProtectedModeMemoryCore protectedMemory)
            {
                if (!protectedMemory.HasSegment(segmentToAdjust))
                    protectedMemory.AddSegment(segmentToAdjust);

                Registers.BX = 0xFFFF;
                ClearCarryFlag();
                return;
            }

            _logger.Warn($"int21 0x4A: AdjustMemoryBlockSize called, from {segmentToAdjust:X4} to {Registers.BX * 16}. We don't really support it");

            // don't update BX, leave it alone to say we resized exactly as client requested
            ClearCarryFlag();
        }

        private void QuitWithExitCode_0x4C()
        {
            /*
                INT 21 - AH = 4Ch DOS 2+ - QUIT WITH EXIT CODE (EXIT)
                AL = exit code
                Return: never returns
            */
            _stdout.Clear();
            _stderr.Flush();

            //_stdout.WriteLine($"Exiting With Exit Code: {_Registers.AL}");
            Registers.Halt = true;
        }

        private void FindFirstAsciz_0x4E()
        {
            /*
            INT 21 - AH = 4Eh DOS 2+ - FIND FIRST ASCIZ (FIND FIRST)
            CX = search attributes
            DS:DX -> ASCIZ filename
            Return: CF set on error
                AX = error code
                [DTA] = data block
                undocumented fields
                    PC-DOS 3.10
                            byte 00h: drive letter
                            bytes 01h-0Bh: search template
                            byte 0Ch: search attributes
                    DOS 2.x (and DOS 3.x except 3.1???)
                            byte 00h: search attributes
                            byte 01h: drive letter
                            bytes 02h-0Ch: search template
                            bytes 0Dh-0Eh: entry count within directory
                            bytes 0Fh-12h: reserved
                            bytes 13h-14h: cluster number of parent directory
                            byte 15h: attribute of file found
                            bytes 16h-17h: file time
                            bytes 18h-19h: file date
                            bytes 1Ah-1Dh: file size
                            bytes 1Eh-3Ah: ASCIZ filename+extension
            */
            var fileName = Encoding.ASCII.GetString(_memory.GetString(Registers.DS, Registers.DX, stripNull: true));
            var foundFile = _fileUtility.FindFile(_path, fileName);

            if (!File.Exists($"{_path}{foundFile}"))
            {
                SetCarryFlagErrorCodeInAX(DOSErrorCode.FILE_NOT_FOUND);
                return;
            }

            ClearCarryFlag();
            throw new NotImplementedException();
        }

        private void GetPSPAddress_0x62()
        {
            /*
                INT 21 - AH = 62h DOS 3.x - GET PSP ADDRESS
                Return: BX = segment address of PSP

                This is only set when an EXE is running, thus should only be called from
                an EXE.
            */
            if (!_memory.TryGetVariablePointer("Int21h-PSP", out var pspPointer))
                throw new Exception("No PSP has been defined");

            Registers.BX = _memory.GetWord(pspPointer);
        }

        private void GetDeviceInformation()
        {
            /*
                INT 21 - AX = 4400h DOS 2+ - IOCTL - GET DEVICE INFORMATION
                BX = file or device handle
                Return: CF set on error
                    AX = error code
                CF clear if successful
                    DX = device info
            */

            ClearCarryFlag();

            switch (Registers.BX)
            {
                case (ushort)FileHandle.STDIN:
                    Registers.DX = 0x80 | 0x40 | 0x1;
                    break;
                case (ushort)FileHandle.STDERR:
                case (ushort)FileHandle.STDOUT:
                    Registers.DX = 0x80 | 0x40 | 0x2;
                    break;
                default:
                    if (!_fileHandles.TryGetValue(Registers.BX, out var fileStream))
                    {
                        SetCarryFlagErrorCodeInAX(DOSErrorCode.INVALID_HANDLE);
                        return;
                    }

                    Registers.DX = DEFAULT_BLOCK_DEVICE;
                    break;
            }
        }

        private void GetOrPutFileAttributes_0x43()
        {
            /*
            INT 21 - AH = 43h DOS 2+ - GET/PUT FILE ATTRIBUTES (CHMOD)
            AL =
                0 get file attributes
                1 put file attributes
            CX = file attribute bits
                0 = read only
                1 = hidden file
                2 = system file
                3 = volume label
                4 = subdirectory
                5 = written since backup
                8 = shareable (Novell NetWare)
            DS:DX -> ASCIZ file name
            Return: CF set on error
                AX = error code
                CX = file attributes on get
            */
            var file = Encoding.ASCII.GetString(_memory.GetString(Registers.DS, Registers.DX, stripNull: true));
            if (Registers.AL != 0)
                throw new NotImplementedException();

            var fileInfo = new FileInfo(file);
            if (!fileInfo.Exists)
            {
                SetCarryFlagErrorCodeInAX(DOSErrorCode.FILE_NOT_FOUND);
                return;
            }

            Registers.CX = 0;
            if (fileInfo.IsReadOnly)
                Registers.CX |= (ushort)EnumDirectoryAttributeFlags.ReadOnly;
            if (fileInfo.Attributes.HasFlag(FileAttributes.Hidden))
                Registers.CX |= (ushort)EnumDirectoryAttributeFlags.Hidden;
            if (fileInfo.Attributes.HasFlag(FileAttributes.System))
                Registers.CX |= (ushort)EnumDirectoryAttributeFlags.System;
            if (fileInfo.Attributes.HasFlag(FileAttributes.Directory))
                Registers.CX |= (ushort)EnumDirectoryAttributeFlags.Directory;
            if (fileInfo.Attributes.HasFlag(FileAttributes.Archive))
                Registers.CX |= (ushort)EnumDirectoryAttributeFlags.Archive;

            ClearCarryFlag();
        }

        private void CloseFile_0x3E()
        {
            /*
            INT 21 - AH = 3Eh DOS 2+ - CLOSE A FILE WITH HANDLE
            BX = file handle
            Return: CF set on error
                AX = error code
            */

            ClearCarryFlag();

            switch (Registers.BX)
            {
                case (ushort)FileHandle.STDIN:
                    _stdin.Clear();
                    return;
                case (ushort)FileHandle.STDOUT:
                    _stdout.Clear();
                    return;
                case (ushort)FileHandle.STDERR:
                    _stderr.Close();
                    return;
                case (ushort)FileHandle.STDAUX:
                case (ushort)FileHandle.STDPRN:
                    return;
                default:
                    // in file handle table
                    break;
            }

            var fileHandle = Registers.BX;

            _logger.Debug($"Closing file {fileHandle}");

            if (!_fileHandles.TryGetValue(fileHandle, out var fileStream))
            {
                SetCarryFlagErrorCodeInAX(DOSErrorCode.INVALID_HANDLE);
                return;
            }

            _fileHandles.Remove(fileHandle);

            fileStream.Close();
            fileStream.Dispose();
        }

        private void OpenFile_0x3D()
        {
            /*
            INT 21 - AH = 3Dh DOS 2+ - OPEN DISK FILE WITH HANDLE
            AL = access code
                0 = Read Only
                1 = Write Only
                2 = Read/Write
            AL bits 7-3 = file-sharing modes (DOS 3.x)
                bit 7 = inheritance flag, set for no inheritance
                bits 4-6 = sharing mode
                000 compatibility mode
                001 exclusive (deny all)
                010 write access denied (deny write)
                011 read access denied (deny read)
                100 full access permitted (deny none)
                bit 3 = reserved, should be zero
            DS:DX = address of ASCIZ filename
            Return:
                CF set on error
                    AX = error code
                CF clear if successful
                    AX = file handle
            */

            var fullPath = Encoding.ASCII.GetString(_memory.GetString(Registers.DS, Registers.DX, stripNull: true));
            FileMode fileMode = FileMode.Open;
            FileAccess fileAccess;
            switch (Registers.AL)
            {
                case 0:
                    fileAccess = FileAccess.Read;
                    break;
                case 1:
                    fileAccess = FileAccess.Write;
                    break;
                case 2:
                default:
                    fileAccess = FileAccess.ReadWrite;
                    break;
            }

            //Setup the File Stream
            try
            {
                var fileStream = File.Open(fullPath, fileMode, fileAccess);
                var handle = GetNextHandle();

                _logger.Debug($"Opening file {fullPath} as FD:{handle}");

                _fileHandles[handle] = fileStream;

                ClearCarryFlag();
                Registers.AX = (ushort)handle;
            }
            catch (Exception ex)
            {
                SetCarryFlagErrorCodeInAX(ExceptionToErrorCode(ex));
            }
        }

        private void ExtendedControlBreakChecking_0x33()
        {
            if (Registers.AL == 0) //Get State
            {
                Registers.DL = 0; //Break OFF
                return;
            }

            _logger.Warn("Setting Control-Break State currently Not Supported");
        }

        private int GetNextHandle()
        {
            if (_fileHandles.Count == 0)
                return 6;

            int handle = _fileHandles.Max(kvp => kvp.Key) + 1;
            if (handle <= 5)
                handle = 6;

            return handle;
        }

        private DOSErrorCode ExceptionToErrorCode(Exception ex)
        {
            if (ex is PathTooLongException)
                return DOSErrorCode.PATH_NOT_FOUND;
            if (ex is DirectoryNotFoundException)
                return DOSErrorCode.PATH_NOT_FOUND;
            if (ex is IOException)
                return DOSErrorCode.WRITE_FAULT;
            if (ex is UnauthorizedAccessException)
                return DOSErrorCode.ACCESS_DENIED;
            if (ex is FileNotFoundException)
                return DOSErrorCode.FILE_NOT_FOUND;

            return DOSErrorCode.GENERAL_FAILURE;
        }
    }
}<|MERGE_RESOLUTION|>--- conflicted
+++ resolved
@@ -91,11 +91,7 @@
 
         private AllocationStrategy _allocationStrategy = AllocationStrategy.BEST_FIT;
 
-<<<<<<< HEAD
         public Int21h(CpuRegisters registers, IMemoryCore memory, IClock clock, ILogger logger, IFileUtility fileUtility, BlockingCollection<byte> stdin, BlockingCollection<byte[]> stdout, TextWriter stderr, string path = "")
-=======
-        public Int21h(ICpuRegisters registers, IMemoryCore memory, IClock clock, ILogger logger, IFileUtility fileUtility, TextReader stdin, TextWriter stdout, TextWriter stderr, string path = "")
->>>>>>> 45009c62
         {
             Registers = registers;
             _memory = memory;
@@ -111,11 +107,7 @@
 
         public void Handle()
         {
-<<<<<<< HEAD
             //_logger.Error($"Interrupt AX {Registers.AX:X4} H:{Registers.AH:X2}");
-=======
-            //_logger.Error($"Interrupt AX {_Registers.AX:X4} H:{_Registers.AH:X2}");
->>>>>>> 45009c62
             switch (Registers.AH)
             {
                 case 0x3F:
