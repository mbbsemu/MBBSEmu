--- conflicted
+++ resolved
@@ -107,11 +107,7 @@
 
         public void Handle()
         {
-<<<<<<< HEAD
             //_logger.Error($"Interrupt AX {Registers.AX:X4} H:{Registers.AH:X2}");
-=======
-           //_logger.Error($"Interrupt AX {Registers.AX:X4} H:{Registers.AH:X2}");
->>>>>>> 93efeaa6
             switch (Registers.AH)
             {
                 case 0x3F:
