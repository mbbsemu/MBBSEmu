﻿using MBBSEmu.CPU;
using MBBSEmu.Date;
using MBBSEmu.Disassembler;
using MBBSEmu.DOS.Interrupts;
using MBBSEmu.DOS.Structs;
using MBBSEmu.IO;
using MBBSEmu.Memory;
using NLog;
using System;
using System.Collections.Concurrent;
using System.Collections.Generic;
using System.IO;
using System.Text;
using System.Threading;
using MBBSEmu.Session;

namespace MBBSEmu.DOS
{
    public class ExeRuntime
    {
        /*
         Memory layout
         0x1000:0000 => PSP
         0x1010:0000 => Program memory

         0x9FBF - envSize - 0x0001:0000 => end of heap
         0x9FBF - envSize => environment segment
         0x9FBF => end of memory
        */
        private const ushort PROGRAM_START_ADDRESS = 0x1000;
        private const ushort PSP_LENGTH = 256;

        public MZFile File;
        public IMemoryCore Memory;
        public ICpuCore Cpu;
        public readonly CpuRegisters Registers = new CpuRegisters();
        private ILogger _logger;
        private readonly FarPtr _programRealModeLoadAddress = new FarPtr(PROGRAM_START_ADDRESS + (PSP_LENGTH >> 4), 0);
        private readonly ushort _pspSegment = PROGRAM_START_ADDRESS;
        private ushort _environmentSegment;
        private ushort _environmentSize;
        private ushort _nextSegmentOffset => (ushort)(_environmentSegment - 1);

        private readonly Dictionary<string, string> _environmentVariables = new();

<<<<<<< HEAD
        public ExeRuntime(MZFile file, IClock clock, ILogger logger, IFileUtility fileUtility, SessionBase sessionBase)
=======
        public ExeRuntime(MZFile file, IClock clock, ILogger logger, IFileUtility fileUtility, TextReader stdin, TextWriter stdout, TextWriter stderr)
>>>>>>> 93efeaa6
        {
            _logger = logger;
            File = file;
            Memory = new RealModeMemoryCore(0x8000, logger);
            Cpu = new CpuCore(_logger);
<<<<<<< HEAD
            Registers = new CpuRegisters();

            Cpu.Reset(Memory, Registers, null,
                new List<IInterruptHandler>
                {
                    new Int21h(Registers, Memory, clock, _logger, fileUtility, sessionBase.DataFromClient, sessionBase.DataToClient, Console.Error,
                        Environment.CurrentDirectory),
                    new Int1Ah(Registers, Memory, clock), new Int3Eh(), new Int10h(Registers, _logger, sessionBase.DataToClient)
                });
=======
            Cpu.Reset(Memory, Registers, null, new List<IInterruptHandler> { new Int21h(Registers, Memory, clock, _logger, fileUtility, stdin, stdout, stderr, Environment.CurrentDirectory), new Int1Ah(Registers, Memory, clock), new Int3Eh() });
>>>>>>> 93efeaa6
        }

        private static ushort GetNextSegment(ushort segment, uint size) => (ushort)(segment + (size >> 4) + 1);
        private static ushort GetPreviousSegment(ushort segment, uint size) => (ushort)(segment - (size >> 4) - 1);

        public bool Load(string[] args)
        {
            CreateEnvironmentVariables(args);
            LoadProgramIntoMemory();
            ApplyRelocation();
            SetupEnvironmentVariables();
            SetupPSP(args);
            SetSegmentRegisters();
            return true;
        }

        public void Run()
        {
            while (!Registers.Halt)
                Cpu.Tick();
        }

        private string GetFullExecutingPath()
        {
            var exeName = Path.GetFileName(File.ExeFile);
            return $"C:\\BBSV6\\{exeName}";
        }

        private void CreateEnvironmentVariables(string[] args)
        {
            _environmentVariables["CMDLINE"] = GetFullExecutingPath() + ' ' + String.Join(' ', args);
            _environmentVariables["COMSPEC"] = "C:\\COMMAND.COM";
            _environmentVariables["COPYCMD"] = "COPY";
            _environmentVariables["DIRCMD"] = "DIR";
            _environmentVariables["PATH"] = "C:\\DOS;C:\\BBSV6";
            _environmentVariables["TMP"] = "C:\\TEMP";
            _environmentVariables["TEMP"] = "C:\\TEMP";
        }

        private void LoadProgramIntoMemory()
        {
            Memory.SetArray(_programRealModeLoadAddress, File.ProgramData);
        }

        /// <summary>
        ///     Applies Relocation Records to the EXE using _programRealModeLoadAddress
        /// </summary>
        private void ApplyRelocation()
        {
            foreach (var relo in File.RelocationRecords)
            {
                var relocVirtualAddress = _programRealModeLoadAddress + relo;

                var inMemoryVirtualAddress = Memory.GetWord(relocVirtualAddress);
#if DEBUG
                // sanity check against overflows
                var v = inMemoryVirtualAddress + _programRealModeLoadAddress.Segment;
                if (v > 0xFFFF)
                    throw new ArgumentException("Relocated segment overflowed");
#endif
                inMemoryVirtualAddress += _programRealModeLoadAddress.Segment;

                Memory.SetWord(relocVirtualAddress, inMemoryVirtualAddress);
            }
        }

        private void SetSegmentRegisters()
        {
            Registers.CS = (ushort)(File.Header.InitialCS + _programRealModeLoadAddress.Segment);
            Registers.IP = File.Header.InitialIP;

            Registers.SS = (ushort)(File.Header.InitialSS + _programRealModeLoadAddress.Segment);
            Registers.SP = File.Header.InitialSP;

            Registers.ES = _pspSegment;
            Registers.DS = _pspSegment;
        }

        /// <summary>
        ///     Sets up PSP for the program Execution
        /// </summary>
        private void SetupPSP(string[] args)
        {
<<<<<<< HEAD
            var cmdLine = string.Join(' ', args);
=======
            var cmdLine = ' ' + String.Join(' ', args);
>>>>>>> 93efeaa6
            // maximum 126 characters, thanks to DOS
            if (cmdLine.Length > 126)
                cmdLine = cmdLine.Substring(0, 126);

            _logger.Error($"CommandTail: \"{cmdLine}:{cmdLine.Length}\"");

            var psp = new PSPStruct { NextSegOffset = _nextSegmentOffset, EnvSeg = _environmentSegment, CommandTailLength = (byte)cmdLine.Length};
            Array.Copy(Encoding.ASCII.GetBytes(cmdLine), 0, psp.CommandTail, 0, cmdLine.Length);

            Memory.SetArray(_pspSegment, 0, psp.Data);

            var pspPtr = Memory.AllocateVariable("Int21h-PSP", sizeof(ushort));
            Memory.SetWord(pspPtr, _pspSegment);
        }

        /// <summary>
        ///     Copies any Environment Variables to the Environment Variables Segment.
        /// </summary>
        /// <return>Total bytes used in the environment block</return>
        private void SetupEnvironmentVariables()
        {
            _environmentSize = CalculateEnvironmentSize();
            _environmentSegment = GetPreviousSegment(0x9FBF, _environmentSize);

            ushort bytesWritten = 0;
            foreach (var v in _environmentVariables)
            {
<<<<<<< HEAD
                var str = $"{v.Key}={v.Value}\0";
=======
                var str = v.Key + "=" + v.Value + "\0";
>>>>>>> 93efeaa6
                Memory.SetArray(_environmentSegment, bytesWritten, Encoding.ASCII.GetBytes(str));
                bytesWritten += (ushort)str.Length;
            }

            // null terminate and add separation between vars & cmdline
            Memory.SetByte(_environmentSegment, bytesWritten++, 0);
            Memory.SetByte(_environmentSegment, bytesWritten++, 1);
            Memory.SetByte(_environmentSegment, bytesWritten++, 0);

            //Add EXE
            var exePath = Encoding.ASCII.GetBytes(GetFullExecutingPath() + "\0");
            Memory.SetArray(_environmentSegment, bytesWritten, exePath);
            bytesWritten += (ushort)exePath.Length;

            if (_environmentSize != bytesWritten)
                throw new InvalidProgramException("We screwed up");
        }

        private ushort CalculateEnvironmentSize()
        {
            ushort size = 0;
            foreach (var v in _environmentVariables)
            {
                size += (ushort)(v.Key + "=" + v.Value + "\0").Length;
            }

            return (ushort)(size + 4 + GetFullExecutingPath().Length);
        }
    }
}<|MERGE_RESOLUTION|>--- conflicted
+++ resolved
@@ -43,17 +43,12 @@
 
         private readonly Dictionary<string, string> _environmentVariables = new();
 
-<<<<<<< HEAD
         public ExeRuntime(MZFile file, IClock clock, ILogger logger, IFileUtility fileUtility, SessionBase sessionBase)
-=======
-        public ExeRuntime(MZFile file, IClock clock, ILogger logger, IFileUtility fileUtility, TextReader stdin, TextWriter stdout, TextWriter stderr)
->>>>>>> 93efeaa6
         {
             _logger = logger;
             File = file;
             Memory = new RealModeMemoryCore(0x8000, logger);
             Cpu = new CpuCore(_logger);
-<<<<<<< HEAD
             Registers = new CpuRegisters();
 
             Cpu.Reset(Memory, Registers, null,
@@ -63,9 +58,6 @@
                         Environment.CurrentDirectory),
                     new Int1Ah(Registers, Memory, clock), new Int3Eh(), new Int10h(Registers, _logger, sessionBase.DataToClient)
                 });
-=======
-            Cpu.Reset(Memory, Registers, null, new List<IInterruptHandler> { new Int21h(Registers, Memory, clock, _logger, fileUtility, stdin, stdout, stderr, Environment.CurrentDirectory), new Int1Ah(Registers, Memory, clock), new Int3Eh() });
->>>>>>> 93efeaa6
         }
 
         private static ushort GetNextSegment(ushort segment, uint size) => (ushort)(segment + (size >> 4) + 1);
@@ -149,11 +141,7 @@
         /// </summary>
         private void SetupPSP(string[] args)
         {
-<<<<<<< HEAD
-            var cmdLine = string.Join(' ', args);
-=======
             var cmdLine = ' ' + String.Join(' ', args);
->>>>>>> 93efeaa6
             // maximum 126 characters, thanks to DOS
             if (cmdLine.Length > 126)
                 cmdLine = cmdLine.Substring(0, 126);
@@ -181,11 +169,7 @@
             ushort bytesWritten = 0;
             foreach (var v in _environmentVariables)
             {
-<<<<<<< HEAD
                 var str = $"{v.Key}={v.Value}\0";
-=======
-                var str = v.Key + "=" + v.Value + "\0";
->>>>>>> 93efeaa6
                 Memory.SetArray(_environmentSegment, bytesWritten, Encoding.ASCII.GetBytes(str));
                 bytesWritten += (ushort)str.Length;
             }
