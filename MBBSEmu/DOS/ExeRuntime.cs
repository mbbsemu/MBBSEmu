﻿using MBBSEmu.CPU;
using MBBSEmu.Date;
using MBBSEmu.Disassembler;
using MBBSEmu.DOS.Interrupts;
using MBBSEmu.DOS.Structs;
using MBBSEmu.IO;
using MBBSEmu.Memory;
using System;
using System.IO;
using System.Collections.Generic;
using System.Text;
using NLog;

namespace MBBSEmu.DOS
{
    public class ExeRuntime
    {
        public MZFile File;
        public IMemoryCore Memory;
        public ICpuCore Cpu;
        public CpuRegisters Registers;
        private ILogger _logger;
        private FarPtr _programRealModeLoadAddress;

        private ushort _pspSegment => (ushort)(_programRealModeLoadAddress.Segment - 16); // 256 bytes less
        private ushort _environmentSegment => (ushort)(_pspSegment - (4096 / 16)); // 4k less

        private const int PROGRAM_MAXIMUM_ADDRESS = (0xA000 << 4);

        private readonly Dictionary<string, string> _environmentVariables = new();

        public ExeRuntime(MZFile file, IClock clock, ILogger logger, IFileUtility fileUtility)
        {
            _logger = logger;
            File = file;
            Memory = new RealModeMemoryCore(logger);
            Cpu = new CpuCore(_logger);
            Registers = (CpuRegisters)Cpu;
            Cpu.Reset(Memory, Registers, null, new List<IInterruptHandler> { new Int21h(Registers, Memory, clock, _logger, fileUtility, Console.In, Console.Out, Console.Error, Environment.CurrentDirectory), new Int1Ah(Registers, Memory, clock), new Int3Eh() });
        }

        public bool Load(string[] args)
        {
            CreateEnvironmentVariables(args);
            LoadProgramIntoMemory();
            ApplyRelocation();
            SetupPSP(args);
            SetupEnvironmentVariables();
            SetSegmentRegisters();
            return true;
        }

        public void Run()
        {
            while (!Registers.Halt)
                Cpu.Tick();
        }

<<<<<<< HEAD
        private string CreateCommandLine()
        {
            return "C:\\TEST.EXE";
        }

        private void CreateEnvironmentVariables()
        {
            _environmentVariables["CMDLINE"] = CreateCommandLine();
=======
        private string GetFullExecutingPath()
        {
            var exeName = Path.GetFileName(File.ExeFile);
            return $"C:\\BBSV6\\{exeName}";
        }

        private void CreateEnvironmentVariables(string[] args)
        {
            _environmentVariables["CMDLINE"] = GetFullExecutingPath() + ' ' + String.Join(' ', args);
>>>>>>> 32fb58b9
            _environmentVariables["COMSPEC"] = "C:\\COMMAND.COM";
            _environmentVariables["COPYCMD"] = "COPY";
            _environmentVariables["DIRCMD"] = "DIR";
            _environmentVariables["PATH"] = "C:\\DOS;C:\\BBSV6";
            _environmentVariables["TMP"] = "C:\\TEMP";
            _environmentVariables["TEMP"] = "C:\\TEMP";
        }

        private void LoadProgramIntoMemory()
        {
            // compute load address
            var startingAddress = PROGRAM_MAXIMUM_ADDRESS - File.Header.ProgramSize;

            _programRealModeLoadAddress = RealModeMemoryCore.PhysicalToVirtualAddress(startingAddress);
            // might not be aligned to 16 bytes, so align cleanly
            _programRealModeLoadAddress.Offset = 0;

            Memory.SetArray(_programRealModeLoadAddress, File.ProgramData);
        }

        /// <summary>
        ///     Applies Relocation Records to the EXE using _programRealModeLoadAddress
        /// </summary>
        private void ApplyRelocation()
        {
            foreach (var relo in File.RelocationRecords)
            {
                var relocVirtualAddress = _programRealModeLoadAddress + relo;

                var inMemoryVirtualAddress = Memory.GetWord(relocVirtualAddress);
#if DEBUG
                // sanity check against overflows
                int v = inMemoryVirtualAddress + _programRealModeLoadAddress.Segment;
                if (v > 0xFFFF)
                    throw new ArgumentException("Relocated segment overflowed");
#endif
                inMemoryVirtualAddress += _programRealModeLoadAddress.Segment;

                Memory.SetWord(relocVirtualAddress, inMemoryVirtualAddress);
            }
        }

        private void SetSegmentRegisters()
        {
            Registers.CS = (ushort)(File.Header.InitialCS + _programRealModeLoadAddress.Segment);
            Registers.IP = File.Header.InitialIP;

            Registers.SS = (ushort)(File.Header.InitialSS + _programRealModeLoadAddress.Segment);
            Registers.SP = File.Header.InitialSP;

            Registers.ES = _pspSegment;
            Registers.DS = _pspSegment;
        }

        /// <summary>
        ///     Sets up PSP for the program Execution
        /// </summary>
        private void SetupPSP(string[] args)
        {
<<<<<<< HEAD
            // no CommandTailLength since we append cmdline to end of environment
            var psp = new PSPStruct { NextSegOffset = 0xE000, EnvSeg = _environmentSegment, CommandTailLength = 0 };
            //psp.CommandTail[0] = (byte)'\n';
=======
            var cmdLine = String.Join(' ', args);
            // maximum 126 characters, thanks to DOS
            if (cmdLine.Length > 126)
                cmdLine = cmdLine.Substring(0, 126);

            var psp = new PSPStruct { NextSegOffset = 0xE000, EnvSeg = _environmentSegment, CommandTailLength = (byte)cmdLine.Length };
            Array.Copy(Encoding.ASCII.GetBytes(cmdLine), 0, psp.CommandTail, 0, cmdLine.Length);

>>>>>>> 32fb58b9
            Memory.SetArray(_pspSegment, 0, psp.Data);

            Memory.AllocateVariable("Int21h-PSP", sizeof(ushort));
            Memory.SetWord("Int21h-PSP", _pspSegment);
        }

        /// <summary>
        ///     Copies any Environment Variables to the Environment Variables Segment
        /// </summary>
        private void SetupEnvironmentVariables()
        {
            ushort bytesWritten = 0;
            foreach (var v in _environmentVariables)
            {
                string str = v.Key + "=" + v.Value + "\0";
                Memory.SetArray(_environmentSegment, bytesWritten, Encoding.ASCII.GetBytes(str));
                bytesWritten += (ushort)(str.Length);
            }
            // null terminate
            Memory.SetByte(_environmentSegment, bytesWritten++, 0);
            Memory.SetByte(_environmentSegment, bytesWritten++, 1);
            Memory.SetByte(_environmentSegment, bytesWritten++, 0);

            //Add EXE
<<<<<<< HEAD
            Memory.SetArray(_environmentSegment, bytesWritten, Encoding.ASCII.GetBytes(CreateCommandLine() + "\0"));
=======
            Memory.SetArray(_environmentSegment, bytesWritten, Encoding.ASCII.GetBytes(GetFullExecutingPath() + "\0"));
>>>>>>> 32fb58b9
        }
    }
}<|MERGE_RESOLUTION|>--- conflicted
+++ resolved
@@ -56,16 +56,6 @@
                 Cpu.Tick();
         }
 
-<<<<<<< HEAD
-        private string CreateCommandLine()
-        {
-            return "C:\\TEST.EXE";
-        }
-
-        private void CreateEnvironmentVariables()
-        {
-            _environmentVariables["CMDLINE"] = CreateCommandLine();
-=======
         private string GetFullExecutingPath()
         {
             var exeName = Path.GetFileName(File.ExeFile);
@@ -75,7 +65,6 @@
         private void CreateEnvironmentVariables(string[] args)
         {
             _environmentVariables["CMDLINE"] = GetFullExecutingPath() + ' ' + String.Join(' ', args);
->>>>>>> 32fb58b9
             _environmentVariables["COMSPEC"] = "C:\\COMMAND.COM";
             _environmentVariables["COPYCMD"] = "COPY";
             _environmentVariables["DIRCMD"] = "DIR";
@@ -135,11 +124,6 @@
         /// </summary>
         private void SetupPSP(string[] args)
         {
-<<<<<<< HEAD
-            // no CommandTailLength since we append cmdline to end of environment
-            var psp = new PSPStruct { NextSegOffset = 0xE000, EnvSeg = _environmentSegment, CommandTailLength = 0 };
-            //psp.CommandTail[0] = (byte)'\n';
-=======
             var cmdLine = String.Join(' ', args);
             // maximum 126 characters, thanks to DOS
             if (cmdLine.Length > 126)
@@ -148,7 +132,6 @@
             var psp = new PSPStruct { NextSegOffset = 0xE000, EnvSeg = _environmentSegment, CommandTailLength = (byte)cmdLine.Length };
             Array.Copy(Encoding.ASCII.GetBytes(cmdLine), 0, psp.CommandTail, 0, cmdLine.Length);
 
->>>>>>> 32fb58b9
             Memory.SetArray(_pspSegment, 0, psp.Data);
 
             Memory.AllocateVariable("Int21h-PSP", sizeof(ushort));
@@ -173,11 +156,7 @@
             Memory.SetByte(_environmentSegment, bytesWritten++, 0);
 
             //Add EXE
-<<<<<<< HEAD
-            Memory.SetArray(_environmentSegment, bytesWritten, Encoding.ASCII.GetBytes(CreateCommandLine() + "\0"));
-=======
             Memory.SetArray(_environmentSegment, bytesWritten, Encoding.ASCII.GetBytes(GetFullExecutingPath() + "\0"));
->>>>>>> 32fb58b9
         }
     }
 }