﻿using MBBSEmu.BIOS;
using MBBSEmu.CPU;
using MBBSEmu.Date;
using MBBSEmu.Disassembler;
using MBBSEmu.DOS.Interrupts;
using MBBSEmu.DOS.Structs;
using MBBSEmu.IO;
using MBBSEmu.Memory;
using NLog;
using System;
using System.Collections.Concurrent;
using System.Collections.Generic;
using System.IO;
using System.Text;
using System.Threading;
using MBBSEmu.Server;
using MBBSEmu.Session;

namespace MBBSEmu.DOS
{
    public class ExeRuntime : IStoppable
    {
        /*
         Memory layout
         0x1000:0000 => PSP
         0x1010:0000 => Program memory

         0x9FBF - envSize - 0x0001:0000 => end of heap
         0x9FBF - envSize => environment segment
         0x9FBF => end of memory
        */
        private const ushort PROGRAM_START_ADDRESS = 0x1000;
        private const ushort PSP_LENGTH = 256;

        public MZFile File;
        public IMemoryCore Memory;
        public ICpuCore Cpu;
        public ICpuRegisters Registers;
        private ILogger _logger;
        private SessionBase _sessionBase;
        private readonly FarPtr _programRealModeLoadAddress = new FarPtr(PROGRAM_START_ADDRESS + (PSP_LENGTH >> 4), 0);
        private readonly ushort _pspSegment = PROGRAM_START_ADDRESS;
        private ushort _environmentSegment;
        private ushort _environmentSize;
        private ushort _nextSegmentOffset => (ushort)(_environmentSegment - 1);

        private readonly Dictionary<string, string> _environmentVariables = new();
        private readonly ProgrammableIntervalTimer _pit;

        public ExeRuntime(MZFile file, IClock clock, ILogger logger, IFileUtility fileUtility, SessionBase sessionBase, IStream stdin, IStream stdout, IStream stderr)
        {
            _logger = logger;
            _sessionBase = sessionBase;
            File = file;
            Memory = new RealModeMemoryCore(0x8000, logger);
            Cpu = new CpuCore(_logger);
            Registers = new CpuRegisters();

            Registers = (ICpuRegisters)Cpu;

<<<<<<< HEAD
            _pit = new ProgrammableIntervalTimer(logger, clock, Memory, Cpu);
=======
            _pit = new ProgrammableIntervalTimer(logger, clock, Cpu);
>>>>>>> 4d300f03

            Cpu.Reset(
                Memory,
                null,
                new List<IInterruptHandler>
                {
                    new Int21h(Registers, Memory, clock, _logger, fileUtility, stdin, stdout, stderr),
                    new Int1Ah(Registers, Memory, clock),
                    new Int3Eh(),
                    new Int10h(Registers, _logger, stdout),
                },
                new Dictionary<int, IIOPort>
                {
                    {0x40, _pit},
                    {0x41, _pit},
                    {0x42, _pit},
                    {0x43, _pit},
                });
        }

        public ExeRuntime(MZFile file, IClock clock, ILogger logger, IFileUtility fileUtility, SessionBase sessionBase) : this(
            file,
            clock,
            logger,
            fileUtility,
            sessionBase,
            new BlockingCollectionReaderStream(sessionBase.DataFromClient),
            new BlockingCollectionWriterStream(sessionBase.DataToClient),
            new TextWriterStream(Console.Error)) {}

        private static ushort GetNextSegment(ushort segment, uint size) => (ushort)(segment + (size >> 4) + 1);
        private static ushort GetPreviousSegment(ushort segment, uint size) => (ushort)(segment - (size >> 4) - 1);

        public void Stop()
        {
            _pit.Dispose();
        }

        public bool Load(string[] args)
        {
            CreateEnvironmentVariables(args);
            LoadProgramIntoMemory();
            ApplyRelocation();
            SetupEnvironmentVariables();
            SetupPSP(args);
            SetSegmentRegisters();
            return true;
        }

        public void Run()
        {
            while (!Registers.Halt)
                Cpu.Tick();

            _sessionBase?.Stop();
            Stop();
        }

        private string GetFullExecutingPath()
        {
            var exeName = Path.GetFileName(File.ExeFile);
            return $"C:\\BBSV6\\{exeName}";
        }

        private void CreateEnvironmentVariables(string[] args)
        {
            _environmentVariables["CMDLINE"] = GetFullExecutingPath() + ' ' + String.Join(' ', args);
            _environmentVariables["COMSPEC"] = "C:\\COMMAND.COM";
            _environmentVariables["COPYCMD"] = "COPY";
            _environmentVariables["DIRCMD"] = "DIR";
            _environmentVariables["PATH"] = "C:\\DOS;C:\\BBSV6";
            _environmentVariables["TMP"] = "C:\\TEMP";
            _environmentVariables["TEMP"] = "C:\\TEMP";
        }

        private void LoadProgramIntoMemory()
        {
            Memory.SetArray(_programRealModeLoadAddress, File.ProgramData);
        }

        /// <summary>
        ///     Applies Relocation Records to the EXE using _programRealModeLoadAddress
        /// </summary>
        private void ApplyRelocation()
        {
            foreach (var relo in File.RelocationRecords)
            {
                var relocVirtualAddress = _programRealModeLoadAddress + relo;

                var inMemoryVirtualAddress = Memory.GetWord(relocVirtualAddress);
#if DEBUG
                // sanity check against overflows
                var v = inMemoryVirtualAddress + _programRealModeLoadAddress.Segment;
                if (v > 0xFFFF)
                    throw new ArgumentException("Relocated segment overflowed");
#endif
                inMemoryVirtualAddress += _programRealModeLoadAddress.Segment;

                Memory.SetWord(relocVirtualAddress, inMemoryVirtualAddress);
            }
        }

        private void SetSegmentRegisters()
        {
            Registers.CS = (ushort)(File.Header.InitialCS + _programRealModeLoadAddress.Segment);
            Registers.IP = File.Header.InitialIP;

            Registers.SS = (ushort)(File.Header.InitialSS + _programRealModeLoadAddress.Segment);
            Registers.SP = File.Header.InitialSP;

            Registers.ES = _pspSegment;
            Registers.DS = _pspSegment;
        }

        /// <summary>
        ///     Sets up PSP for the program Execution
        /// </summary>
        private void SetupPSP(string[] args)
        {
            var cmdLine = ' ' + String.Join(' ', args);
            // maximum 126 characters, thanks to DOS
            if (cmdLine.Length > 126)
                cmdLine = cmdLine.Substring(0, 126);

            var psp = new PSPStruct { NextSegOffset = _nextSegmentOffset, EnvSeg = _environmentSegment, CommandTailLength = (byte)cmdLine.Length};
            Array.Copy(Encoding.ASCII.GetBytes(cmdLine), 0, psp.CommandTail, 0, cmdLine.Length);

            Memory.SetArray(_pspSegment, 0, psp.Data);

            var pspPtr = Memory.AllocateVariable("Int21h-PSP", sizeof(ushort));
            Memory.SetWord(pspPtr, _pspSegment);
        }

        /// <summary>
        ///     Copies any Environment Variables to the Environment Variables Segment.
        /// </summary>
        /// <return>Total bytes used in the environment block</return>
        private void SetupEnvironmentVariables()
        {
            _environmentSize = CalculateEnvironmentSize();
            _environmentSegment = GetPreviousSegment(0x9FBF, _environmentSize);

            ushort bytesWritten = 0;
            foreach (var v in _environmentVariables)
            {
                var str = $"{v.Key}={v.Value}\0";
                Memory.SetArray(_environmentSegment, bytesWritten, Encoding.ASCII.GetBytes(str));
                bytesWritten += (ushort)str.Length;
            }

            // null terminate and add separation between vars & cmdline
            Memory.SetByte(_environmentSegment, bytesWritten++, 0);
            Memory.SetByte(_environmentSegment, bytesWritten++, 1);
            Memory.SetByte(_environmentSegment, bytesWritten++, 0);

            //Add EXE
            var exePath = Encoding.ASCII.GetBytes(GetFullExecutingPath() + "\0");
            Memory.SetArray(_environmentSegment, bytesWritten, exePath);
            bytesWritten += (ushort)exePath.Length;

            if (_environmentSize != bytesWritten)
                throw new InvalidProgramException("We screwed up");
        }

        private ushort CalculateEnvironmentSize()
        {
            ushort size = 0;
            foreach (var v in _environmentVariables)
            {
                size += (ushort)(v.Key + "=" + v.Value + "\0").Length;
            }

            return (ushort)(size + 4 + GetFullExecutingPath().Length);
        }
    }
}<|MERGE_RESOLUTION|>--- conflicted
+++ resolved
@@ -58,11 +58,7 @@
 
             Registers = (ICpuRegisters)Cpu;
 
-<<<<<<< HEAD
-            _pit = new ProgrammableIntervalTimer(logger, clock, Memory, Cpu);
-=======
             _pit = new ProgrammableIntervalTimer(logger, clock, Cpu);
->>>>>>> 4d300f03
 
             Cpu.Reset(
                 Memory,
