--- conflicted
+++ resolved
@@ -29,11 +29,7 @@
         private readonly IGlobalCache _globalCache;
         private readonly PointerDictionary<SessionBase> _channelDictionary;
 
-<<<<<<< HEAD
-        public MenuRoutines(IResourceManager resourceManager, IAccountRepository accountRepository, AppSettings configuration, IGlobalCache globalCache, PointerDictionary<SessionBase> channelDictionary)
-=======
-        public MenuRoutines(IResourceManager resourceManager, IAccountRepository accountRepository, AppSettings configuration, IGlobalCache globalCache, IAccountKeyRepository accountKeyRepository)
->>>>>>> 9b7fc6c3
+        public MenuRoutines(IResourceManager resourceManager, IAccountRepository accountRepository, AppSettings configuration, IGlobalCache globalCache, IAccountKeyRepository accountKeyRepository, PointerDictionary<SessionBase> channelDictionary)
         {
             _resourceManager = resourceManager;
             _accountRepository = accountRepository;
