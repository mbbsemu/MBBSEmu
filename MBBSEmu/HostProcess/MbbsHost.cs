--- conflicted
+++ resolved
@@ -81,26 +81,22 @@
         /// </summary>
         private readonly IConfiguration _configuration;
 
-<<<<<<< HEAD
+        /// <summary>
+        ///     Time of day that the cleanup routine will trigger
+        /// </summary>
+        private readonly TimeSpan _cleanupTime;
+
+        /// <summary>
+        ///     Timer that triggers when nightly cleanup should occur
+        /// </summary>
+        private readonly Timer _timer;
+
+        /// <summary>
+        ///     Flag that controls whether the main loop will perform a nightly cleanup
+        /// </summary>
+        private bool _performCleanup = false;
+
         public MbbsHost(ILogger logger, IEnumerable<IHostRoutine> mbbsRoutines, IConfiguration configuration, IEnumerable<IGlobalRoutine> globalRoutines)
-=======
-        /// <summary>
-        ///     Time of day that the cleanup routine will trigger
-        /// </summary>
-        private readonly TimeSpan _cleanupTime;
-
-        /// <summary>
-        ///     Timer that triggers when nightly cleanup should occur
-        /// </summary>
-        private readonly Timer _timer;
-
-        /// <summary>
-        ///     Flag that controls whether the main loop will perform a nightly cleanup
-        /// </summary>
-        private bool _performCleanup = false;
-
-        public MbbsHost(ILogger logger, IEnumerable<IHostRoutines> mbbsRoutines, IConfiguration configuration)
->>>>>>> 0cfe312d
         {
             _logger = logger;
             _mbbsRoutines = mbbsRoutines;
