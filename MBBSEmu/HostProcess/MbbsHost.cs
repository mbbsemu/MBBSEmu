using MBBSEmu.Database.Repositories.Account;
using MBBSEmu.Database.Repositories.AccountKey;
using MBBSEmu.Date;
using MBBSEmu.Disassembler.Artifacts;
using MBBSEmu.Extensions;
using MBBSEmu.HostProcess.ExportedModules;
using MBBSEmu.HostProcess.GlobalRoutines;
using MBBSEmu.HostProcess.HostRoutines;
using MBBSEmu.IO;
using MBBSEmu.Memory;
using MBBSEmu.Module;
using MBBSEmu.Reports;
using MBBSEmu.Session;
using MBBSEmu.Session.Attributes;
using MBBSEmu.Session.Enums;
using MBBSEmu.Session.Rlogin;
using NLog;
using System;
using System.Collections.Generic;
using System.Diagnostics;
using System.Linq;
using System.Runtime.CompilerServices;
using System.Threading;
using MBBSEmu.TextVariables;

namespace MBBSEmu.HostProcess
{
    /// <summary>
    ///     MbbsHost acts as the Host Process would in MajorBBS or Worldgroup.
    ///
    ///     This is the focal point of all this MBBSEmu, as it handles:
    ///     - Loading Modules
    ///     - Applying Relocation Records for Exported Functions
    ///     - Adding incoming connections to a Channel
    ///     - Processing the main MajorBBS/Worldgroup event loop
    /// </summary>
    public class MbbsHost : IMbbsHost
    {
        public ILogger Logger { get; init; }
        public IClock Clock { get; init; }

        /// <summary>
        ///     Dictionary containing all active Channels
        /// </summary>
        private readonly PointerDictionary<SessionBase> _channelDictionary;

        /// <summary>
        ///     Dictionary containing all added Modules
        /// </summary>
        private readonly Dictionary<string, MbbsModule> _modules;

        /// <summary>
        ///     Dictionary containing all Exported Functions
        /// </summary>
        private readonly Dictionary<string, IExportedModule> _exportedFunctions;

        /// <summary>
        ///     Boolean denoting if the Host is Running or Not
        /// </summary>
        private bool _isRunning;

        /// <summary>
        ///     Stopwatch tracking wall time for Real Time Events
        /// </summary>
        private readonly Stopwatch _realTimeStopwatch;

        /// <summary>
        ///     Host Routines for Non-Module Status (Menus, Signup, etc.)
        /// </summary>
        private readonly IEnumerable<IHostRoutine> _mbbsRoutines;

        /// <summary>
        ///     Routines for Global Commands to be intercepted while logged in
        /// </summary>
        private readonly IEnumerable<IGlobalRoutine> _globalRoutines;

        /// <summary>
        ///     Queue of incoming sessions not added to a Channel yet
        /// </summary>
        private readonly Queue<SessionBase> _incomingSessions;

        /// <summary>
        ///     Configuration Class giving access to the appsettings.json file
        /// </summary>
        private readonly AppSettings _configuration;

        /// <summary>
        ///     Time of day that the cleanup routine will trigger
        /// </summary>
        private readonly TimeSpan _cleanupTime;

        /// <summary>
        ///     Timer that triggers when nightly cleanup should occur
        /// </summary>
        private readonly Timer _timer;
        /// <summary>
        ///     Timer that sets _timerEvent on a set interval, controlled by Timer.Hertz
        /// </summary>
        private readonly Timer _tickTimer;
        private EventWaitHandle _timerEvent;


        /// <summary>
        ///     Flag that controls whether the main loop will perform a nightly cleanup
        /// </summary>
        private bool _performCleanup = false;
        private EventWaitHandle _cleanupRestartEvent = null;

        private readonly IGlobalCache _globalCache;
        private readonly IFileUtility _fileUtility;
        private List<ModuleConfiguration> _moduleConfigurations;

        private Thread _workerThread;

        private readonly IAccountKeyRepository _accountKeyRepository;
        private readonly IAccountRepository _accountRepository;
<<<<<<< HEAD
        
        public MbbsHost(IClock clock, ILogger logger, IGlobalCache globalCache, IFileUtility fileUtility, IEnumerable<IHostRoutine> mbbsRoutines, AppSettings configuration, IEnumerable<IGlobalRoutine> globalRoutines, IAccountKeyRepository accountKeyRepository, IAccountRepository accountRepository, PointerDictionary<SessionBase> channelDictionary)
=======

        public MbbsHost(IClock clock, ILogger logger, IGlobalCache globalCache, IFileUtility fileUtility, IEnumerable<IHostRoutine> mbbsRoutines, AppSettings configuration, IEnumerable<IGlobalRoutine> globalRoutines, IAccountKeyRepository accountKeyRepository, IAccountRepository accountRepository, PointerDictionary<SessionBase> channelDictionary, ITextVariableService textVariableService)
>>>>>>> 413724ca
        {
            Logger = logger;
            Clock = clock;
            _globalCache = globalCache;
            _fileUtility = fileUtility;
            _mbbsRoutines = mbbsRoutines;
            _configuration = configuration;
            _globalRoutines = globalRoutines;
            _channelDictionary = channelDictionary;
            _accountKeyRepository = accountKeyRepository;
            _accountRepository = accountRepository;
            var textVariableServiceLocal = textVariableService;

            Logger.Info("Constructing MBBSEmu Host...");

            _modules = new Dictionary<string, MbbsModule>();
            _exportedFunctions = new Dictionary<string, IExportedModule>();
            _realTimeStopwatch = Stopwatch.StartNew();
            _incomingSessions = new Queue<SessionBase>();
            _cleanupTime = _configuration.CleanupTime;
            _timer = new Timer(_ => _performCleanup = true, this, NowUntil(_cleanupTime), TimeSpan.FromDays(1));

            if (_configuration.TimerHertz > 0)
            {
                _timerEvent = new AutoResetEvent(true);
                _tickTimer = new Timer(_ => _timerEvent.Set(), this, TimeSpan.Zero, TimeSpan.FromMilliseconds(1000 / configuration.TimerHertz));
            }

            //Setup Text Variables
<<<<<<< HEAD
            _textVariableService.SetVariable("SYSTEM_NAME", () => _configuration.BBSTitle);
            _textVariableService.SetVariable("SYSTEM_COMPANY", () => _configuration.BBSCompanyName);
            _textVariableService.SetVariable("SYSTEM_ADDRESS1", () => _configuration.BBSAddress1);
            _textVariableService.SetVariable("SYSTEM_ADDRESS2", () => _configuration.BBSAddress2);
            _textVariableService.SetVariable("SYSTEM_PHONE", () => _configuration.BBSDataPhone);
            _textVariableService.SetVariable("NUMBER_OF_LINES", () => _configuration.BBSChannels.ToString());
            _textVariableService.SetVariable("DATE", () => Clock.Now.ToString("M/d/yy"));
            _textVariableService.SetVariable("TIME", () => Clock.Now.ToString("t"));
            _textVariableService.SetVariable("TOTAL_ACCOUNTS", () => _accountRepository.GetAccounts().Count().ToString());
            _textVariableService.SetVariable("OTHERS_ONLINE", () => (GetUserSessions().Count - 1).ToString());
=======
            textVariableServiceLocal.SetVariable("SYSTEM_NAME", () => _configuration.BBSTitle);
            textVariableServiceLocal.SetVariable("SYSTEM_COMPANY", () => _configuration.BBSCompanyName);
            textVariableServiceLocal.SetVariable("SYSTEM_ADDRESS1", () => _configuration.BBSAddress1);
            textVariableServiceLocal.SetVariable("SYSTEM_ADDRESS2", () => _configuration.BBSAddress2);
            textVariableServiceLocal.SetVariable("SYSTEM_PHONE", () => _configuration.BBSDataPhone);
            textVariableServiceLocal.SetVariable("NUMBER_OF_LINES", () => _configuration.BBSChannels.ToString());
            textVariableServiceLocal.SetVariable("DATE", () => Clock.Now.ToString("M/d/yy"));
            textVariableServiceLocal.SetVariable("TIME", () => Clock.Now.ToString("t"));
            textVariableServiceLocal.SetVariable("TOTAL_ACCOUNTS", () => _accountRepository.GetAccounts().Count().ToString());
            textVariableServiceLocal.SetVariable("OTHERS_ONLINE", () => (GetUserSessions().Count - 1).ToString());
>>>>>>> 413724ca

            Logger.Info("Constructed MBBSEmu Host!");
        }

        /// <summary>
        ///     Starts the MbbsHost Worker Thread
        /// </summary>
        public void Start(List<ModuleConfiguration> moduleConfigurations)
        {
            //Load Modules
            foreach (var m in moduleConfigurations)
                AddModule(new MbbsModule(_fileUtility, Clock, Logger, m.ModuleIdentifier, m.ModulePath) { MenuOptionKey = m.MenuOptionKey });

            //Remove any modules that did not properly initialize
            foreach (var (_, value) in _modules.Where(m => m.Value.MainModuleDll.EntryPoints.Count == 1))
            {
                Logger.Error($"{value.ModuleIdentifier} not properly initialized, Removing");
                moduleConfigurations.RemoveAll(x => x.ModuleIdentifier == value.ModuleIdentifier);
                _modules.Remove(value.ModuleIdentifier);
                foreach (var e in _exportedFunctions.Keys.Where(x => x.StartsWith(value.ModuleIdentifier)))
                    _exportedFunctions.Remove(e);
            }

            //Save module configurations for cleanup
            _moduleConfigurations = moduleConfigurations;

            _isRunning = true;

            if (_workerThread == null)
            {
                _workerThread = new Thread(WorkerThread);
                _workerThread.Start();
            }
        }

        /// <summary>
        ///     Stops the MbbsHost worker thread
        /// </summary>
        public void Stop()
        {
            _isRunning = false;
            _timer.Dispose();
            _tickTimer?.Dispose();
            // this set must come after _isRunning is set to false, to trigger the exit of the
            // worker thread.
            _timerEvent?.Set();
        }

        public void ScheduleNightlyShutdown(EventWaitHandle eventWaitHandle)
        {
            _cleanupRestartEvent = eventWaitHandle;
            _performCleanup = true;
        }

        public void WaitForShutdown()
        {
            _workerThread.Join();
        }

        private void WaitForNextTick()
        {
            if (_timerEvent == null ||
                _channelDictionary.Values.Any(session => session.DataFromClient.Count > 0 || session.DataToClient.Count > 0 || session.DataToProcess))
                return;

            _timerEvent.WaitOne();
        }

        public void TriggerProcessing() => _timerEvent?.Set();

        /// <summary>
        ///     This is the main MajorBBS/Worldgroup loop similar to how it actually functions with the software itself.
        ///
        ///     Because it was a DOS based software, it did not support threads/tasking, so all the events had to happen in
        ///     serial order as quickly as possible. For compatibility, we've replicated the process here as well.
        /// </summary>
        private void WorkerThread()
        {
            while (_isRunning)
            {
                WaitForNextTick();

                ProcessNightlyCleanup();

                //Handle Channels
                ProcessIncomingSessions();
                ProcessDisconnects();

                //Process Channel Events
                foreach (var session in _channelDictionary.Values)
                {
                    //Process a single incoming byte from the client session
                    session.ProcessDataFromClient();

                    //Handle GSBL Chain of Events
                    ProcessGSBLInputEvents(session);

                    //Handle Character based Events
                    if (session.DataToProcess)
                        ProcessIncomingCharacter(session);

                    //Global Command Handler
                    if (session.Status == 3 && DoGlobalsAttribute.Get(session.SessionState))
                    {
                        //Transfer Input Buffer to Command Buffer, but don't clear it
                        session.InputBuffer.WriteByte(0x0);
                        session.InputCommand = session.InputBuffer.ToArray();

                        //Check for Internal System Globals
                        if (_globalRoutines.Any(g =>
                            g.ProcessCommand(session.InputCommand, session.Channel, _channelDictionary, _modules)))
                        {
                            session.Status = 1;
                            session.InputBuffer.SetLength(0);

                            //Redisplay Main Menu prompt after global if session is at Main Menu
                            if (session.SessionState == EnumSessionState.MainMenuInput)
                            {
                                session.SessionState = EnumSessionState.MainMenuInputDisplay;
                            }

                            continue;
                        }

                        //Check for Module Globals
                        foreach (var m in _modules.Values.Where(x => x.GlobalCommandHandlers.Any()))
                        {
                            var result = Run(m.ModuleIdentifier,
                                m.GlobalCommandHandlers.First(), session.Channel);

                            //Command Not Recognized
                            if (result == 0)
                            {
                                //Because Status on Exit Sets to the Exit code of the module, we reset it back to 3
                                session.Status = 3;

                                continue;
                            }

                            break;
                        }
                    }

                    switch (session.SessionState)
                    {
                        case EnumSessionState.RloginEnteringModule:
                            {
                                ProcessLONROU_FromRlogin(session);
                                break;
                            }
                        //Initial call to STTROU when a User is Entering a Module
                        case EnumSessionState.EnteringModule:
                            {
                                ProcessSTTROU_EnteringModule(session);
                                break;
                            }

                        //Post-Login Display Routine
                        case EnumSessionState.LoginRoutines:
                            {
                                ProcessLONROU(session);
                                break;
                            }

                        //User is in the module, process all the in-module type of events
                        case EnumSessionState.InModule:
                            {


                                //Did BTUCHI or a previous command cause a status change?
                                if (session.StatusChange && (session.Status == 240 || session.Status == 5))
                                {
                                    ProcessSTSROU(session);
                                    break;
                                }

                                //User Input Available? Invoke *STTROU
                                if (session.Status == 3)
                                {
                                    ProcessSTTROU(session);
                                }

                                //If the channel has been registered with BEGIN_POLLING
                                if (session.PollingRoutine != null)
                                {
                                    ProcessPollingRoutine(session);

                                    //Keep the user in Polling Status if the polling routine is still there
                                    if (session.PollingRoutine != FarPtr.Empty)
                                        session.Status = 192;
                                }

                                break;
                            }

                        //Check for any other session states, we handle these here as they are
                        //lower priority than handling "in-module" states
                        default:
                            {
                                foreach (var r in _mbbsRoutines)
                                    if (r.ProcessSessionState(session, _modules))
                                        break;

                            }
                            break;
                    }

                    //Mark Data Processing for this Channel as Complete
                    session.DataToProcess = false;
                }


                //Process Timed/Real-Time Events
                ProcessRTKICK();
                ProcessRTIHDLR();
                ProcessSYSCYC();
                ProcessTasks();
            }

            Shutdown();
        }

        private void Shutdown()
        {
            Logger.Info("SHUTTING DOWN");

            // kill all active sessions
            foreach (var session in _channelDictionary.Values)
            {
                session.Stop();
            }

            // let modules clean themselves up
            CallModuleRoutine("finrou", module => Logger.Info($"Calling shutdown routine on module {module.ModuleIdentifier}"));

            //clean up modules
            foreach (var m in _modules.Keys)
            {
                _modules.Remove(m);

                foreach (var e in _exportedFunctions.Keys.Where(x => x.StartsWith(m)))
                    _exportedFunctions.Remove(e);
            }
        }

        private void CallModuleRoutine(string routine, Action<MbbsModule> preRunCallback, ushort channel = ushort.MaxValue)
        {
            foreach (var m in _modules.Values)
            {
                if (!m.MainModuleDll.EntryPoints.TryGetValue(routine, out var routineEntryPoint)) continue;

                if (routineEntryPoint.Segment != 0 &&
                    routineEntryPoint.Offset != 0)
                {
#if DEBUG
                    Logger.Info($"Calling {routine} on module {m.ModuleIdentifier} for channel {channel}");
#endif

                    preRunCallback?.Invoke(m);

                    Run(m.ModuleIdentifier, routineEntryPoint, channel);
                }
            }
        }

        /// <summary>
        ///     Adds any incoming sessions to an available Channel
        /// </summary>
        [MethodImpl(MethodImplOptions.AggressiveInlining)]
        private void ProcessIncomingSessions()
        {
            while (_incomingSessions.TryDequeue(out var incomingSession))
            {
                incomingSession.Channel = (ushort)_channelDictionary.Allocate(incomingSession);
                incomingSession.SessionTimer.Start();
                Logger.Info($"Added Session {incomingSession.SessionId} to channel {incomingSession.Channel}");
            }
        }

        /// <summary>
        ///     Removes any channels that have disconnected
        /// </summary>
        [MethodImpl(MethodImplOptions.AggressiveInlining)]
        private void ProcessDisconnects()
        {
            // We only remove channels that are logged off
            RemoveSessions(session =>
                session.SessionState == EnumSessionState.LoggedOff);
        }

        private void RemoveSessions(Predicate<SessionBase> match)
        {
            // for removing channels sequentially, starting with the highest index to not break
            // _channelDictionary
            Stack<ushort> channelsToRemove = new Stack<ushort>();

            for (ushort i = 0; i < _channelDictionary.Count; i++)
            {
                //Because users might not be on sequential channels (0,1,3), we verify if the channel number
                //is even in use first.
                if (!_channelDictionary.ContainsKey(i) || !match(_channelDictionary[i])) continue;

                channelsToRemove.Push(i);
            }

            while (channelsToRemove.Count > 0)
            {
                RemoveSession(channelsToRemove.Pop());
            }
        }

        /// <summary>
        ///     When first entering a module, we need to set a couple first time variables before
        ///     invoking STTROU
        /// </summary>
        /// <param name="session"></param>
        [MethodImpl(MethodImplOptions.AggressiveInlining)]
        private void ProcessSTTROU_EnteringModule(SessionBase session)
        {
            session.StatusChange = false;
            session.Status = 3;
            session.SessionState = EnumSessionState.InModule;
            session.UsrPtr.State = session.CurrentModule.MainModuleDll.StateCode;
            ProcessSTTROU(session);
        }

        /// <summary>
        ///     Invokes routine registered as STTROU during MAJORBBS->REGISTER_MODULE() call
        ///
        ///     Method is invoked any time user enters input and hits ENTER/RETURN
        /// </summary>
        /// <param name="session"></param>
        [MethodImpl(MethodImplOptions.AggressiveInlining)]
        private void ProcessSTTROU(SessionBase session)
        {
            //Transfer Input Buffer to Command Buffer
            //Null terminated already by Global Command Handler
            session.InputCommand = session.InputBuffer.ToArray();
            session.InputBuffer.SetLength(0);

            var result = Run(session.CurrentModule.ModuleIdentifier,
                session.CurrentModule.MainModuleDll.EntryPoints["sttrou"], session.Channel);

            //Finally, display prompt character if one is set
            if (session.PromptCharacter > 0)
                session.SendToClient(new[] { session.PromptCharacter });

            //stt returned an exit code -- we're done
            if (result == 0)
                ExitModule(session);
        }

        /// <summary>
        ///     Invoked when a users STTROU returns 0, which means they're exiting
        ///
        ///     This method handles session, input buffer, and status cleanup returning the
        ///     user to the main menu with a clean session
        /// </summary>
        /// <param name="session"></param>
        private void ExitModule(SessionBase session)
        {
            //Clear VDA
            Array.Clear(session.VDA,0, Majorbbs.VOLATILE_DATA_SIZE);

            session.SessionState = EnumSessionState.MainMenuDisplay;
            session.CurrentModule = null;
            session.CharacterInterceptor = null;
            session.PromptCharacter = 0;

            //Reset States
            session.Status = 0;
            session.UsrPtr.Substt = 0;

            //Clear the Input Buffer
            session.InputBuffer.SetLength(0);

            //Clear any data waiting to be processed from the client
            session.InputBuffer.SetLength(0);

            //Is this an Rlogin session and its specific to a module, log them off
            if (session.SessionType == EnumSessionType.Rlogin &&
                !string.IsNullOrEmpty(((RloginSession)session).ModuleIdentifier))
            {
                session.SessionState = EnumSessionState.ConfirmLogoffDisplay;
            }
        }

        /// <summary>
        ///     Invokes routine registered as LONROU during MAJORBBS->REGISTER_MODULE() call on only
        ///     the selected Rlogin module, specified by ModuleIdentifier.
        ///
        ///     Executes on the given channel once after a user successfully logs in.
        /// </summary>
        private void ProcessLONROU_FromRlogin(SessionBase session)
        {
            session.OutputEnabled = false; // always disabled for RLogin

            var entryPoint = session.CurrentModule.MainModuleDll.EntryPoints["lonrou"];

            if (entryPoint != FarPtr.Empty)
                Run(session.CurrentModule.ModuleIdentifier, entryPoint, session.Channel);

            session.SessionState = EnumSessionState.EnteringModule;
            session.OutputEnabled = true;
        }

        /// <summary>
        ///     Invokes routine registered as LONROU during MAJORBBS->REGISTER_MODULE() call
        ///
        ///     Executes on the given channel once after a user successfully logs in.
        /// </summary>
        /// <param name="session"></param>
        [MethodImpl(MethodImplOptions.AggressiveInlining)]
        private void ProcessLONROU(SessionBase session)
        {
            session.OutputEnabled = _configuration.ModuleDoLoginRoutine;

            CallModuleRoutine("lonrou", preRunCallback: null, session.Channel);

            session.SessionState = EnumSessionState.MainMenuDisplay;
            session.OutputEnabled = true;
        }

        /// <summary>
        ///     When BTUCHE is enabled on a given channel, the registered BTUCHI routine is invoked
        ///     whenever the Echo Buffer to a given channel is empty (after everything that needed to
        ///     be sent, has been sent)
        ///
        ///     The registered BTUCHI routine is invoked with a keycode of -1, denoting the invocation
        ///     came from BTUCHE
        /// </summary>
        /// <param name="session"></param>
        [MethodImpl(MethodImplOptions.AggressiveInlining)]
        private void ProcessEchoEmptyInvoke(SessionBase session)
        {
            session.EchoEmptyInvoke = false;

            //Call BTUCHI when Echo Buffer Is Empty
            var initialStackValues = new Queue<ushort>(2);
            initialStackValues.Enqueue(0xFFFF); //-1 is the keycode passed in
            initialStackValues.Enqueue(session.Channel);

            var result = Run(session.CurrentModule.ModuleIdentifier,
                session.CharacterInterceptor,
                session.Channel, true,
                initialStackValues);
        }

        /// <summary>
        ///     Invokes routine registered using GSBL->BTUCHI()
        ///
        ///     BTUCHI is a character interceptor method which intercepts every incoming character on a channel
        ///     and processes it before it's sent to the buffer. In the case of MBBSEmu, since the byte is ALREADY in
        ///     the buffer, we overwrite the last byte received with the result of the registered BTUCHI routine
        /// </summary>
        /// <param name="session"></param>
        /// <returns></returns>
        [MethodImpl(MethodImplOptions.AggressiveInlining)]
        private void ProcessBTUCHI(SessionBase session)
        {
            var channelInputBufferSizeBefore = session.InputBuffer.Length;

            //Create Parameters for BTUCHI Routine
            var initialStackValues = new Queue<ushort>(2);
            initialStackValues.Enqueue(session.CharacterReceived);
            initialStackValues.Enqueue(session.Channel);

            var result = Run(session.CurrentModule.ModuleIdentifier,
                session.CharacterInterceptor,
                session.Channel, true,
                initialStackValues);

            //Only Take the low bytes, as it's the return character and not every routine/compiler
            //would clear out AH before assigning AL
            result &= 0xFF;

            session.CharacterProcessed = (byte)result;

            if (session.CharacterProcessed == 0xD)
                session.Status = 3;
        }

        /// <summary>
        ///     Invokes routine registered as STSROU during MAJORBBS->REGISTER_MODULE() call
        ///
        ///     The registered STSROU is invoked any time there is a status change or deferred processing
        ///     using a channel Status code of 240 or 5. Most modules that utilize this use it as a method to
        ///     rapidly call the module to perform actions at a calculated interval
        /// </summary>
        /// <param name="session"></param>
        [MethodImpl(MethodImplOptions.AggressiveInlining)]
        private void ProcessSTSROU(SessionBase session)
        {
            session.StatusChange = false;
            Run(session.CurrentModule.ModuleIdentifier, session.CurrentModule.MainModuleDll.EntryPoints["stsrou"],
                session.Channel);
        }

        /// <summary>
        ///     Invokes routine registered during MAJORBBS->BEGIN_POLLING()
        ///
        ///     Method registered using BEGIN_POLLING() is called as often as possible to poll for a specific event
        ///     and will not stop polling until STOP_POLLING() is invoked
        /// </summary>
        /// <param name="session"></param>
        [MethodImpl(MethodImplOptions.AggressiveInlining)]
        private void ProcessPollingRoutine(SessionBase session)
        {
            Run(session.CurrentModule.ModuleIdentifier, session.PollingRoutine, session.Channel,
                true);
        }
        /// <summary>
        ///     Invokes routine registered during MAJORBBS->RTKICK()
        ///
        ///     Methods registered using RTKICK are automatically invoked after a specified delay (in seconds). Methods
        ///     only execute once and are then discarded.
        /// </summary>
        [MethodImpl(MethodImplOptions.AggressiveInlining)]
        private void ProcessRTKICK()
        {
            //Check for any rtkick routines
            foreach (var module in _modules.Values)
            {
                if (module.RtkickRoutines.Count == 0) continue;

                foreach (var (key, value) in module.RtkickRoutines.ToList())
                {
                    if (!value.Executed && value.Elapsed.ElapsedMilliseconds > value.Delay * 1000)
                    {
#if DEBUG
                        Logger.Info($"Running RTKICK-{key}: {value}");
#endif
                        Run(module.ModuleIdentifier, value, ushort.MaxValue);

                        value.Elapsed.Stop();
                        value.Executed = true;
                        module.RtkickRoutines.Remove(key);
                    }
                }
            }
        }

        /// <summary>
        ///     Invokes routine registered during MAJORBBS->RTIHDLR()
        ///
        ///     Methods registered with RTIHDLR execute at 18hz (every ~55ms) and on the original DOS MajorBBS/Worldgroup
        ///     were executed at the DOS interrupt level. This is why on later Windows versions of worldgroup, any Module
        ///     that relied on RTIHDLR wouldn't work.
        ///
        ///     Unlike RTKICK, methods registered with RTIHDLR() only need to be registered once and will run until the BBS
        ///     is shut down.
        /// </summary>
        [MethodImpl(MethodImplOptions.AggressiveInlining)]
        private void ProcessRTIHDLR()
        {
            //Too soon? Bail.
            if (_realTimeStopwatch.ElapsedMilliseconds <= 55) return;

            foreach (var m in _modules.Values)
            {
                if (m.RtihdlrRoutines.Count == 0) continue;

                foreach (var r in m.RtihdlrRoutines)
                {
                    Run(m.ModuleIdentifier, r.Value, ushort.MaxValue);
                }
            }

            _realTimeStopwatch.Restart();
        }

        /// <summary>
        ///     Processes the routine set to a modules specified SYSCYC Pointer
        /// </summary>
        private void ProcessSYSCYC()
        {
            foreach (var m in _modules.Values)
            {
                var syscycPointer = m.Memory.GetPointer(m.Memory.GetVariablePointer("SYSCYC"));
                if (syscycPointer == FarPtr.Empty) continue;

                Run(m.ModuleIdentifier, syscycPointer, ushort.MaxValue);
            }
        }

        /// <summary>
        ///     Invokes routine registered during MAJORBBS->INITASK()
        ///
        ///     Similar to BEGIN_POLLING() or RTIHDLR(), methods registered with INITASK() are invoked very quickly as often
        ///     as possible.
        /// </summary>
        [MethodImpl(MethodImplOptions.AggressiveInlining)]
        private void ProcessTasks()
        {
            //Run task routines
            foreach (var m in _modules.Values)
            {
                if (m.TaskRoutines.Count == 0) continue;

                foreach (var r in m.TaskRoutines)
                {
                    //Create Parameters for BTUCHI Routine
                    var initialStackValues = new Queue<ushort>(1);
                    initialStackValues.Enqueue((ushort)r.Key);
                    Run(m.ModuleIdentifier, r.Value, ushort.MaxValue, false, initialStackValues);
                }
            }
        }

        /// <summary>
        ///     Processes the incoming character from a channel through the GSBL series of events.
        ///
        ///     In an actual MBBS System, these events are all triggered before MBBS even "gets" the character
        ///     from the serial channel.
        /// </summary>
        /// <param name="session"></param>
        private void ProcessGSBLInputEvents(SessionBase session)
        {
            //Invoke routine registered with BTUCHE if it has been registered and the criteria is met
            if (session.EchoEmptyInvoke && session.CharacterInterceptor != null)
            {
                ProcessEchoEmptyInvoke(session);
            }
            //Invoke BTUCHI registered routine if one exists
            else if (session.DataToProcess)
            {
                //First run it through BTUCHI?
                if (session.CharacterInterceptor != null)
                {
                    ProcessBTUCHI(session);
                }
            }
        }

        /// <summary>
        ///     Processes the incoming character from a given channel and takes specific action depending on the
        ///     character and the current state of the channel.
        ///
        ///     Echoing of the character back to the channel is also handled within this method
        /// </summary>
        /// <param name="session"></param>
        private void ProcessIncomingCharacter(SessionBase session)
        {
            //Handling Incoming Characters
            switch (session.CharacterReceived)
            {
                //Backspace
                case 127 when session.SessionState == EnumSessionState.InModule:
                case 0x8:
                    {
                        if (session.InputBuffer.Length > 0)
                        {
                            session.SendToClient(new byte[] { 0x08, 0x20, 0x08 });
                            session.InputBuffer.SetLength(session.InputBuffer.Length - 1);
                        }
                        break;
                    }

                //Enter or Return
                case 0xD when !session.TransparentMode && session.SessionState != EnumSessionState.InFullScreenDisplay:
                {
                        //If we're in transparent mode or BTUCHI has changed the character to null, don't echo
                        if (!session.TransparentMode && session.CharacterProcessed > 0)
                            session.SendToClient(new byte[] {0xD, 0xA});

                        //If BTUCHI Injected a deferred Execution Status, respect that vs. processing the input
                        if (!session.StatusChange && session.Status != 240)
                        {
                            //Set Status == 3, which means there is a Command Ready
                            session.Status = 3;
                            session.EchoSecureEnabled = false;
                        }

                        break;
                    }

                case 0xA: //Ignore Linefeed
                case 0x0: //Ignore Null
                    break;
                default:
                    {
                        //If Secure Echo is on, enforce maximum length
                        if (session.EchoSecureEnabled && session.InputBuffer.Length >= session.ExtUsrAcc.wid)
                            break;

                        if (session.CharacterProcessed > 0)
                        {
                            session.InputBuffer.WriteByte(session.CharacterProcessed);

                            //If the client is in transparent mode, don't echo
                            if (!session.TransparentMode &&
                                (session.Status == 0 || session.Status == 1 || session.Status == 192))
                            {
                                //Check for Secure Echo being Enabled
                                session.SendToClient(session.EchoSecureEnabled
                                    ? new[] {session.ExtUsrAcc.ech}
                                    : new[] {session.CharacterReceived});
                            }
                        }

                        break;
                    }
            }
        }

        /// <summary>
        ///     Adds the specified module to the MBBS Host
        ///
        ///     This includes:
        ///     - Patching Relocation Information for Exported Modules
        ///     - Setting up Module Memory and loading Disassembly
        ///     - Executing Module "_INIT_" routine
        /// </summary>
        /// <param name="module"></param>
        public void AddModule(MbbsModule module)
        {
            Logger.Info($"({module.ModuleIdentifier}) Adding Module...");

            //Setup Exported Modules
            module.ExportedModuleDictionary.Add(Majorbbs.Segment, GetFunctions(module, "MAJORBBS"));
            module.ExportedModuleDictionary.Add(Galgsbl.Segment, GetFunctions(module, "GALGSBL"));
            module.ExportedModuleDictionary.Add(Phapi.Segment, GetFunctions(module, "PHAPI"));
            module.ExportedModuleDictionary.Add(Galme.Segment, GetFunctions(module, "GALME"));
            module.ExportedModuleDictionary.Add(Doscalls.Segment, GetFunctions(module, "DOSCALLS"));
            module.ExportedModuleDictionary.Add(Galmsg.Segment, GetFunctions(module, "GALMSG"));

            //Patch Relocation Information to Bytecode
            PatchRelocation(module);

            //Run Segments through AOT Decompiler & add them to Memory
            for (var i = 0; i < module.ModuleDlls.Count; i++)
            {
                var dll = module.ModuleDlls[i];

                //Only add the main module to the Modules List
                if (i == 0)
                    _modules[module.ModuleIdentifier] = module;

                foreach (var seg in dll.File.SegmentTable)
                {
                    seg.Ordinal += dll.SegmentOffset;
                    module.Memory.AddSegment(seg);
                    Logger.Debug($"({module.ModuleIdentifier}) Segment {seg.Ordinal} ({seg.Data.Length} bytes) loaded!");
                }

                dll.StateCode = (short) (_modules.Count * 10 + i);
            }

            //Run INIT
            foreach (var dll in module.ModuleDlls.OrderBy(m => m.File.FileName))
            {
                if (!dll.EntryPoints.TryGetValue("_INIT_", out var entryPointer))
                    continue;

                Run(module.ModuleIdentifier, entryPointer, ushort.MaxValue);
            }

            Logger.Info($"({module.ModuleIdentifier}) Module Added!");
        }

        /// <summary>
        ///     Gets the Registered instance of the specified Module within the MBBS Host Process
        /// </summary>
        /// <param name="uniqueIdentifier"></param>
        /// <returns></returns>
        public MbbsModule GetModule(string uniqueIdentifier) => _modules[uniqueIdentifier];

        /// <summary>
        ///     Assigns a Channel # to a session and adds it to the Channel Dictionary
        /// </summary>
        /// <param name="session"></param>
        public void AddSession(SessionBase session)
        {
            Logger.Info($"Session {session.SessionId} added to incoming queue");
            _incomingSessions.Enqueue(session);
        }

        /// <summary>
        ///     Removes a Channel # from the Channel Dictionary
        /// </summary>
        /// <param name="channel"></param>
        /// <returns></returns>
        public bool RemoveSession(ushort channel)
        {
            if (!_channelDictionary.ContainsKey(channel))
            {
                return false;
            }

            Logger.Info($"Removing Channel: {channel}");

            CallModuleRoutine("huprou", preRunCallback: null, channel);

            var session = _channelDictionary[channel];
            session.Stop();
            session.SessionState = EnumSessionState.Disconnected;

            _channelDictionary.Remove(channel);

            return true;
        }

        /// <summary>
        ///     Runs the specified routine in the specified module
        /// </summary>
        /// <param name="moduleName"></param>
        /// <param name="routine"></param>
        /// <param name="channelNumber"></param>
        /// <param name="simulateCallFar"></param>
        /// <param name="initialStackValues"></param>
        private ushort Run(string moduleName, FarPtr routine, ushort channelNumber, bool simulateCallFar = false, Queue<ushort> initialStackValues = null)
        {
            var resultRegisters = _modules[moduleName].Execute(routine, channelNumber, simulateCallFar, false, initialStackValues);
            return resultRegisters.AX;
        }

        /// <summary>
        ///     Returns the specified Exported Module for the specified MajorBBS Module
        ///
        ///     Each Module gets its own copy of the Exported Modules, this module keeps track
        ///     of them using a Dictionary and will create them as needed.
        /// </summary>
        /// <param name="module"></param>
        /// <param name="exportedModule"></param>
        /// <returns></returns>
        private IExportedModule GetFunctions(MbbsModule module, string exportedModule)
        {
            var key = $"{module.ModuleIdentifier}-{exportedModule}";

            if (!_exportedFunctions.TryGetValue(key, out var functions))
            {
                _exportedFunctions[key] = exportedModule switch
                {
                    "MAJORBBS" => new Majorbbs(Clock, Logger, _configuration, _fileUtility, _globalCache, module, _channelDictionary, _accountKeyRepository, _accountRepository, _textVariableService),
                    "GALGSBL" => new Galgsbl(Clock, Logger, _configuration, _fileUtility, _globalCache, module, _channelDictionary),
                    "DOSCALLS" => new Doscalls(Clock, Logger, _configuration, _fileUtility, _globalCache, module, _channelDictionary),
                    "GALME" => new Galme(Clock, Logger, _configuration, _fileUtility, _globalCache, module, _channelDictionary),
                    "PHAPI" => new Phapi(Clock, Logger, _configuration, _fileUtility, _globalCache, module, _channelDictionary),
                    "GALMSG" => new Galmsg(Clock, Logger, _configuration, _fileUtility, _globalCache, module, _channelDictionary),
                    _ => throw new Exception($"Unknown Exported Library: {exportedModule}")
                };

                functions = _exportedFunctions[key];
            }

            return functions;
        }

        public IList<SessionBase> GetUserSessions() => _channelDictionary.Values.ToList();

        /// <summary>
        ///     Patches Relocation information from each Code Segment Relocation Records into the Segment Byte Code
        ///
        ///     Because the compiler doesn't know the location in memory of the hosts Exported Modules (Imported when
        ///     viewed from the standpoint of the DLL), it saves the information to the Relocation Records for the
        ///     given Code Segment.
        ///
        ///     The x86 Emulator knows that any CALL FAR to a Segment >= 0xFF00 is an emulated Exported Module and properly
        ///     handles calling the correct Module using the Segment of the target, and the Ordinal of the call using the Offset.
        ///     A relocation record for a call to MAJORBBS->ATOL() would be patched as:
        ///
        ///     CALL FAR 0xFFFF:0x004D
        ///
        ///     Segment & Offset meaning:
        ///     0xFFFF == MAJORBBS
        ///     0x004D == 77, Ordinal for ATOL()
        /// </summary>
        /// <param name="module"></param>
        private void PatchRelocation(MbbsModule module)
        {

            foreach (var dll in module.ModuleDlls)
            {
                //Patch Segment 0 (PHAPI) to just RETF (0xCB)
                dll.File.SegmentTable[0].Data[0] = 0xCB;
                
                foreach (var s in dll.File.SegmentTable)
                {
                    if (s.RelocationRecords == null || s.RelocationRecords.Count == 0)
                        continue;

                    foreach (var relocationRecord in s.RelocationRecords.Values)
                    {
                        //Ignored Relocation Record
                        if (relocationRecord.TargetTypeValueTuple == null)
                            continue;

                        switch (relocationRecord.TargetTypeValueTuple.Item1)
                        {
                            case EnumRecordsFlag.ImportOrdinalAdditive:
                            case EnumRecordsFlag.ImportOrdinal:
                                {
                                    var nametableOrdinal = relocationRecord.TargetTypeValueTuple.Item2;
                                    var functionOrdinal = relocationRecord.TargetTypeValueTuple.Item3;

                                    var relocationPointer = FarPtr.Empty;
                                    switch (dll.File.ImportedNameTable[nametableOrdinal].Name)
                                    {
                                        case "MAJORBBS":
                                            relocationPointer = new FarPtr(module.ExportedModuleDictionary[Majorbbs.Segment].Invoke(functionOrdinal, true));
                                            break;
                                        case "GALGSBL":
                                            relocationPointer = new FarPtr(module.ExportedModuleDictionary[Galgsbl.Segment].Invoke(functionOrdinal, true));
                                            break;
                                        case "DOSCALLS":
                                            relocationPointer = new FarPtr(module.ExportedModuleDictionary[Doscalls.Segment].Invoke(functionOrdinal, true));
                                            break;
                                        case "GALME":
                                            relocationPointer = new FarPtr(module.ExportedModuleDictionary[Galme.Segment].Invoke(functionOrdinal, true));
                                            break;
                                        case "PHAPI":
                                            relocationPointer = new FarPtr(module.ExportedModuleDictionary[Phapi.Segment].Invoke(functionOrdinal, true));
                                            break;
                                        case "GALMSG":
                                            relocationPointer = new FarPtr(module.ExportedModuleDictionary[Galmsg.Segment].Invoke(functionOrdinal, true));
                                            break;
                                        case var importedName
                                            when module.ModuleDlls.Any(m =>
                                                m.File.FileName.Split('.')[0].ToUpper() == importedName):
                                            {
                                                //Find the Imported DLL in the List of Required
                                                var importedDll = module.ModuleDlls.First(m =>
                                                    m.File.FileName.Split('.')[0].ToUpper() == importedName);

                                                //Get The Entry Point based on the Ordinal
                                                var initEntryPoint =
                                                    importedDll.File.EntryTable.First(x => x.Ordinal == functionOrdinal);
                                                relocationPointer = new FarPtr((ushort)(initEntryPoint.SegmentNumber + importedDll.SegmentOffset),
                                                    initEntryPoint.Offset);
                                                break;
                                            }
                                        default:
                                            Logger.Error($"({module.ModuleIdentifier}) Unknown or Unimplemented Imported Library: {dll.File.ImportedNameTable[nametableOrdinal].Name}");
                                            continue;
                                            //throw new Exception(
                                            //    $"Unknown or Unimplemented Imported Library: {dll.File.ImportedNameTable[nametableOrdinal].Name}");
                                    }

                                    //32-Bit Pointer
                                    if (relocationRecord.SourceType == 3)
                                    {
                                        Array.Copy(relocationPointer.Data, 0, s.Data, relocationRecord.Offset, 4);
                                        continue;
                                    }

                                    //16-Bit Values
                                    var result = relocationRecord.SourceType switch
                                    {
                                        //Offset
                                        2 => relocationPointer.Segment,
                                        5 => relocationPointer.Offset,
                                        _ => throw new ArgumentOutOfRangeException(
                                            $"Unhandled Relocation Source Type: {relocationRecord.SourceType}")
                                    };

                                    if (relocationRecord.Flag.HasFlag(EnumRecordsFlag.ImportOrdinalAdditive))
                                        result += BitConverter.ToUInt16(s.Data, relocationRecord.Offset);

                                    Array.Copy(BitConverter.GetBytes(result), 0, s.Data, relocationRecord.Offset, 2);
                                    break;
                                }
                            case EnumRecordsFlag.InternalRef when relocationRecord.SourceType == 3:
                                {
                                    var relocationPointer = new FarPtr(
                                        (ushort)(relocationRecord.TargetTypeValueTuple.Item2 + dll.SegmentOffset),
                                        relocationRecord.TargetTypeValueTuple.Item4);

                                    Array.Copy(relocationPointer.Data, 0, s.Data, relocationRecord.Offset, 4);
                                    break;
                                }
                            case EnumRecordsFlag.InternalRef:
                                {
                                    Array.Copy(
                                        BitConverter.GetBytes(relocationRecord.TargetTypeValueTuple.Item2 +
                                                              dll.SegmentOffset), 0,
                                        s.Data, relocationRecord.Offset, 2);
                                    break;
                                }
                            case EnumRecordsFlag.ImportNameAdditive:
                            case EnumRecordsFlag.ImportName:
                                {
                                    var nametableOrdinal = relocationRecord.TargetTypeValueTuple.Item2;
                                    var functionOrdinal = relocationRecord.TargetTypeValueTuple.Item3;

                                    var newSegment = dll.File.ImportedNameTable[nametableOrdinal].Name switch
                                    {
                                        "MAJORBBS" => Majorbbs.Segment,
                                        "GALGSBL" => Galgsbl.Segment,
                                        "PHAPI" => Phapi.Segment,
                                        "GALME" => Galme.Segment,
                                        "DOSCALLS" => Doscalls.Segment,
                                        _ => throw new Exception(
                                            $"Unknown or Unimplemented Imported Module: {dll.File.ImportedNameTable[nametableOrdinal].Name}")

                                    };

                                    var relocationPointer = new FarPtr(newSegment, functionOrdinal);

                                    //32-Bit Pointer
                                    if (relocationRecord.SourceType == 3)
                                    {
                                        Array.Copy(relocationPointer.Data, 0, s.Data, relocationRecord.Offset, 4);
                                        continue;
                                    }

                                    //16-Bit Values
                                    var result = relocationRecord.SourceType switch
                                    {
                                        //Offset
                                        2 => relocationPointer.Segment,
                                        5 => relocationPointer.Offset,
                                        _ => throw new ArgumentOutOfRangeException(
                                            $"Unhandled Relocation Source Type: {relocationRecord.SourceType}")
                                    };

                                    if (relocationRecord.Flag.HasFlag(EnumRecordsFlag.ImportNameAdditive))
                                        result += BitConverter.ToUInt16(s.Data, relocationRecord.Offset);

                                    Array.Copy(BitConverter.GetBytes(result), 0, s.Data, relocationRecord.Offset, 2);
                                    break;

                                }
                            default:
                                throw new Exception("Unsupported Records Flag for Relocation Value");
                        }
                    }
                }
            }
        }

        private void ProcessNightlyCleanup()
        {
            if (_globalCache.ContainsKey("SYSOPGLOBAL-CLEANUP"))
            {
                _globalCache.Remove("SYSOPGLOBAL-CLEANUP");
                _performCleanup = true;
            }

            if (_performCleanup)
            {
                _performCleanup = false;
                DoNightlyCleanup();

                // signal that cleanup has completed
                _cleanupRestartEvent?.Set();
                _cleanupRestartEvent = null;
            }
        }

        private void DoNightlyCleanup()
        {
            Logger.Info("PERFORMING NIGHTLY CLEANUP");

            // Notify Users of Nightly Cleanup
            foreach (var c in _channelDictionary)
                _channelDictionary[c.Value.Channel].SendToClient($"|RESET|\r\n|B||RED|Nightly Cleanup Running -- Please log back on shortly|RESET|\r\n".EncodeToANSIArray());

            // removes all sessions and stops worker thread
            RemoveSessions(session => true);

            CallModuleRoutine("mcurou", module => Logger.Info($"Calling nightly cleanup routine on module {module.ModuleIdentifier}"));
            CallModuleRoutine("finrou", module => Logger.Info($"Calling finish-up (sys-shutdown) routine on module {module.ModuleIdentifier}"));

            foreach (var m in _modules.ToList())
            {
                _modules.Remove(m.Value.ModuleIdentifier);
                foreach (var e in _exportedFunctions.Keys.Where(x => x.StartsWith(m.Value.ModuleIdentifier)))
                {
                    _exportedFunctions[e].Dispose();
                    _exportedFunctions.Remove(e);
                }
            }

            Logger.Info("NIGHTLY CLEANUP COMPLETE -- RESTARTING HOST");

            Start(_moduleConfigurations);
        }

        private TimeSpan NowUntil(TimeSpan timeOfDay)
        {
            var waitTime = _cleanupTime - Clock.Now.TimeOfDay;
            if (waitTime < TimeSpan.Zero)
            {
                waitTime += TimeSpan.FromDays(1);
            }

            Logger.Info($"Waiting {waitTime} until {timeOfDay} to perform nightly cleanup");
            return waitTime;
        }

        public void GenerateAPIReport()
        {
            foreach (var apiReport in _modules.Select(m => new ApiReport(Logger, m.Value)))
            {
                apiReport.GenerateReport();
            }
        }
    }
}<|MERGE_RESOLUTION|>--- conflicted
+++ resolved
@@ -114,13 +114,8 @@
 
         private readonly IAccountKeyRepository _accountKeyRepository;
         private readonly IAccountRepository _accountRepository;
-<<<<<<< HEAD
-        
-        public MbbsHost(IClock clock, ILogger logger, IGlobalCache globalCache, IFileUtility fileUtility, IEnumerable<IHostRoutine> mbbsRoutines, AppSettings configuration, IEnumerable<IGlobalRoutine> globalRoutines, IAccountKeyRepository accountKeyRepository, IAccountRepository accountRepository, PointerDictionary<SessionBase> channelDictionary)
-=======
 
         public MbbsHost(IClock clock, ILogger logger, IGlobalCache globalCache, IFileUtility fileUtility, IEnumerable<IHostRoutine> mbbsRoutines, AppSettings configuration, IEnumerable<IGlobalRoutine> globalRoutines, IAccountKeyRepository accountKeyRepository, IAccountRepository accountRepository, PointerDictionary<SessionBase> channelDictionary, ITextVariableService textVariableService)
->>>>>>> 413724ca
         {
             Logger = logger;
             Clock = clock;
@@ -150,7 +145,6 @@
             }
 
             //Setup Text Variables
-<<<<<<< HEAD
             _textVariableService.SetVariable("SYSTEM_NAME", () => _configuration.BBSTitle);
             _textVariableService.SetVariable("SYSTEM_COMPANY", () => _configuration.BBSCompanyName);
             _textVariableService.SetVariable("SYSTEM_ADDRESS1", () => _configuration.BBSAddress1);
@@ -161,18 +155,6 @@
             _textVariableService.SetVariable("TIME", () => Clock.Now.ToString("t"));
             _textVariableService.SetVariable("TOTAL_ACCOUNTS", () => _accountRepository.GetAccounts().Count().ToString());
             _textVariableService.SetVariable("OTHERS_ONLINE", () => (GetUserSessions().Count - 1).ToString());
-=======
-            textVariableServiceLocal.SetVariable("SYSTEM_NAME", () => _configuration.BBSTitle);
-            textVariableServiceLocal.SetVariable("SYSTEM_COMPANY", () => _configuration.BBSCompanyName);
-            textVariableServiceLocal.SetVariable("SYSTEM_ADDRESS1", () => _configuration.BBSAddress1);
-            textVariableServiceLocal.SetVariable("SYSTEM_ADDRESS2", () => _configuration.BBSAddress2);
-            textVariableServiceLocal.SetVariable("SYSTEM_PHONE", () => _configuration.BBSDataPhone);
-            textVariableServiceLocal.SetVariable("NUMBER_OF_LINES", () => _configuration.BBSChannels.ToString());
-            textVariableServiceLocal.SetVariable("DATE", () => Clock.Now.ToString("M/d/yy"));
-            textVariableServiceLocal.SetVariable("TIME", () => Clock.Now.ToString("t"));
-            textVariableServiceLocal.SetVariable("TOTAL_ACCOUNTS", () => _accountRepository.GetAccounts().Count().ToString());
-            textVariableServiceLocal.SetVariable("OTHERS_ONLINE", () => (GetUserSessions().Count - 1).ToString());
->>>>>>> 413724ca
 
             Logger.Info("Constructed MBBSEmu Host!");
         }
