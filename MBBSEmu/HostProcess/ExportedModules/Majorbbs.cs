using MBBSEmu.Btrieve;
using MBBSEmu.Btrieve.Enums;
using MBBSEmu.CPU;
using MBBSEmu.Extensions;
using MBBSEmu.HostProcess.Fsd;
using MBBSEmu.HostProcess.Structs;
using MBBSEmu.IO;
using MBBSEmu.Memory;
using MBBSEmu.Module;
using MBBSEmu.Session;
using MBBSEmu.Session.Enums;
using Microsoft.Extensions.Configuration;
using NLog;
using System;
using System.Collections.Generic;
using System.ComponentModel;
using System.Diagnostics;
using System.IO;
using System.Linq;
using System.Text;

namespace MBBSEmu.HostProcess.ExportedModules
{
    /// <summary>
    ///     Class which defines functions that are part of the MajorBBS/WG SDK and included in
    ///     MAJORBBS.H
    /// </summary>
    public class Majorbbs : ExportedModuleBase, IExportedModule
    {
        public IntPtr16 GlobalCommandHandler;

        private IntPtr16 _currentMcvFile
        {
            get => Module.Memory.GetPointer("CURRENT-MCV");
            set => Module.Memory.SetPointer("CURRENT-MCV", value ?? IntPtr16.Empty);
        }
        private readonly Stack<IntPtr16> _previousMcvFile;

        private readonly Stack<IntPtr16> _previousBtrieveFile;

        private readonly List<IntPtr16> _margvPointers;
        private readonly List<IntPtr16> _margnPointers;
        private int _inputCurrentPosition;

        private const ushort VOLATILE_DATA_SIZE = 0x3FFF;
        private const ushort NUMBER_OF_CHANNELS = 0x4;

        private readonly Stopwatch _highResolutionTimer = new Stopwatch();

        private AgentStruct _galacticommClientServerAgent;

        /// <summary>
        ///     Stores all active searches created via fnd1st
        /// </summary>
        private Dictionary<Guid, IEnumerator<string>> _activeSearches =
            new Dictionary<Guid, IEnumerator<string>>();

        /// <summary>
        ///     Segment Identifier for Relocation
        /// </summary>
        /// <returns></returns>
        public const ushort Segment = 0xFFFF;

        public Majorbbs(ILogger logger, IConfiguration configuration, IFileUtility fileUtility, IGlobalCache globalCache, MbbsModule module, PointerDictionary<SessionBase> channelDictionary) : base(
            logger, configuration, fileUtility, globalCache, module, channelDictionary)
        {
            _margvPointers = new List<IntPtr16>();
            _margnPointers = new List<IntPtr16>();
            _inputCurrentPosition = 0;
            _previousMcvFile = new Stack<IntPtr16>(10);
            _previousBtrieveFile = new Stack<IntPtr16>(10);
            _highResolutionTimer.Start();


            //Setup Memory for Variables
            Module.Memory.AllocateVariable("PRFBUF", 0x4000, true); //Output buffer, 8kb
            Module.Memory.AllocateVariable("PRFPTR", 0x4);
            Module.Memory.AllocateVariable("OUTBSZ", sizeof(ushort));
            Module.Memory.SetWord("OUTBSZ", (ushort)short.MaxValue);
            Module.Memory.AllocateVariable("INPUT", 0xFF); //255 Byte Maximum user Input
            Module.Memory.AllocateVariable("USER", (User.Size * NUMBER_OF_CHANNELS), true);
            Module.Memory.AllocateVariable("*USRPTR", 0x4); //pointer to the current USER record
            Module.Memory.AllocateVariable("STATUS", 0x2); //ushort Status
            Module.Memory.AllocateVariable("CHANNEL", 0x1FE); //255 channels * 2 bytes
            Module.Memory.AllocateVariable("MARGC", sizeof(ushort));
            Module.Memory.AllocateVariable("MARGN", 0x200); //max 128 pointers * 4 bytes each
            Module.Memory.AllocateVariable("MARGV", 0x200); //max 128 pointers * 4 bytes each
            Module.Memory.AllocateVariable("INPLEN", sizeof(ushort));
            Module.Memory.AllocateVariable("USRNUM", 0x2);
            var usraccPointer = Module.Memory.AllocateVariable("USRACC", (UserAccount.Size * NUMBER_OF_CHANNELS), true);
            var usaptrPointer = Module.Memory.AllocateVariable("USAPTR", 0x4);
            Module.Memory.SetArray(usaptrPointer, usraccPointer.ToSpan());

            var usrExtPointer = Module.Memory.AllocateVariable("EXTUSR", (ExtUser.Size * NUMBER_OF_CHANNELS), true);
            var extPtrPointer = Module.Memory.AllocateVariable("EXTPTR", 0x4);
            Module.Memory.SetArray(extPtrPointer, usrExtPointer.ToSpan());

            Module.Memory.AllocateVariable("OTHUAP", 0x04, true); //Pointer to OTHER user
            Module.Memory.AllocateVariable("OTHEXP", 0x04, true); //Pointer to OTHER user
            var ntermsPointer = Module.Memory.AllocateVariable("NTERMS", 0x2); //ushort number of lines
            Module.Memory.SetWord(ntermsPointer, 0x04); //4 channels for now

            Module.Memory.AllocateVariable("OTHUSN", 0x2); //Set by onsys() or instat()
            Module.Memory.AllocateVariable("OTHUSP", 0x4, true);
            Module.Memory.AllocateVariable("NXTCMD", IntPtr16.Size); //Holds Pointer to the "next command"
            Module.Memory.SetPointer("NXTCMD", Module.Memory.GetVariablePointer("INPUT"));
            Module.Memory.AllocateVariable("NMODS", 0x2); //Number of Modules Installed
            Module.Memory.SetWord("NMODS", 0x1); //set this to 1 for now
            var modulePointer = Module.Memory.AllocateVariable("MODULE", 0x4); //Pointer to Registered Module
            var modulePointerPointer =
                Module.Memory.AllocateVariable("MODULE-POINTER", 0x4); //Pointer to the Module Pointer
            Module.Memory.SetArray(modulePointerPointer, modulePointer.ToSpan());
            Module.Memory.AllocateVariable("UACOFF", 0x4);
            Module.Memory.AllocateVariable("EXTOFF", 0x4);
            Module.Memory.AllocateVariable("VDAPTR", 0x4);
            Module.Memory.AllocateVariable("VDATMP", VOLATILE_DATA_SIZE, true);
            Module.Memory.SetWord(Module.Memory.AllocateVariable("VDASIZ", 0x2), VOLATILE_DATA_SIZE);
            Module.Memory.AllocateVariable("BBSTTL", 0x32, true); //50 bytes for BBS Title
            Module.Memory.AllocateVariable("COMPANY", 0x32, true); //50 bytes for company name
            Module.Memory.AllocateVariable("ADDRES1", 0x32, true); //50 bytes for address line 1
            Module.Memory.AllocateVariable("ADDRES2", 0x32, true); //50 bytes for address line 2
            Module.Memory.AllocateVariable("DATAPH", 0x20, true); // 32 bytes for phone #
            Module.Memory.AllocateVariable("LIVEPH", 0x20, true); // 32 bytes for phone #
            Module.Memory.AllocateVariable("MMUCCR", sizeof(ushort)); //Main Menu Credit Consumption Rate
            Module.Memory.SetWord("MMUCCR", 1);
            Module.Memory.AllocateVariable("PFNLVL", sizeof(ushort));
            Module.Memory.SetWord("PFNLVL", 0);
            Module.Memory.AllocateVariable("VERSION", 5);
            Module.Memory.SetArray("VERSION", Encoding.ASCII.GetBytes("2.00"));
            Module.Memory.AllocateVariable("SYSCYC", sizeof(uint));

            Module.Memory.AllocateVariable("NUMBYTS", sizeof(uint));
            Module.Memory.AllocateVariable("NUMFILS", sizeof(uint));
            Module.Memory.AllocateVariable("NUMBYTP", sizeof(uint));
            Module.Memory.AllocateVariable("NUMDIRS", sizeof(uint));
            Module.Memory.AllocateVariable("NGLOBS", sizeof(ushort));
            Module.Memory.AllocateVariable("FTG", FtgStruct.Size);
            Module.Memory.AllocateVariable("FTGPTR", IntPtr16.Size);
            Module.Memory.SetPointer("FTGPTR", Module.Memory.GetVariablePointer("FTG"));
            Module.Memory.AllocateVariable("TSHMSG", 81); //universal global Tagspec Handler message
            Module.Memory.AllocateVariable("FTFSCB", FtfscbStruct.Size);

            Module.Memory.AllocateVariable("SV", SysvblStruct.Size);
            Module.Memory.AllocateVariable("EURMSK", 1);
            Module.Memory.SetByte("EURMSK", (byte)0x7F);
            Module.Memory.AllocateVariable("FSDSCB", 82, true);
            Module.Memory.AllocateVariable("BB", 4); //pointer for current btrieve struct
            Module.Memory.AllocateVariable("FSDEMG", 80); //error message for FSD
            Module.Memory.AllocateVariable("SYSKEY", 6, true);
            Module.Memory.SetArray("SYSKEY", Encoding.ASCII.GetBytes("SYSOP\0"));
            Module.Memory.AllocateVariable("CLINGO", sizeof(ushort));
            Module.Memory.AllocateVariable("LANGUAGES", LingoStruct.Size, true);
            Module.Memory.SetArray("LANGUAGES", new LingoStruct().Data); //ever user will have the same lingo struct
            Module.Memory.AllocateVariable("**LANGUAGES", IntPtr16.Size);
            Module.Memory.SetPointer("**LANGUAGES", Module.Memory.GetVariablePointer("*LANGUAGES"));
            Module.Memory.AllocateVariable("ERRCOD", sizeof(ushort));
            Module.Memory.AllocateVariable("CURRENT-MCV", IntPtr16.Size);
            Module.Memory.AllocateVariable("DIGALW", sizeof(ushort));
            Module.Memory.SetWord("DIGALW", 1);

            var ctypePointer = Module.Memory.AllocateVariable("CTYPE", 0x101);

            /*
             * Fill CTYPE array with standard characters
             * Calls to CTYPE functions such as ISALPHA(), etc.
             * are replaced with relocation records to this memory block.
             * It'll be a relocation+1 if __USELOCALES__ is defined at compile time.
             * This means we just need character 48 ("0") to be at position 49 in the array.
             * We accomplish this by ++ the offset of the pointer first then writing. Every byte
             * should be shifted by 1, thus giving us a proper value lookup post-relocation
             */
            var resultByte = 0;
            for (var i = 0; i < 256; i++)
            {
                if (i == 32)
                {
                    //IS_SP
                    resultByte = 1;
                }
                else if (i >= 48 && i <= 57)
                {
                    //IS_DIG
                    resultByte = 2;
                }
                else if (i >= 65 && i <= 90)
                {
                    //IS_LOW
                    resultByte = 4;
                }
                else if (i >= 97 && i <= 122)
                {
                    //IS_UP
                    resultByte = 8;
                }
                else if (i >= 33 && i <= 47)
                {
                    //IS_PUN
                    resultByte = 64;
                }
                else if (i >= 91 && i <= 96)
                {
                    //IS_PUN
                    resultByte = 64;
                }
                else if (i >= 123 && i <= 126)
                {
                    //IS_PUN
                    resultByte = 64;
                }
                else
                {
                    resultByte = 0;
                }

                Module.Memory.SetByte(ctypePointer.Segment, (ushort)(ctypePointer.Offset + i + 1), (byte)resultByte);
            }
        }

        public void SetRegisters(CpuRegisters registers)
        {
            Registers = registers;
        }

        /// <summary>
        ///     Sets State for the Module Registers and the current Channel Number that's running
        /// </summary>
        /// <param name="channelNumber"></param>
        /// <param name="numberOfModules"></param>
        public void SetState(ushort channelNumber)
        {
            ChannelNumber = channelNumber;

            _previousMcvFile.Clear();
            _previousBtrieveFile.Clear();

            //Bail if it's max value, not processing any input or status
            if (channelNumber == ushort.MaxValue)
                return;

            if (!Module.Memory.TryGetVariablePointer($"VDA-{channelNumber}", out var vdaChannelPointer))
                vdaChannelPointer = Module.Memory.AllocateVariable($"VDA-{channelNumber}", VOLATILE_DATA_SIZE);

            Module.Memory.SetArray(Module.Memory.GetVariablePointer("VDAPTR"), vdaChannelPointer.ToSpan());
            Module.Memory.SetWord(Module.Memory.GetVariablePointer("USRNUM"), channelNumber);

            ChannelDictionary[channelNumber].StatusChange = false;
            Module.Memory.SetWord(Module.Memory.GetVariablePointer("STATUS"), ChannelDictionary[channelNumber].Status);

            var userBasePointer = Module.Memory.GetVariablePointer("USER");
            var currentUserPointer = new IntPtr16(userBasePointer.ToSpan());
            currentUserPointer.Offset += (ushort)(User.Size * channelNumber);

            //Update User Array and Update Pointer to point to this user
            Module.Memory.SetArray(currentUserPointer, ChannelDictionary[channelNumber].UsrPtr.Data);
            Module.Memory.SetArray(Module.Memory.GetVariablePointer("*USRPTR"), currentUserPointer.ToSpan());

            var userAccBasePointer = Module.Memory.GetVariablePointer("USRACC");
            var currentUserAccPointer = new IntPtr16(userAccBasePointer.ToSpan());
            currentUserAccPointer.Offset += (ushort)(UserAccount.Size * channelNumber);
            Module.Memory.SetArray(currentUserAccPointer, ChannelDictionary[channelNumber].UsrAcc.Data);
            Module.Memory.SetArray(Module.Memory.GetVariablePointer("USAPTR"), currentUserAccPointer.ToSpan());

            var userExtAccBasePointer = Module.Memory.GetVariablePointer("EXTUSR");
            var currentExtUserAccPointer = new IntPtr16(userExtAccBasePointer.ToSpan());
            currentExtUserAccPointer.Offset += (ushort)(ExtUser.Size * channelNumber);
            Module.Memory.SetArray(currentExtUserAccPointer, ChannelDictionary[channelNumber].ExtUsrAcc.Data);
            Module.Memory.SetArray(Module.Memory.GetVariablePointer("EXTPTR"), currentExtUserAccPointer.ToSpan());

            //Write Blank Input
            var inputMemory = Module.Memory.GetVariablePointer("INPUT");
            Module.Memory.SetByte(inputMemory.Segment, inputMemory.Offset, 0x0);
            Module.Memory.SetArray(Module.Memory.GetVariablePointer("NXTCMD"), inputMemory.ToSpan());

            //Reset PRFPTR
            Module.Memory.SetPointer("PRFPTR", Module.Memory.GetVariablePointer("PRFBUF"));
            Module.Memory.SetZero(Module.Memory.GetVariablePointer("PRFBUF"), 0x4000);

            //Set FSDSCB Pointer for Current User
            if (!Module.Memory.TryGetVariablePointer($"FSD-Fsdscb-{ChannelNumber}", out var channelFsdscb))
                channelFsdscb = Module.Memory.AllocateVariable($"FSD-Fsdscb-{ChannelNumber}", FsdscbStruct.Size);

            Module.Memory.SetPointer("*FSDSCB", channelFsdscb);

            //Processing Channel Input
            if (ChannelDictionary[channelNumber].Status == 3)
                ProcessChannelInput(channelNumber);
        }

        /// <summary>
        ///     Handles processing of Channel Input by setting the INPUT value of the dta in the channel InputCommand buffer
        ///     and then calling parsin()
        /// </summary>
        /// <param name="channelNumber"></param>
        public void ProcessChannelInput(ushort channelNumber)
        {
            //Take INPUT from Channel and save it to INPUT
            var inputPointer = Module.Memory.GetVariablePointer("INPUT");
            Module.Memory.SetZero(inputPointer, 0xFF);
            var inputFromChannel = ChannelDictionary[channelNumber].InputCommand;
            Module.Memory.SetArray(inputPointer, inputFromChannel);
            var inputLength = (ushort)ChannelDictionary[ChannelNumber].InputCommand.Length;
            Module.Memory.SetWord("INPLEN", inputLength);

            ChannelDictionary[channelNumber].UsrPtr.Flags = 0;

            parsin();

            //Set Concex flag on 0 input
            //TODO -- Need to verify this is correct
            if (Module.Memory.GetWord("INPLEN") == 0)
                ChannelDictionary[channelNumber].UsrPtr.Flags |= (uint)EnumRuntimeFlags.Concex;

        }

        /// <summary>
        ///     Updates the Session with any information from memory before execution finishes
        /// </summary>
        /// <param name="channel"></param>
        public void UpdateSession(ushort channel)
        {
            //Set the Channel Status
            if (ChannelDictionary[ChannelNumber].OutputEmptyStatus && !ChannelDictionary[ChannelNumber].StatusChange)
            {
                ChannelDictionary[ChannelNumber].Status = 5;
                ChannelDictionary[ChannelNumber].StatusChange = true;
            }
            else if (ChannelDictionary[ChannelNumber].StatusChange)
            {
                ChannelDictionary[ChannelNumber].Status = Module.Memory.GetWord(Module.Memory.GetVariablePointer("STATUS"));
            }
            else
            {
                ChannelDictionary[ChannelNumber].Status = 1;
            }

            var userPointer = Module.Memory.GetVariablePointer("USER");

            ChannelDictionary[ChannelNumber].UsrPtr.Data = Module.Memory.GetArray(userPointer.Segment,
                (ushort)(userPointer.Offset + (User.Size * channel)), User.Size).ToArray();

#if DEBUG
            _logger.Info($"{channel}->status == {ChannelDictionary[ChannelNumber].Status}");
            _logger.Info($"{channel}->state == {ChannelDictionary[ChannelNumber].UsrPtr.State}");
            _logger.Info($"{channel}->substt == {ChannelDictionary[ChannelNumber].UsrPtr.Substt}");
#endif
        }

        /// <summary>
        ///     Invokes method by the specified ordinal using a Jump Table
        /// </summary>
        /// <param name="ordinal"></param>
        /// <param name="offsetsOnly"></param>
        public ReadOnlySpan<byte> Invoke(ushort ordinal, bool offsetsOnly = false)
        {
            switch (ordinal)
            {
                case 628:
                    return usrnum;
                case 629:
                    return usrptr;
                case 97:
                    return channel;
                case 565:
                    return status;
                case 475:
                    return prfbuf;
                case 437:
                    return nterms;
                case 625:
                    return user;
                case 637:
                    return vdaptr;
                case 401:
                    return margc;
                case 477:
                    return prfptr;
                case 350:
                    return input;
                case 349:
                    return inplen;
                case 402:
                    return margn;
                case 403:
                    return margv;
                case 16:
                    return _exitbuf;
                case 17:
                    return _exitfopen;
                case 18:
                    return _exitopen;
                case 624:
                    return usaptr;
                case 757:
                    SetupGENBB();
                    return genbb;
                case 459:
                    return othusn;
                case 434:
                    return nmods;
                case 417:
                    return module;
                case 11:
                    return _ctype;
                case 640:
                    return vdatmp;
                case 83:
                    return bbsttl;
                case 136:
                    return company;
                case 61:
                    return addres1;
                case 62:
                    return addres2;
                case 153:
                    return dataph;
                case 387:
                    return liveph;
                case 639:
                    return vdasiz;
                case 460:
                    return othusp;
                case 458:
                    return othuap;
                case 826:
                    return othexp;
                case 825:
                    return extptr;
                case 414:
                    return mmuccr;
                case 468:
                    return pfnlvl;
                case 442:
                    return nxtcmd;
                case 909:
                    return version;
                case 1048:
                    return syscyc;
                case 440:
                    return numfils;
                case 439:
                    return numbyts;
                case 901:
                    return numbytp;
                case 1072:
                    return numdirs;
                case 733:
                    return nglobs;
                case 304:
                    return ftgptr;
                case 606:
                    return tshmsg;
                case 288:
                    return ftfscb;
                case 462:
                    return outbsz;
                case 593:
                    return sv;
                case 194:
                    return eurmsk;
                case 263:
                    return fsdscb;
                case 741:
                    return bb;
                case 242:
                    return fsdemg;
                case 718:
                    return syskey;
                case 761:
                    return clingo;
                case 762:
                    return languages;
                case 193:
                    return errcod;
                case 169:
                    return digalw;
            }

            if (offsetsOnly)
            {
                var methodPointer = new IntPtr16(Segment, ordinal);
#if DEBUG
                //_logger.Info($"Returning Method Offset {methodPointer.Segment:X4}:{methodPointer.Offset:X4}");
#endif
                return methodPointer.ToSpan();
            }

            switch (ordinal)
            {
                //Ignored Ones
                case 561: //srand() handled internally
                case 614: //unfrez -- unlocks video memory, ignored
                case 174: //DSAIRP
                case 189: //ENAIRP
                case 512: //RSTRXF
                case 114: //CLSXRF
                case 340: //HOWBUY -- emits how to buy credits, ignored for MBBSEmu
                case 564: //STANSI -- sets ANSI to user default, ignoring as ANSI is always on
                case 526: //SCBLANK -- set video buffer to blank
                case 563: //SSTATR -- set video attribute
                case 548: //SETWIN -- set window parameters when drawing to video (Screen)
                case 392: //LOCATE -- moves cursor (local screen, not telnet session)
                case 513: //RSTWIN -- restore window parameters (local screen)
                    break;
                case 599:
                    time();
                    break;
                case 68:
                    alczer();
                    break;
                case 331:
                    gmdnam();
                    break;
                case 574:
                    strcpy();
                    break;
                case 589:
                    stzcpy();
                    break;
                case 492:
                    register_module();
                    break;
                case 456:
                    opnmsg();
                    break;
                case 441:
                    numopt();
                    break;
                case 650:
                    ynopt();
                    break;
                case 389:
                    lngopt();
                    break;
                case 566:
                    stgopt();
                    break;
                case 316:
                    getasc();
                    break;
                case 377:
                    l2as();
                    break;
                case 77:
                    atol();
                    break;
                case 601:
                    today();
                    break;
                case 665:
                    f_scopy();
                    break;
                case 520:
                    sameas();
                    break;
                case 713:
                    uacoff();
                    break;
                case 474:
                    prf();
                    break;
                case 463:
                    outprf();
                    break;
                case 160:
                    dedcrd();
                    break;
                case 476:
                    prfmsg();
                    break;
                case 550:
                    shocst();
                    break;
                case 59:
                    addcrd();
                    break;
                case 366:
                    itoa();
                    break;
                case 334:
                    haskey();
                    break;
                case 335:
                    hasmkey();
                    break;
                case 486:
                    rand();
                    break;
                case 428:
                    ncdate();
                    break;
                case 167:
                    dfsthn();
                    break;
                case 119:
                    clsmsg();
                    break;
                case 515:
                    rtihdlr();
                    break;
                case 516:
                    rtkick();
                    break;
                case 543:
                    setmbk();
                    break;
                case 510:
                    rstmbk();
                    break;
                case 455:
                    opnbtv();
                    break;
                case 534:
                    setbtv();
                    break;
                case 569:
                    stpbtv();
                    break;
                case 505:
                    rstbtv();
                    break;
                case 621:
                    updbtv();
                    break;
                case 351:
                case 170:
                    insbtv();
                    break;
                case 488:
                    rdedcrd();
                    break;
                case 559:
                    spr();
                    break;
                case 659:
                    f_lxmul();
                    break;
                case 654:
                    f_ldiv();
                    break;
                case 113:
                    clrprf();
                    break;
                case 65:
                    alcmem();
                    break;
                case 643:
                    vsprintf();
                    break;
                case 1189:
                    scnmdf();
                    break;
                case 435:
                    now();
                    break;
                case 657:
                    f_lumod();
                    break;
                case 544:
                    setmem();
                    break;
                case 582:
                    strncpy();
                    break;
                case 494:
                    register_textvar();
                    break;
                case 997:
                case 444:
                    obtbtvl();
                    break;
                case 158:
                    dclvda();
                    break;
                case 636:
                    vdaoff();
                    break;
                case 87:
                    bgncnc();
                    break;
                case 522:
                    sameto();
                    break;
                case 122:
                    cncchr();
                    break;
                case 225:
                    f_open();
                    break;
                case 205:
                    f_close();
                    break;
                case 560:
                    sprintf();
                    break;
                case 694:
                    fnd1st();
                    break;
                case 229:
                    f_read();
                    break;
                case 312:
                    f_write();
                    break;
                case 617:
                    unlink();
                    break;
                case 578:
                    strlen();
                    break;
                case 603:
                    tolower();
                    break;
                case 604:
                    toupper();
                    break;
                case 496:
                    rename();
                    break;
                case 511:
                    rstrin();
                    break;
                case 580:
                    strncat();
                    break;
                case 411:
                    memset();
                    break;
                case 326:
                    getmsg();
                    break;
                case 562:
                    sscanf();
                    break;
                case 355:
                    intdos();
                    break;
                case 786:
                    prfmlt();
                    break;
                case 783:
                    clrmlt();
                    break;
                case 330:
                    globalcmd();
                    break;
                case 94:
                    catastro();
                    break;
                case 210:
                    fgets();
                    break;
                case 571:
                    strcat();
                    break;
                case 226:
                    f_printf();
                    break;
                case 266:
                    fseek();
                    break;
                case 430:
                    nctime();
                    break;
                case 572:
                    strchr();
                    break;
                case 467:
                    parsin();
                    break;
                case 420:
                    movemem();
                    break;
                case 267:
                    ftell();
                    break;
                case 352:
                    instat();
                    break;
                case 521:
                    samein();
                    break;
                case 553:
                    skpwht();
                    break;
                case 405:
                    mdfgets();
                    break;
                case 181:
                    echon();
                    break;
                case 587:
                    strupr();
                    break;
                case 584:
                    strstr();
                    break;
                case 164:
                    depad();
                    break;
                case 357:
                    invbtv();
                    break;
                case 261:
                    fsdroom();
                    break;
                case 1101:
                    stpbtvl();
                    break;
                case 573:
                    strcmp();
                    break;
                case 151:
                    curusr();
                    break;
                case 658:
                    f_lxlsh();
                    break;
                case 91:
                    byenow();
                    break;
                case 785:
                    outmlt();
                    break;
                case 622:
                    updvbtv();
                    break;
                case 959:
                    stlcpy();
                    break;
                case 568:
                    stop_polling();
                    break;
                case 85:
                    begin_polling();
                    break;
                case 712:
                    stpans();
                    break;
                case 648:
                    xlttxv();
                    break;
                case 787: //pmlt is just mult-lingual prf, so we just call prf
                    prf();
                    break;
                case 485:
                    qrybtv();
                    break;
                case 53:
                    absbtv();
                    break;
                case 313:
                case 999: //gabbtvl
                    gabbtv();
                    break;
                case 585:
                    strtok();
                    break;
                case 1125:
                    fputs();
                    break;
                case 429:
                    ncedat();
                    break;
                case 487:
                    rawmsg();
                    break;
                case 107:
                    chropt();
                    break;
                case 208:
                case 19:
                    fgetc();
                    break;
                case 576:
                    stricmp();
                    break;
                case 400:
                    galmalloc();
                    break;
                case 615:
                    fungetc();
                    break;
                case 230:
                    galfree();
                    break;
                case 227:
                    f_putc();
                    break;
                case 879:
                case 832:
                    alcblok();
                    break;
                case 880:
                case 833:
                    ptrblok();
                    break;
                case 827:
                    extoff();
                    break;
                case 231:
                    frzseg();
                    break;
                case 541:
                    setjmp();
                    break;
                case 191:
                    endcnc();
                    break;
                case 393:
                    longjmp();
                    break;
                case 121:
                    cncall();
                    break;
                case 419:
                    morcnc();
                    break;
                case 125:
                    cncint();
                    break;
                case 656:
                    f_ludiv();
                    break;
                case 317:
                    getbtv();
                    break;
                case 484:
                    qnpbtv();
                    break;
                case 134:
                    cofdat();
                    break;
                case 862:
                    htrval();
                    break;
                case 409:
                    memcpy();
                    break;
                case 408:
                    memcmp();
                    break;
                case 433:
                    nliniu();
                    break;
                case 661:
                    f_lxursh();
                    break;
                case 850:
                    access();
                    break;
                case 447:
                    omdbtv();
                    break;
                case 602:
                    tokopt();
                    break;
                case 201:
                    farcoreleft();
                    break;
                case 173:
                    dostounix();
                    break;
                case 320:
                    getdate();
                    break;
                case 652:
                    zonkhl();
                    break;
                case 315:
                    genrnd();
                    break;
                case 501:
                    rmvwht();
                    break;
                case 655:
                    f_lmod();
                    break;
                case 930:
                    register_agent();
                    break;
                case 421:
                    msgscan();
                    break;
                case 321:
                    getdtd();
                    break;
                case 132:
                    cntdir();
                    break;
                case 117:
                    clsbtv();
                    break;
                case 322:
                    getenv();
                    break;
                case 302:
                    ftgnew();
                    break;
                case 154:
                    datofc();
                    break;
                case 305:
                    ftgsbm();
                    break;
                case 386:
                    listing();
                    break;
                case 70:
                    anpbtv();
                    break;
                case 607:
                case 461: //otstscrd -- always return true
                    tstcrd();
                    break;
                case 754:
                    strnicmp();
                    break;
                case 109:
                    clock();
                    break;
                case 581:
                    strncmp();
                    break;
                case 180:
                    dupdbtv();
                    break;
                case 451:
                    open();
                    break;
                case 413:
                    mkdir();
                    break;
                case 896:
                    getftime();
                    break;
                case 110:
                    close();
                    break;
                case 234:
                    fsdapr();
                    break;
                case 586:
                    strol();
                    break;
                case 238:
                    fsdbkg();
                    break;
                case 260:
                    fsdrft();
                    break;
                case 878:
                    fsdrhd();
                    break;
                case 241:
                    fsdego();
                    break;
                case 641:
                    vfyadn();
                    break;
                case 249:
                    fsdnan();
                    break;
                case 252:
                    fsdord();
                    break;
                case 265:
                    fsdxan();
                    break;
                case 558:
                    sortstgs();
                    break;
                case 381:
                    lastwd();
                    break;
                case 554:
                    skpwrd();
                    break;
                case 215:
                    findtvar();
                    break;
                case 182:
                    echonu();
                    break;
                case 348:
                    injoth();
                    break;
                case 577:
                    stripb();
                    break;
                case 399:
                    makhdl();
                    break;
                case 362:
                    issupc();
                    break;
                case 887:
                    initask();
                    break;
                case 390:
                    lngrnd();
                    break;
                case 51:
                    aabbtv();
                    break;
                case 609:
                    uidkey();
                    break;
                case 457:
                    othkey();
                    break;
                case 1040:
                    ul2as();
                    break;
                case 480:
                    profan();
                    break;
                case 131:
                    cncyesno();
                    break;
                case 579:
                    strlwr();
                    break;
                case 701:
                    printf();
                    break;
                case 314:
                    gen_haskey();
                    break;
                case 130:
                    cncwrd();
                    break;
                case 133:
                    cntrbtv();
                    break;
                case 469:
                    pltile();
                    break;
                case 155:
                    daytoday();
                    break;
                case 127:
                    cncnum();
                    break;
                case 339:
                    hexopt();
                    break;
                case 449:
                    onsys();
                    break;
                case 517:
                    rtstcrd();
                    break;
                case 660:
                    f_lxrsh();
                    break;
<<<<<<< HEAD
                case 157:
                    dcdate();
=======
                case 695:
                    fndnxt();
>>>>>>> 7ccc3b03
                    break;
                default:
                    throw new ArgumentOutOfRangeException($"Unknown Exported Function Ordinal in MAJORBBS: {ordinal}");
            }

            return null;
        }

        /// <summary>
        ///     Sets up the Generic MajorBBS Btrieve Database for Use
        /// </summary>
        private void SetupGENBB()
        {
            //If it's already setup, bail
            if (Module.Memory.TryGetVariablePointer("GENBB", out _))
                return;

            var btvFileStructPointer = Module.Memory.AllocateVariable("BBSGEN-STRUCT", BtvFileStruct.Size);
            var btvFileName = Module.Memory.AllocateVariable("BBSGEN-NAME", 11); //BBSGEN.DAT\0
            Module.Memory.SetArray("BBSGEN-NAME", Encoding.ASCII.GetBytes($"BBSGEN.DAT\0"));
            var btvDataPointer =
                Module.Memory.AllocateVariable("BBSGEN-POINTER", 8192); //GENSIZ -- Defined in MAJORBBS.H

            var newBtvStruct = new BtvFileStruct { filenam = btvFileName, reclen = 8192, data = btvDataPointer };

            BtrieveSaveProcessor(btvFileStructPointer,
                new BtrieveFileProcessor(_fileFinder, "BBSGEN.DAT", Directory.GetCurrentDirectory()));

            Module.Memory.SetArray(btvFileStructPointer, newBtvStruct.Data);

            var genBBPointer = Module.Memory.AllocateVariable("GENBB", 0x4); //Pointer to GENBB BTRIEVE File
            Module.Memory.SetArray(genBBPointer, btvFileStructPointer.ToSpan());
        }

        /// <summary>
        ///     Get the current calendar time as a value of type time_t
        ///     Epoch Time
        ///
        ///     Signature: time_t time (time_t* timer);
        ///     Return: Value is 32-Bit TIME_T (DX:AX)
        /// </summary>
        private void time()
        {
            //For now, ignore the input pointer for time_t
            var passedSeconds = (int)(DateTime.Now - new DateTime(1970, 1, 1, 0, 0, 0, DateTimeKind.Utc)).TotalSeconds;

            Registers.DX = (ushort)(passedSeconds >> 16);
            Registers.AX = (ushort)(passedSeconds & 0xFFFF);

#if DEBUG
            _logger.Info($"Passed seconds: {passedSeconds} (AX:{Registers.AX:X4}, DX:{Registers.DX:X4})");
#endif
        }

        /// <summary>
        ///     Allocate a new memory block and zeros it out on the host
        ///
        ///     Signature: char *alczer(unsigned nbytes);
        ///     Return: AX = Offset in Segment (host)
        ///             DX = Data Segment
        /// </summary>
        private void alczer()
        {
            var size = GetParameter(0);

            var allocatedMemory = Module.Memory.AllocateVariable(null, size);

#if DEBUG
            _logger.Info($"Allocated {size} bytes starting at {allocatedMemory}");
#endif

            Registers.AX = allocatedMemory.Offset;
            Registers.DX = allocatedMemory.Segment;
        }

        /// <summary>
        ///     Allocates Memory
        ///
        ///     Functionally, for our purposes, the same as alczer
        /// </summary>
        /// <returns></returns>
        private void alcmem() => alczer();

        /// <summary>
        ///     Get's a module's name from the specified .MDF file
        ///
        ///     Signature: char *gmdnam(char *mdfnam);
        ///     Return: AX = Offset in Segment
        ///             DX = Data Segment
        /// </summary>
        private void gmdnam()
        {
            //Points to the module MDF file, but we'll assume it's the same one loaded on startup
            var dataSegmentPointer = GetParameterPointer(0);

            //Get the Module Name from the Mdf
            var moduleName = Module.Mdf.ModuleName + "\0";

            //Only needs to be set once
            if (!Module.Memory.TryGetVariablePointer("GMDNAM", out var variablePointer))
                variablePointer = Module.Memory.AllocateVariable("GMDNAM", (ushort)moduleName.Length);

            //Set Memory
            Module.Memory.SetArray(variablePointer, Encoding.Default.GetBytes(moduleName));
#if DEBUG
            _logger.Info(
                $"Retrieved Module Name \"{moduleName}\" and saved it at host memory offset {variablePointer}");
#endif

            Registers.AX = variablePointer.Offset;
            Registers.DX = variablePointer.Segment;
        }

        /// <summary>
        ///     Copies the C string pointed by source into the array pointed by destination, including the terminating null character
        ///
        ///     Signature: char* strcpy(char* destination, const char* source );
        ///     Return: AX = Offset in Segment
        ///             DX = Data Segment
        /// </summary>
        private void strcpy()
        {
            var destinationPointer = GetParameterPointer(0);
            var sourcePointer = GetParameterPointer(2);

            var inputBuffer = Module.Memory.GetString(sourcePointer);

            if (inputBuffer[0] == 0x0 || sourcePointer == IntPtr16.Empty)
            {
                Module.Memory.SetByte(destinationPointer, 0);
#if DEBUG
                _logger.Warn($"Source ({sourcePointer}) is NULL");
#endif
            }
            else
            {
                Module.Memory.SetArray(destinationPointer, inputBuffer);
#if DEBUG
                //_logger.Info($"Copied {inputBuffer.Length} bytes from {sourcePointer} to {destinationPointer} -> {Encoding.ASCII.GetString(inputBuffer)}");
#endif
            }

            Registers.AX = destinationPointer.Offset;
            Registers.DX = destinationPointer.Segment;
        }

        /// <summary>
        ///     Copies a string with a fixed length
        ///
        ///     Signature: stzcpy(char *dest, char *source, int nbytes);
        ///     Return: AX = Offset in Segment
        ///             DX = Data Segment
        /// </summary>
        private void stzcpy()
        {
            var destinationPointer = GetParameterPointer(0);
            var sourcePointer = GetParameterPointer(2);
            var limit = GetParameter(4);

            using var inputBuffer = new MemoryStream();
            var potentialString = Module.Memory.GetArray(sourcePointer, limit);
            for (var i = 0; i < limit; i++)
            {
                if (potentialString[i] == 0x0)
                    break;

                inputBuffer.WriteByte(potentialString[i]);
            }

            //If the value read is less than the limit, it'll be padded with null characters
            //per the MajorBBS Development Guide
            for (var i = inputBuffer.Length; i < limit; i++)
                inputBuffer.WriteByte(0x0);

            Module.Memory.SetArray(destinationPointer, inputBuffer.ToArray());

#if DEBUG
            _logger.Info(
                $"Copied \"{Encoding.ASCII.GetString(inputBuffer.ToArray())}\" ({inputBuffer.Length} bytes) from {sourcePointer} to {destinationPointer}");
#endif
            Registers.AX = destinationPointer.Offset;
            Registers.DX = destinationPointer.Segment;
        }

        /// <summary>
        ///     Registers the Module with the MajorBBS system
        ///
        ///     Signature: int register_module(struct module *mod)
        ///     Return: AX = Value of usrptr->state whenever user is 'in' this module
        /// </summary>
        private void register_module()
        {
            var destinationPointer = GetParameterPointer(0);
            Module.Memory.SetArray(Module.Memory.GetVariablePointer("MODULE"), destinationPointer.ToSpan());

            var moduleStruct = Module.Memory.GetArray(destinationPointer, 61);

            //Description for Main Menu
            var moduleDescription = Encoding.Default.GetString(moduleStruct.ToArray(), 0, 25);
            Module.ModuleDescription = moduleDescription;
#if DEBUG
            _logger.Info($"MODULE pointer ({Module.Memory.GetVariablePointer("MODULE")}) set to {destinationPointer}");
            _logger.Info($"Module Description set to {moduleDescription}");
#endif

            var moduleRoutines = new[]
                {"lonrou", "sttrou", "stsrou", "injrou", "lofrou", "huprou", "mcurou", "dlarou", "finrou"};

            for (var i = 0; i < 9; i++)
            {
                var currentOffset = (ushort)(25 + (i * 4));

                var routineEntryPoint = new byte[4];
                Array.Copy(moduleStruct.ToArray(), currentOffset, routineEntryPoint, 0, 4);

                //Setup the Entry Points in the Module
                Module.EntryPoints[moduleRoutines[i]] = new IntPtr16(BitConverter.ToUInt16(routineEntryPoint, 2),
                    BitConverter.ToUInt16(routineEntryPoint, 0));

#if DEBUG
                _logger.Info(
                    $"Routine {moduleRoutines[i]} set to {BitConverter.ToUInt16(routineEntryPoint, 2):X4}:{BitConverter.ToUInt16(routineEntryPoint, 0):X4}");
#endif
            }

            //usrptr->state is the Module Number in use, as assigned by the host process
            Registers.AX = (ushort)Module.StateCode;
            if(string.IsNullOrEmpty(Module.MenuOptionKey)) Module.MenuOptionKey = Module.StateCode.ToString();
        }

        /// <summary>
        ///     Opens the specified CNF file (.MCV in runtime form)
        ///
        ///     Signature: FILE *mbkprt=opnmsg(char *fileName)
        ///     Return: AX = Offset in Segment
        ///             DX = Host Segment
        /// </summary>
        private void opnmsg()
        {
            var sourcePointer = GetParameterPointer(0);

            var mcvFileName = Encoding.Default.GetString(Module.Memory.GetString(sourcePointer, true));

            //If the MCV file doesn't exist, but the MSG does -- we need to build the MCV
            if (!File.Exists(Path.Combine(Module.ModulePath, mcvFileName)) &&
                File.Exists(
                    Path.Combine(Module.ModulePath, mcvFileName.Replace("mcv", "msg", StringComparison.InvariantCultureIgnoreCase))
            ))
            {
                // triggers MSG -> MCV compilation
                _ = new MsgFile(Module.ModulePath,
                    mcvFileName.Replace(".mcv", string.Empty, StringComparison.InvariantCultureIgnoreCase));
            }

            var offset = McvPointerDictionary.Allocate(new McvFile(_fileFinder, mcvFileName, Module.ModulePath));

            if (_currentMcvFile != null)
                _previousMcvFile.Push(_currentMcvFile);

            //Open just sets whatever the currently active MCV file is -- overwriting whatever was there
            _currentMcvFile = new IntPtr16(ushort.MaxValue, (ushort)offset);

#if DEBUG
            _logger.Info(
                $"Opened MCV file: {mcvFileName}, assigned to {ushort.MaxValue:X4}:{offset:X4}");
#endif
            Registers.AX = (ushort)offset;
            Registers.DX = ushort.MaxValue;
        }

        /// <summary>
        ///     Retrieves a numeric option from MCV file
        ///
        ///     Signature: int numopt(int msgnum,int floor,int ceiling)
        ///     Return: AX = Value retrieved
        /// </summary>
        private void numopt()
        {
            var msgnum = GetParameter(0);
            var floor = (short)GetParameter(1);
            var ceiling = GetParameter(2);

            var outputValue = McvPointerDictionary[_currentMcvFile.Offset].GetNumeric(msgnum);

            //Validate
            if (outputValue < floor || outputValue > ceiling)
                throw new ArgumentOutOfRangeException($"{msgnum} value {outputValue} is outside specified bounds");

#if DEBUG
            _logger.Info($"Retrieved option {msgnum} value: {outputValue}");
#endif

            Registers.AX = (ushort)outputValue;
        }

        /// <summary>
        ///     Retrieves a yes/no option from an MCV file
        ///
        ///     Signature: int ynopt(int msgnum)
        ///     Return: AX = 1/Yes, 0/No
        /// </summary>
        private void ynopt()
        {
            var msgnum = GetParameter(0);

            var outputValue = McvPointerDictionary[_currentMcvFile.Offset].GetBool(msgnum);

#if DEBUG
            _logger.Info($"Retrieved option {msgnum} value: {outputValue}");
#endif

            Registers.AX = (ushort)(outputValue ? 1 : 0);
        }

        /// <summary>
        ///     Gets a long (32-bit) numeric option from the MCV File
        ///
        ///     Signature: long lngopt(int msgnum,long floor,long ceiling)
        ///     Return: AX = Most Significant 16-Bits
        ///             DX = Least Significant 16-Bits
        /// </summary>
        private void lngopt()
        {
            var msgnum = GetParameter(0);

            var floorLow = GetParameter(1);
            var floorHigh = GetParameter(2);

            var ceilingLow = GetParameter(3);
            var ceilingHigh = GetParameter(4);

            var floor = floorHigh << 16 | floorLow;
            var ceiling = ceilingHigh << 16 | ceilingLow;

            var outputValue = McvPointerDictionary[_currentMcvFile.Offset].GetLong(msgnum);

            //Validate
            if (outputValue < floor || outputValue > ceiling)
                throw new ArgumentOutOfRangeException($"{msgnum} value {outputValue} is outside specified bounds");

#if DEBUG
            _logger.Info($"Retrieved option {msgnum} value: {outputValue}");
#endif

            Registers.DX = (ushort)(outputValue >> 16);
            Registers.AX = (ushort)(outputValue & 0xFFFF);
        }

        /// <summary>
        ///     Gets a string from an MCV file
        ///
        ///     Signature: char *string=stgopt(int msgnum)
        ///     Return: AX = Offset in Segment
        ///             DX = Host Segment
        /// </summary>
        private void stgopt()
        {
            var msgnum = GetParameter(0);

            if (!Module.Memory.TryGetVariablePointer($"STGOPT_{_currentMcvFile.Offset}_{msgnum}",
                out var variablePointer))
            {
                var outputValue = McvPointerDictionary[_currentMcvFile.Offset].GetString(msgnum);

                variablePointer = base.Module.Memory.AllocateVariable($"STGOPT_{_currentMcvFile.Offset}_{msgnum}",
                    (ushort)outputValue.Length);

                //Set Value in Memory
                Module.Memory.SetArray(variablePointer, outputValue);

#if DEBUG
                _logger.Info(
                    $"Retrieved option {msgnum} string value: {outputValue.Length} bytes saved to {variablePointer}");
#endif
            }

            Registers.AX = variablePointer.Offset;
            Registers.DX = variablePointer.Segment;
        }

        /// <summary>
        ///     Read value of CNF option (text blocks with ASCII compatible line terminators)
        ///
        ///     Functionally, as far as this helper method is concerned, there's no difference between this method and stgopt()
        ///
        ///     Signature: char *bufadr=getasc(int msgnum)
        ///     Return: AX = Offset in Segment
        ///             DX = Host Segment
        /// </summary>
        private void getasc()
        {
#if DEBUG
            _logger.Info($"Called, redirecting to stgopt()");
#endif
            stgopt();
        }

        /// <summary>
        ///     Converts a long to an ASCII string
        ///
        ///     Signature: char *l2as(long longin)
        ///     Return: AX = Offset in Segment
        ///             DX = Host Segment
        /// </summary>
        private void l2as()
        {
            var lowByte = GetParameter(0);
            var highByte = GetParameter(1);

            var outputValue = $"{highByte << 16 | lowByte}\0";

            if (!Module.Memory.TryGetVariablePointer($"L2AS", out var variablePointer))
                //Pre-allocate space for the maximum number of characters for a ulong
                variablePointer = Module.Memory.AllocateVariable("L2AS", 0xFF);

            Module.Memory.SetArray(variablePointer, Encoding.Default.GetBytes(outputValue));

#if DEBUG
            _logger.Info(
                $"Received value: {outputValue}, string saved to {variablePointer}");
#endif

            Registers.AX = variablePointer.Offset;
            Registers.DX = variablePointer.Segment;
        }

        /// <summary>
        ///     Converts string to a long integer
        ///
        ///     Signature: long int atol(const char *str)
        ///     Return: AX = Offset in Segment
        ///             DX = Host Segment
        /// </summary>
        private void atol()
        {
            var sourcePointer = GetParameterPointer(0);
            var stringToLong = Encoding.ASCII.GetString(Module.Memory.GetString(sourcePointer, true)).Trim();

            var outputValue = GetLeadingNumberFromString(stringToLong, out var success);

            Registers.DX = (ushort)(outputValue >> 16);
            Registers.AX = (ushort)(outputValue & 0xFFFF);

            if (success)
            {
                Registers.F.ClearFlag(EnumFlags.CF);
#if DEBUG
                //_logger.Info($"Cast {stringToLong} ({sourcePointer}) to {outputValue} long");
#endif
            }
            else
            {
                Registers.F.SetFlag(EnumFlags.CF);

#if DEBUG
                _logger.Warn($"Unable to cast {stringToLong} ({sourcePointer}) to long");
#endif
            }
        }

        /// <summary>
        ///     Find out today's date coded as YYYYYYYMMMMDDDDD
        ///
        ///     Signature: int date=today()
        ///     Return: AX = Packed Date
        /// </summary>
        private void today()
        {
            //From DOSFACE.H:
            //#define dddate(mon,day,year) (((mon)<<5)+(day)+(((year)-1980)<<9))
            var packedDate = (DateTime.Now.Month << 5) + DateTime.Now.Day + ((DateTime.Now.Year - 1980) << 9);

#if DEBUG
            _logger.Info($"Returned packed date: {packedDate}");
#endif

            Registers.AX = (ushort)packedDate;
        }

        /// <summary>
        ///     Copies Struct into another Struct (Borland C++ Implicit Function)
        ///     CX contains the number of bytes to be copied
        ///
        ///     Signature: None -- Compiler Generated
        ///     Return: None
        /// </summary>
        private void f_scopy()
        {
            var sourcePointer = GetParameterPointer(0);
            var destinationPointer = GetParameterPointer(2);

            var sourceString = Module.Memory.GetArray(sourcePointer, Registers.CX);

            Module.Memory.SetArray(destinationPointer, sourceString);

#if DEBUG
            _logger.Info($"Copied {sourceString.Length} bytes from {sourcePointer} to {destinationPointer}");
#endif

            RealignStack(8);
        }

        /// <summary>
        ///     Case ignoring string match
        ///
        ///     Signature: int match=sameas(char *stgl, char* stg2)
        ///     Returns: AX = 1 if match
        /// </summary>
        private void sameas()
        {
            var string1Pointer = GetParameterPointer(0);
            var string2Pointer = GetParameterPointer(2);

            var string1 = Encoding.ASCII.GetString(Module.Memory.GetString(string1Pointer, true)).ToUpper();
            var string2 = Encoding.ASCII.GetString(Module.Memory.GetString(string2Pointer, true)).ToUpper();

            //Quick Check
            if (string1.Length != string2.Length)
            {
                Registers.AX = 0;

#if DEBUG
                _logger.Info(
                    $"Returned FALSE comparing {string1} ({string1Pointer}) to {string2} ({string2Pointer}) (Length mismatch)");
#endif
                return;
            }

            var result = true;
            //Deep Check -- at this point we know they're the same length
            for (var i = 0; i < string1.Length; i++)
            {
                if (string1[i] == string2[i])
                    continue;

                result = false;
                break;
            }

#if DEBUG
            _logger.Info($"Returned {result} comparing {string1} ({string1Pointer}) to {string2} ({string2Pointer})");
#endif

            Registers.AX = (ushort)(result ? 1 : 0);
        }

        /// <summary>
        ///     Property with the User Number (Channel) of the user currently being serviced
        ///
        ///     Signature: int usrnum
        ///     Retrurns: int == User Number (Channel)
        /// </summary>
        /// <returns></returns>
        private ReadOnlySpan<byte> usrnum => base.Module.Memory.GetVariablePointer("USRNUM").ToSpan();

        /// <summary>
        ///     Gets the online user account info
        ///
        ///     Signature: struct usracc *uaptr=uacoff(unum)
        ///     Return: AX = Offset in Segment
        ///             DX = Host Segment
        /// </summary>
        /// <returns></returns>
        private void uacoff()
        {
            var userNumber = GetParameter(0);

            if (!Module.Memory.TryGetVariablePointer($"USRACC-{userNumber}", out var variablePointer))
                variablePointer = Module.Memory.AllocateVariable($"USRACC-{userNumber}", UserAccount.Size);

            //If user isnt online, return a null pointer
            if (!ChannelDictionary.TryGetValue(userNumber, out var userChannel))
            {
                Registers.AX = 0;
                Registers.DX = 0;
                return;
            }

            //Set Pointer to new user array
            var uacoffPointer = Module.Memory.GetVariablePointer("UACOFF");
            Module.Memory.SetArray(uacoffPointer, variablePointer.ToSpan());

            //Set User Array Value
            Module.Memory.SetArray(variablePointer, userChannel.UsrAcc.Data);


            Registers.AX = variablePointer.Offset;
            Registers.DX = variablePointer.Segment;
        }

        /// <summary>
        ///     Like printf(), except the converted text goes into a buffer
        ///
        ///     Signature: void prf(string)
        /// </summary>
        /// <returns></returns>
        private void prf()
        {
            var sourcePointer = GetParameterPointer(0);

            var output = Module.Memory.GetString(sourcePointer, false);

            //If the supplied string has any control characters for formatting, process them
            var formattedMessage = FormatPrintf(output, 2);

            var prfptrPointer = Module.Memory.GetVariablePointer("PRFPTR");
            var pointerPosition = Module.Memory.GetPointer(prfptrPointer);
            Module.Memory.SetArray(pointerPosition, formattedMessage);

            //Update prfptr value
            pointerPosition.Offset += (ushort)(formattedMessage.Length - 1);
            Module.Memory.SetPointer("PRFPTR", pointerPosition);

#if DEBUG
            _logger.Info($"Added {formattedMessage.Length} bytes to the buffer");
#endif

        }


        /// <summary>
        ///     Resets prf buffer
        /// </summary>
        /// <returns></returns>
        private void clrprf()
        {
            //Set prfptr to the base address of prfbuf
            Module.Memory.SetPointer("PRFPTR", Module.Memory.GetVariablePointer("PRFBUF"));
            Module.Memory.SetByte(Module.Memory.GetVariablePointer("PRFBUF"), 0);

#if DEBUG
            _logger.Info("Reset Output Buffer");
#endif
        }

        /// <summary>
        ///     Send prfbuf to a channel & clear
        ///
        ///     Signature: void outprf (unum)
        /// </summary>
        /// <returns></returns>
        private void outprf()
        {
            var userChannel = GetParameter(0);

            var basePointer = Module.Memory.GetVariablePointer("PRFBUF");
            var currentPointer = Module.Memory.GetPointer(Module.Memory.GetVariablePointer("PRFPTR"));

            var outputLength = (ushort)(currentPointer.Offset - basePointer.Offset);

            var outputBuffer = Module.Memory.GetArray(basePointer, outputLength);

            var outputBufferProcessed = FormatOutput(outputBuffer);

            if(ChannelDictionary.ContainsKey(userChannel))
                ChannelDictionary[userChannel].SendToClient(outputBufferProcessed.ToArray());

#if DEBUG
            _logger.Debug($"Sent {outputBuffer.Length} bytes to Channel {userChannel}");
#endif

            Module.Memory.SetZero(basePointer, outputLength);

            //Set prfptr to the base address of prfbuf
            Module.Memory.SetPointer("PRFPTR", Module.Memory.GetVariablePointer("PRFBUF"));
        }

        /// <summary>
        ///     Deduct real credits from online acct
        ///
        ///     Signature: int enuf=dedcrd(long amount, int asmuch)
        ///     Returns: AX = 1 == Had enough, 0 == Not enough
        /// </summary>
        /// <returns></returns>
        private void dedcrd()
        {
            var sourceOffset = GetParameter(0);
            var lowByte = GetParameter(1);
            var highByte = GetParameter(2);

            var creditsToDeduct = (highByte << 16 | lowByte);

#if DEBUG
            _logger.Info($"Deducted {creditsToDeduct} from the current users account (Ignored)");
#endif

            Registers.AX = 1;
        }

        /// <summary>
        ///     Points to that channels 'user' struct
        ///
        ///     Signature: struct user *usrptr;
        /// </summary>
        /// <returns></returns>
        private ReadOnlySpan<byte> usrptr => Module.Memory.GetVariablePointer("*USRPTR").ToSpan();

        /// <summary>
        ///     Like prf(), but the control string comes from an .MCV file
        ///
        ///     Signature: void prfmsg(msgnum,p1,p2, ..• ,pn);
        /// </summary>
        /// <returns></returns>
        private void prfmsg()
        {
            var messageNumber = GetParameter(0);

            if (!McvPointerDictionary[_currentMcvFile.Offset].Messages
                .TryGetValue(messageNumber, out var outputMessage))
            {
                _logger.Warn(
                    $"prfmsg() unable to locate message number {messageNumber} in current MCV file {McvPointerDictionary[_currentMcvFile.Offset].FileName}");
                return;
            }

            var formattedMessage = FormatPrintf(outputMessage, 1);

            var currentPrfPositionPointer = Module.Memory.GetPointer(Module.Memory.GetVariablePointer("PRFPTR"));

            Module.Memory.SetArray(currentPrfPositionPointer, formattedMessage);
            currentPrfPositionPointer.Offset += (ushort)formattedMessage.Length;
            Module.Memory.SetByte(currentPrfPositionPointer, 0x0); //Null terminate it

#if DEBUG
            _logger.Info($"Added {formattedMessage.Length} bytes to the buffer from message number {messageNumber}");
#endif
            //Update Pointer
            Module.Memory.SetPointer("PRFPTR", currentPrfPositionPointer);
        }

        /// <summary>
        ///     Displays a message in the Audit Trail
        ///
        ///     Signature: void shocst(char *summary, char *detail, p1, p1,...,pn);
        /// </summary>
        /// <returns></returns>
        private void shocst()
        {
            var string1Pointer = GetParameterPointer(0);
            var string2Pointer = GetParameterPointer(2);

            var stringSummary = Module.Memory.GetString(string1Pointer);
            var stringDetail = FormatPrintf(Module.Memory.GetString(string2Pointer), 4);

            Console.ForegroundColor = ConsoleColor.Yellow;
            Console.BackgroundColor = ConsoleColor.Blue;
            Console.WriteLine($"AUDIT SUMMARY: {Encoding.ASCII.GetString(stringSummary)}");
            Console.WriteLine($"AUDIT DETAIL: {Encoding.ASCII.GetString(stringDetail)}");
            Console.ResetColor();
        }

        /// <summary>
        ///     Array of chanel codes (as displayed)
        ///
        ///     Signature: int *channel
        /// </summary>
        /// <returns></returns>
        private ReadOnlySpan<byte> channel
        {
            get
            {
                var pointer = Module.Memory.GetVariablePointer("CHANNEL");

                //Update the Channel Array with the latest channel/user info
                var arrayOutput = new byte[0x1FE];
                ushort channelsWritten = 0;
                foreach (var k in ChannelDictionary.Keys)
                {
                    Array.Copy(BitConverter.GetBytes((ushort)k), 0, arrayOutput, k + (2 * channelsWritten++), 2);
                }

                Module.Memory.SetArray(pointer, arrayOutput);
                return pointer.ToSpan();
            }
        }

        /// <summary>
        ///     Post credits to the specified Users Account
        ///
        ///     signature: int addcrd(char *keyuid,char *tckstg,int real)
        /// </summary>
        /// <returns></returns>
        private void addcrd()
        {
            var string1Pointer = GetParameterPointer(0);
            var string2Pointer = GetParameterPointer(2);
            var real = GetParameter(4);

            var string1 = Module.Memory.GetString(string1Pointer);
            var string2 = Module.Memory.GetString(string2Pointer);

#if DEBUG
            _logger.Info(
                $"Added {Encoding.Default.GetString(string2)} credits to user account {Encoding.Default.GetString(string1)} (unlimited -- this function is ignored)");
#endif
        }

        /// <summary>
        ///     Converts an integer value to a null-terminated string using the specified base and stores the result in the array given by str
        ///
        ///     Signature: char *itoa(int value, char * str, int base)
        /// </summary>
        private void itoa()
        {
            var integerValue = GetParameter(0);
            var string1Pointer = GetParameterPointer(1);
            var baseValue = GetParameter(3);

            var output = Convert.ToString((short)integerValue, baseValue);
            output += "\0";

            Module.Memory.SetArray(string1Pointer, Encoding.Default.GetBytes(output));

#if DEBUG
            _logger.Info(
                $"Convterted integer {integerValue} to {output} (base {baseValue}) and saved it to {string1Pointer}");
#endif
        }

        /// <summary>
        ///     Does the user have the specified key
        ///
        ///     Signature: int haskey(char *lock)
        ///     Returns: AX = 1 == True
        /// </summary>
        /// <returns></returns>
        private void haskey()
        {
            var lockNamePointer = GetParameterPointer(0);
            var lockNameBytes = Module.Memory.GetString(lockNamePointer, true);

#if DEBUG
            _logger.Info($"Returning TRUE for Haskey({Encoding.ASCII.GetString(lockNameBytes)})");
#endif
            Registers.AX = 1;
        }

        /// <summary>
        ///     Returns if the user has the key specified in an offline Security and Accounting option
        ///
        ///     Signature: int hasmkey(int msgnum)
        ///     Returns: AX = 1 == True
        /// </summary>
        /// <returns></returns>
        private void hasmkey()
        {
            var key = GetParameter(0);
            Registers.AX = 1;
        }

        /// <summary>
        ///     Returns a pseudo-random integral number in the range between 0 and RAND_MAX.
        ///
        ///     Signature: int rand (void)
        ///     Returns: AX = 16-bit Random Number
        /// </summary>
        /// <returns></returns>
        private void rand()
        {
            var randomValue = new Random(Guid.NewGuid().GetHashCode()).Next(1, short.MaxValue);

#if DEBUG
            //_logger.Info($"Generated random number {randomValue} and saved it to AX");
#endif
            Registers.AX = (ushort)randomValue;
        }

        /// <summary>
        ///     Returns Packed Date as a char* in 'MM/DD/YY' format
        ///
        ///     Signature: char *ascdat=ncdate(int date)
        ///     Return: AX = Offset in Segment
        ///             DX = Host Segment
        /// </summary>
        /// <returns></returns>
        private void ncdate()
        {
            /* From DOSFACE.H:
#define ddyear(date) ((((date)>>9)&0x007F)+1980)
#define ddmon(date)   (((date)>>5)&0x000F)
#define ddday(date)    ((date)    &0x001F)
             */

            var packedDate = GetParameter(0);

            //Pack the Date
            var year = ((packedDate >> 9) & 0x007F) + 1980;
            var month = (packedDate >> 5) & 0x000F;
            var day = packedDate & 0x001F;
            var outputDate = $"{month:D2}/{day:D2}/{year % 100}\0";

            if (!Module.Memory.TryGetVariablePointer("NCDATE", out var variablePointer))
                variablePointer = Module.Memory.AllocateVariable("NCDATE", (ushort)outputDate.Length);

            Module.Memory.SetArray(variablePointer.Segment, variablePointer.Offset,
                Encoding.Default.GetBytes(outputDate));

#if DEBUG
            _logger.Info(
                $"Received value: {packedDate}, decoded string {outputDate} saved to {variablePointer.Segment:X4}:{variablePointer.Offset:X4}");
#endif
            Registers.AX = variablePointer.Offset;
            Registers.DX = variablePointer.Segment;
        }

        /// <summary>
        ///     Returns Packed Date as a char* in 'DD-MMM-YY' format
        ///
        ///     Signature: char *ascdat=ncdate(int date)
        ///     Return: AX = Offset in Segment
        ///             DX = Host Segment
        /// </summary>
        /// <returns></returns>
        private void ncedat()
        {
            var packedDate = GetParameter(0);

            //Unpack the Date
            var year = ((packedDate >> 9) & 0x007F) + 1980;
            var month = (packedDate >> 5) & 0x000F;
            var day = packedDate & 0x001F;
            var outputDate = $"{day:D2}/{month:D2}/{year % 100}\0";

            if (!Module.Memory.TryGetVariablePointer("NCEDAT", out var variablePointer))
                variablePointer = Module.Memory.AllocateVariable("NCEDAT", (ushort)outputDate.Length);

            Module.Memory.SetArray(variablePointer.Segment, variablePointer.Offset,
                Encoding.Default.GetBytes(outputDate));

#if DEBUG
            _logger.Info(
                $"Received value: {packedDate}, decoded string {outputDate} saved to {variablePointer.Segment:X4}:{variablePointer.Offset:X4}");
#endif
            Registers.AX = variablePointer.Offset;
            Registers.DX = variablePointer.Segment;
        }

        /// <summary>
        ///     Default Status Handler for status conditions this module is not specifically expecting
        ///
        ///     Ignored for now
        ///
        ///     Signature: void dfsthn()
        /// </summary>
        /// <returns></returns>
        private void dfsthn()
        {

        }

        /// <summary>
        ///     Closes the Specified Message File
        ///
        ///     Signature: void clsmsg(FILE *mbkprt)
        /// </summary>
        /// <returns></returns>
        private void clsmsg()
        {
            var filePointer = GetParameterPointer(0);

#if DEBUG
            _logger.Info($"Closing MCV File: {filePointer}");
#endif

            McvPointerDictionary.Remove(filePointer.Offset);
            _currentMcvFile = null;
        }

        /// <summary>
        ///     Register a real-time routine that needs to execute more than 1 time per second
        ///
        ///     Routines registered this way are executed at 18hz
        ///
        ///     Signature: void rtihdlr(void (*rouptr)(void))
        /// </summary>
        private void rtihdlr()
        {
            var routinePointerOffset = GetParameter(0);
            var routinePointerSegment = GetParameter(1);

            var routine = new RealTimeRoutine(routinePointerSegment, routinePointerOffset);
            var routineNumber = Module.RtihdlrRoutines.Allocate(routine);
            Module.EntryPoints.Add($"RTIHDLR-{routineNumber}", routine);
#if DEBUG
            _logger.Info($"Registered routine {routinePointerSegment:X4}:{routinePointerOffset:X4}");
#endif
        }

        /// <summary>
        ///     'Kicks Off' the specified routine after the specified delay
        ///
        ///     Signature: void rtkick(int time, void *rouptr())
        /// </summary>
        /// <returns></returns>
        private void rtkick()
        {
            var delaySeconds = GetParameter(0);
            var routinePointer = GetParameterPointer(1);

            var routine = new RealTimeRoutine(routinePointer.Segment, routinePointer.Offset, delaySeconds);
            var routineNumber = Module.RtkickRoutines.Allocate(routine);

            Module.EntryPoints.Add($"RTKICK-{routineNumber}", routine);

#if DEBUG
            _logger.Info($"Registered routine {routinePointer} to execute every {delaySeconds} seconds");
#endif
        }

        /// <summary>
        ///     Sets 'current' MCV file to the specified pointer
        ///
        ///     Signature: FILE *setmbk(mbkptr)
        /// </summary>
        /// <returns></returns>
        private void setmbk()
        {
            var mcvFilePointer = GetParameterPointer(0);

            if (mcvFilePointer.Segment != ushort.MaxValue && !McvPointerDictionary.ContainsKey(mcvFilePointer.Offset))
                throw new ArgumentException($"Invalid MCV File Pointer: {mcvFilePointer}");

            //If there's an MVC currently set, push it to the queue
            if (_currentMcvFile != null)
            {
                _previousMcvFile.Push(new IntPtr16(_currentMcvFile.ToSpan()));
#if DEBUG
                _logger.Info("Enqueue Previous MCV File: {0} (Pointer: {1})",
                    McvPointerDictionary[_currentMcvFile.Offset].FileName, _currentMcvFile);
#endif
            }

            _currentMcvFile = mcvFilePointer;

#if DEBUG
            _logger.Info("Set Current MCV File: {0} (Pointer: {1})",
                McvPointerDictionary[_currentMcvFile.Offset].FileName, mcvFilePointer);
#endif
        }

        /// <summary>
        ///     Restore previous MCV file block ptr from before last setmbk() call
        ///
        ///     Signature: void rstmbk()
        /// </summary>
        /// <returns></returns>
        private void rstmbk()
        {
            if (_previousMcvFile.Count == 0)
            {
#if DEBUG
                _logger.Warn($"Queue Empty, Ignoring");
#endif
                Registers.AX = 0;
                return;
            }

            _currentMcvFile = _previousMcvFile.Pop();
#if DEBUG
            _logger.Info(
                $"Reset Current MCV to {McvPointerDictionary[_currentMcvFile.Offset].FileName} ({_currentMcvFile}) (Queue Depth: {_previousMcvFile.Count})");
#endif
        }

        /// <summary>
        ///     Opens a Btrieve file for I/O
        ///
        ///     Signature: BTVFILE *bbptr=opnbtv(char *filnae, int reclen)
        ///     Return: AX = Offset to File Pointer
        ///             DX = Host Btrieve Segment
        /// </summary>
        /// <returns></returns>
        private void opnbtv()
        {
            var btrieveFilenamePointer = GetParameterPointer(0);
            var maxRecordLength = GetParameter(2);
            var btrieveFilename = Module.Memory.GetString(btrieveFilenamePointer, true);
            var fileName = Encoding.ASCII.GetString(btrieveFilename);

            var btrieveFile = new BtrieveFileProcessor(_fileFinder, fileName, Module.ModulePath);

            //Setup Pointers
            var btvFileStructPointer = Module.Memory.AllocateVariable($"{fileName}-STRUCT", BtvFileStruct.Size);
            var btvFileNamePointer =
                Module.Memory.AllocateVariable($"{fileName}-NAME", (ushort)(btrieveFilename.Length + 1));
            var btvDataPointer = Module.Memory.AllocateVariable($"{fileName}-RECORD", maxRecordLength);

            var newBtvStruct = new BtvFileStruct
            { filenam = btvFileNamePointer, reclen = maxRecordLength, data = btvDataPointer };
            BtrieveSaveProcessor(btvFileStructPointer, btrieveFile);
            Module.Memory.SetArray(btvFileStructPointer, newBtvStruct.Data);
            Module.Memory.SetArray(btvFileNamePointer, btrieveFilename);
            Module.Memory.SetPointer("BB", btvFileStructPointer);

#if DEBUG
            _logger.Info($"Opened file {fileName} and allocated it to {btvFileStructPointer}");
#endif
            Registers.AX = btvFileStructPointer.Offset;
            Registers.DX = btvFileStructPointer.Segment;
        }

        /// <summary>
        ///     Used to set the Btrieve file for all subsequent database functions
        ///
        ///     Signature: void setbtv(BTVFILE *bbprt)
        /// </summary>
        /// <returns></returns>
        private void setbtv()
        {
            var btrieveFilePointer = GetParameterPointer(0);

            var currentBtrieveFile = Module.Memory.GetPointer("BB");

            if (currentBtrieveFile != IntPtr16.Empty)
                _previousBtrieveFile.Push(currentBtrieveFile);

            Module.Memory.SetPointer("BB", btrieveFilePointer);

#if DEBUG
            var btvStruct = new BtvFileStruct(Module.Memory.GetArray(btrieveFilePointer, BtvFileStruct.Size));
            var btvFileName = Encoding.ASCII.GetString(Module.Memory.GetString(btvStruct.filenam));
            _logger.Info($"Setting current Btrieve file to {btvFileName} ({btrieveFilePointer})");
#endif
        }

        /// <summary>
        ///     'Step' based Btrieve operation
        ///
        ///     Signature: int stpbtv (void *recptr, int stpopt)
        ///     Returns: AX = 1 == Record Found, 0 == Database Empty
        /// </summary>
        /// <returns></returns>
        private void stpbtv()
        {
            var btrieveRecordPointer = GetParameterPointer(0);
            var stpopt = GetParameter(2);

            var currentBtrieveFile = BtrieveGetProcessor(Module.Memory.GetPointer("BB"));

            ushort resultCode = 0;
            switch (stpopt)
            {
                case (ushort)EnumBtrieveOperationCodes.StepFirst:
                    resultCode = currentBtrieveFile.StepFirst();
                    break;
                case (ushort)EnumBtrieveOperationCodes.StepNext:
                    resultCode = currentBtrieveFile.StepNext();
                    break;
                default:
                    throw new InvalidEnumArgumentException($"Unknown Btrieve Operation Code: {stpopt}");
            }


            Registers.AX = resultCode;

            //Set Memory Values
            var btvStruct = new BtvFileStruct(Module.Memory.GetArray(Module.Memory.GetPointer("BB"), BtvFileStruct.Size));

            //If there's a record, always save it to the btrieve file struct
            if (resultCode == 1)
                Module.Memory.SetArray(btvStruct.data, currentBtrieveFile.GetRecord());
#if DEBUG
            _logger.Info($"Performed Btrieve Step - Record written to {btvStruct.data}, AX: {resultCode}");
#endif

            //If a record pointer was passed in AND the result code isn't 0
            if (!btrieveRecordPointer.Equals(IntPtr16.Empty) && resultCode > 0)
            {
                switch (resultCode)
                {
                    case 1:
                        Module.Memory.SetArray(btrieveRecordPointer, currentBtrieveFile.GetRecord());
                        break;
                }
            }

#if DEBUG
            _logger.Info($"Performed Btrieve Step {(EnumBtrieveOperationCodes)stpopt}, AX: {resultCode}");
#endif
        }

        /// <summary>
        ///     Restores the last Btrieve data block for use
        ///
        ///     Signature: void rstbtv (void)
        /// </summary>
        /// <returns></returns>
        private void rstbtv()
        {
            if (_previousBtrieveFile.Count == 0)
            {
                _logger.Warn($"Previous Btrieve file == null, ignoring");
                return;
            }

            Module.Memory.SetPointer("BB", _previousBtrieveFile.Pop());

#if DEBUG
            var btvStruct = new BtvFileStruct(Module.Memory.GetArray(Module.Memory.GetPointer("BB"), BtvFileStruct.Size));
            var btvFileName = Encoding.ASCII.GetString(Module.Memory.GetString(btvStruct.filenam));

            _logger.Info($"Restoring Btreieve file to {btvFileName}");
#endif
        }

        /// <summary>
        ///     Update the Btrieve current record
        ///
        ///     Signature: void updbtv(char *recptr)
        /// </summary>
        /// <returns></returns>
        private void updbtv()
        {
            var btrieveRecordPointerPointer = GetParameterPointer(0);

            var currentBtrieveFile = BtrieveGetProcessor(Module.Memory.GetPointer("BB"));

            var dataToWrite = Module.Memory.GetArray(btrieveRecordPointerPointer, currentBtrieveFile.LoadedFile.RecordLength);

            currentBtrieveFile.Update(dataToWrite.ToArray());

#if DEBUG
            _logger.Info(
                $"Updated current Btrieve record ({currentBtrieveFile.Position}) with {dataToWrite.Length} bytes");
#endif
        }

        /// <summary>
        ///     Insert new fixed-length Btrieve record
        ///
        ///     Signature: void insbtv(char *recptr)
        /// </summary>
        /// <returns></returns>
        private void insbtv()
        {
            var btrieveRecordPointer = GetParameterPointer(0);

            var currentBtrieveFile = BtrieveGetProcessor(Module.Memory.GetPointer("BB"));
            var dataToWrite = Module.Memory.GetArray(btrieveRecordPointer, currentBtrieveFile.LoadedFile.RecordLength);

            currentBtrieveFile.Insert(dataToWrite.ToArray());

#if DEBUG
            _logger.Info(
                $"Inserted Btrieve record at {currentBtrieveFile.Position} with {dataToWrite.Length} bytes");
#endif
            Registers.AX = 1;
        }


        /// <summary>
        ///     Insert new variable-length Btrieve record
        ///
        ///     Signature: void invbtv(char *recptr, int length)
        /// </summary>
        private void invbtv()
        {
            var btrieveRecordPointer = GetParameterPointer(0);
            var recordLength = GetParameter(2);
            var currentBtrieveFile = BtrieveGetProcessor(Module.Memory.GetPointer("BB"));
            var record = Module.Memory.GetArray(btrieveRecordPointer, recordLength);

            currentBtrieveFile.Insert(record.ToArray());

#if DEBUG
            _logger.Info(
                $"Inserted Variable Btrieve record at {currentBtrieveFile.Position} with {recordLength} bytes");
#endif
        }

        /// <summary>
        ///     Raw status from btusts, where appropriate
        ///
        ///     Signature: int status
        ///     Returns: Segment holding the Users Status
        /// </summary>
        /// <returns></returns>
        private ReadOnlySpan<byte> status => Module.Memory.GetVariablePointer("STATUS").ToSpan();

        /// <summary>
        ///     Deduct real credits from online acct
        ///
        ///     Signature: int enuf=rdedcrd(long amount, int asmuch)
        ///     Returns: Always 1, meaning enough credits
        /// </summary>
        /// <returns></returns>
        private void rdedcrd()
        {
            Registers.AX = 1;
        }

        /// <summary>
        ///     sprintf-like string formatter utility
        ///
        ///     Main differentiation is that spr() supports long integer and floating point conversions
        /// </summary>
        /// <returns></returns>
        private void spr()
        {
            var sourcePointer = GetParameterPointer(0);

            var output = Module.Memory.GetString(sourcePointer);

            //If the supplied string has any control characters for formatting, process them
            var formattedMessage = FormatPrintf(output, 2);

            if (formattedMessage.Length > 0x400)
                throw new OutOfMemoryException(
                    $"SPR write is > 1k ({formattedMessage.Length}) and would overflow pre-allocated buffer");

            if (!Module.Memory.TryGetVariablePointer("SPR", out var variablePointer))
            {
                //allocate 1k for the SPR buffer
                variablePointer = base.Module.Memory.AllocateVariable("SPR", 0x400);
            }

            Module.Memory.SetArray(variablePointer, formattedMessage);

#if DEBUG
            _logger.Info($"Added {formattedMessage.Length} bytes to the buffer: {Encoding.ASCII.GetString(formattedMessage)}");
#endif

            Registers.AX = variablePointer.Offset;
            Registers.DX = variablePointer.Segment;
        }

        /// <summary>
        ///     Long Multiplication (Borland C++ Implicit Function)
        ///
        /// </summary>
        /// <returns></returns>
        private void f_lxmul()
        {

            var value1 = (Registers.DX << 16) | Registers.AX;
            var value2 = (Registers.CX << 16) | Registers.BX;

            var result = value1 * value2;

#if DEBUG
            //_logger.Info($"Performed Long Multiplication {value1}*{value2}={result}");
#endif

            Registers.DX = (ushort)(result >> 16);
            Registers.AX = (ushort)(result & 0xFFFF);
        }

        /// <summary>
        ///     Long Division (Borland C++ Implicit Function)
        ///
        ///     Input: Two long values on stack (arg1/arg2)
        ///     Output: DX:AX = quotient
        ///             DI:SI = remainder -- no remainder in early C++
        /// </summary>
        /// <returns></returns>
        private void f_ldiv()
        {

            var arg1 = (GetParameter(1) << 16) | GetParameter(0);
            var arg2 = (GetParameter(3) << 16) | GetParameter(2);

            var quotient = Math.DivRem(arg1, arg2, out var remainder);

#if DEBUG
            //_logger.Info($"Performed Long Division {arg1}/{arg2}={quotient} (Remainder: {remainder})");
#endif

            Registers.DX = (ushort)(quotient >> 16);
            Registers.AX = (ushort)(quotient & 0xFFFF);

            RealignStack(8);
        }

        /// <summary>
        ///     Writes formatted data from variable argument list to string
        ///
        ///     similar to prf, but the destination is a char*, but the output buffer
        /// </summary>
        /// <returns></returns>
        private void vsprintf()
        {
            var targetOffset = GetParameter(0);
            var targetSegment = GetParameter(1);
            var formatOffset = GetParameter(2);
            var formatSegment = GetParameter(3);

            var formatString = Module.Memory.GetString(formatSegment, formatOffset);

            //If the supplied string has any control characters for formatting, process them
            var formattedMessage = FormatPrintf(formatString, 4, true);


            Module.Memory.SetArray(targetSegment, targetOffset, formattedMessage);

            Registers.AX = (ushort)formattedMessage.Length;
        }

        /// <summary>
        ///     Scans the specified MDF file for a line prefix that matches the specified string
        ///
        ///     Signature: char *scnmdf(char *mdfnam,char *linpfx);
        ///     Returns: AX = Offset of String
        ///              DX = Segment of String
        /// </summary>
        /// <returns></returns>
        private void scnmdf()
        {
            var lineprefixOffset = GetParameter(2);
            var lineprefixSegment = GetParameter(3);

            var mdfName = _fileFinder.FindFile(Module.ModulePath, GetParameterFilename(0));

            var lineprefixBytes = Module.Memory.GetString(lineprefixSegment, lineprefixOffset);
            var lineprefix = Encoding.ASCII.GetString(lineprefixBytes);

            //Setup Host Memory Variables Pointer
            if (!Module.Memory.TryGetVariablePointer($"SCNMDF", out var variablePointer))
                variablePointer = base.Module.Memory.AllocateVariable("SCNMDF", 0xFF);

            var recordFound = false;
            foreach (var line in File.ReadAllLines(Path.Combine(Module.ModulePath, mdfName)))
            {
                if (line.StartsWith(lineprefix))
                {
                    var result = Encoding.ASCII.GetBytes(line.Split(':')[1] + "\0");

                    if (result.Length > 256)
                        throw new OverflowException("SCNMDF result is > 256 bytes");

                    Module.Memory.SetArray(variablePointer.Segment, variablePointer.Offset, result);
                    recordFound = true;
                    break;
                }
            }

            //Write Null String to address if nothing was found
            if (!recordFound)
                Module.Memory.SetByte(variablePointer.Segment, variablePointer.Offset, 0x0);

            Registers.DX = variablePointer.Offset;
            Registers.AX = variablePointer.Segment;
        }

        /// <summary>
        ///     Returns the time of day it is bitwise HHHHHMMMMMMSSSSS coding
        ///
        ///     Signature: int time=now()
        /// </summary>
        /// <returns></returns>
        private void now()
        {
            //From DOSFACE.H:
            //#define dttime(hour,min,sec) (((hour)<<11)+((min)<<5)+((sec)>>1))
            var packedTime = (DateTime.Now.Hour << 11) + (DateTime.Now.Minute << 5) + (DateTime.Now.Second >> 1);

#if DEBUG
            _logger.Info($"Returned packed time: {packedTime}");
#endif

            Registers.AX = (ushort)packedTime;
        }

        /// <summary>
        ///     Modulo, non-significant (Borland C++ Implicit Function)
        ///
        ///     Signature: DX:AX = arg1 % arg2
        /// </summary>
        /// <returns></returns>
        private void f_lumod()
        {
            var arg1 = (uint)(GetParameter(1) << 16) | GetParameter(0);
            var arg2 = (uint)(GetParameter(3) << 16) | GetParameter(2);

            var result = arg1 % arg2;

            Registers.DX = (ushort)(result >> 16);
            Registers.AX = (ushort)(result & 0xFFFF);

            RealignStack(8);
        }

        /// <summary>
        ///     Set a block of memory to a value
        ///
        ///     Signature: void setmem(char *destination, unsigned nbytes, char value)
        /// </summary>
        /// <returns></returns>
        private void setmem()
        {
            var destinationOffset = GetParameter(0);
            var destinationSegment = GetParameter(1);
            var numberOfBytesToWrite = GetParameter(2);
            var byteToWrite = GetParameter(3);

            for (var i = 0; i < numberOfBytesToWrite; i++)
            {
                Module.Memory.SetByte(destinationSegment, (ushort)(destinationOffset + i), (byte)byteToWrite);
            }

#if DEBUG
            _logger.Info(
                $"Set {numberOfBytesToWrite} bytes to {byteToWrite:X2} starting at {destinationSegment:X4}:{destinationOffset:X4}");
#endif
        }

        /// <summary>
        ///     Output buffer of prf() and prfmsg()
        ///
        ///     Because it's a pointer, the segment only contains Int16:Int16 pointer to the actual prfbuf segment
        ///
        ///     Signature: char *prfbuf
        /// </summary>
        private ReadOnlySpan<byte> prfbuf => Module.Memory.GetVariablePointer("*PRFBUF").ToSpan();

        /// <summary>
        ///     Copies characters from a string
        ///
        ///     Signature: char *strncpy(char *destination, const char *source, size_t num)
        /// </summary>
        /// <returns></returns>
        private void strncpy()
        {
            var destinationPointer = GetParameterPointer(0);
            var source = GetParameterString(2);
            var numberOfBytesToCopy = GetParameter(4);

            Registers.DX = destinationPointer.Segment;
            Registers.AX = destinationPointer.Offset;

            for (var i = 0; i < numberOfBytesToCopy; i++, destinationPointer++)
            {
                if (source[i] == 0x0)
                {
                    //Write remaining nulls
                    for (var j = i; j < numberOfBytesToCopy; j++, destinationPointer++)
                        Module.Memory.SetByte(destinationPointer, 0x0);

                    break;
                }

                Module.Memory.SetByte(destinationPointer, (byte) source[i]);
            }
        }

        private void register_textvar()
        {
            var textPointer = GetParameterPointer(0);
            var functionPointer = GetParameterPointer(2);

            var textBytes = Module.Memory.GetString(textPointer, true);

            Module.TextVariables.Add(Encoding.ASCII.GetString(textBytes), functionPointer);

#if DEBUG
            _logger.Info($"Registered Textvar \"{Encoding.ASCII.GetString(textBytes)}\" to {functionPointer}");
#endif
        }

        /// <summary>
        ///     Does a GetEqual based on the Key -- the record corresponding to the key is returned
        ///
        ///     Signature: int obtbtvl (void *recptr, void *key, int keynum, int obtopt, int loktyp)
        ///     Returns: AX == 0 record not found, 1 record found
        /// </summary>
        /// <returns></returns>
        private void obtbtvl()
        {
            var recordPointer = GetParameterPointer(0);
            var keyPointer = GetParameterPointer(2);
            var keyNum = GetParameter(4);
            var obtopt = GetParameter(5);

            var currentBtrieveFile = BtrieveGetProcessor(Module.Memory.GetPointer("BB"));

            ushort result;

            var keyValue = Module.Memory.GetArray(keyPointer,
                currentBtrieveFile.GetKeyLength(keyNum));

            switch ((EnumBtrieveOperationCodes)obtopt)
            {
                //GetEqual
                case EnumBtrieveOperationCodes.GetEqual:
                    {
                        result = currentBtrieveFile.SeekByKey(keyNum, keyValue, EnumBtrieveOperationCodes.GetKeyEqual);
                        break;
                    }
                case EnumBtrieveOperationCodes.GetLast when keyNum == 0 && keyPointer == IntPtr16.Empty:
                    {
                        result = currentBtrieveFile.StepLast();
                        break;
                    }
                case EnumBtrieveOperationCodes.GetFirst:
                case EnumBtrieveOperationCodes.GetGreaterOrEqual:
                case EnumBtrieveOperationCodes.GetLessOrEqual:
                case EnumBtrieveOperationCodes.GetGreater:
                case EnumBtrieveOperationCodes.GetLess:
                    {
                        result = currentBtrieveFile.SeekByKey(keyNum, keyValue,
                            (EnumBtrieveOperationCodes)obtopt);
                        break;
                    }
                default:
                    throw new Exception($"Unsupported Btrieve Operation: {(EnumBtrieveOperationCodes)obtopt}");
            }

            //Store the Record if it's there
            if (!recordPointer.Equals(IntPtr16.Empty) && result == 1)
                Module.Memory.SetArray(recordPointer,
                    currentBtrieveFile.GetRecordByOffset(currentBtrieveFile.Position));

            //Set Memory Values
            var btvStruct = new BtvFileStruct(Module.Memory.GetArray(Module.Memory.GetPointer("BB"), BtvFileStruct.Size));

            //If there's a record, always save it to the btrieve file struct
            if (result == 1)
                Module.Memory.SetArray(btvStruct.data,
                    currentBtrieveFile.GetRecordByOffset(currentBtrieveFile.Position));

            Registers.AX = result;
        }

        /// <summary>
        ///     Declare size of the Volatile Data Area (Maximum size the module will require)
        ///     Because this is just another memory block, we use the host memory
        ///
        ///     Signature: void *dclvda(unsigned nbytes);
        /// </summary>
        private void dclvda()
        {
            var size = GetParameter(0);

            if (size > VOLATILE_DATA_SIZE)
                throw new OutOfMemoryException("Volatile Memory declaration > 16k");

#if DEBUG
            _logger.Info(
                $"Volatile Memory Size requested of {size} bytes ({VOLATILE_DATA_SIZE} bytes currently allocated per channel)");
#endif
        }

        private ReadOnlySpan<byte> nterms => Module.Memory.GetVariablePointer("NTERMS").ToSpan();

        /// <summary>
        ///     Compute volatile data pointer for the specified User Number
        ///
        ///     Because UserNumber and Channels in MBBSEmu are the same, we can just use the usernum AS channel
        ///
        ///     Signature: char *vdaoff(int unum)
        ///
        ///     Returns: AX == Segment of Volatile Data
        ///              DX == Offset of Volatile Data
        /// </summary>
        /// <returns></returns>
        private void vdaoff()
        {
            var channel = GetParameter(0);

            if (!Module.Memory.TryGetVariablePointer($"VDA-{channel}", out var volatileMemoryAddress))
                volatileMemoryAddress = Module.Memory.AllocateVariable($"VDA-{channel}", VOLATILE_DATA_SIZE);

#if DEBUG
            _logger.Info($"Returned VDAOFF {volatileMemoryAddress} for Channel {channel}");
#endif

            Registers.AX = volatileMemoryAddress.Offset;
            Registers.DX = volatileMemoryAddress.Segment;
        }

        /// <summary>
        ///     Contains information about the current user account (class, state, baud, etc.)
        ///
        ///     Signature: struct user;
        /// </summary>
        /// <returns></returns>
        private ReadOnlySpan<byte> user
        {
            get
            {
                var pointer = Module.Memory.GetVariablePointer("*USER");
                return pointer.ToSpan();
            }
        }

        /// <summary>
        ///     Points to the Volatile Data Area for the current channel
        ///
        ///     Signature: char *vdaptr
        /// </summary>
        private ReadOnlySpan<byte> vdaptr
        {
            get
            {
                if (!Module.Memory.TryGetVariablePointer($"VDAPTR", out var variablePointer))
                    variablePointer = Module.Memory.AllocateVariable($"VDAPTR", 0x4);

                return variablePointer.ToSpan();
            }
        }


        /// <summary>
        ///     After calling bgncnc(), the command is unparsed (has spaces again, not separate words),
        ///     and prepared for interpretation using the command concatenation utilities
        ///
        ///     Signature: void bgncnc()
        /// </summary>
        private void bgncnc()
        {
            rstrin();
        }

        /// <summary>
        ///     Number of Words in the users input line
        ///
        ///     Signature: int margc
        /// </summary>
        private ReadOnlySpan<byte> margc => Module.Memory.GetVariablePointer("MARGC").ToSpan();

        /// <summary>
        ///     Returns the pointer to the next parsed input command from the user
        ///     If this is the first time it's called, it returns the first command
        /// </summary>
        private ReadOnlySpan<byte> nxtcmd => Module.Memory.GetVariablePointer("NXTCMD").ToSpan();

        /// <summary>
        ///     Case-ignoring substring match
        ///
        ///     Signature: int match=sameto(char *shorts, char *longs)
        ///     Returns: AX == 1, match
        /// </summary>
        private void sameto()
        {
            var string1Pointer = GetParameterPointer(0);
            var string2Pointer = GetParameterPointer(2);

            var string1Buffer = Module.Memory.GetString(string1Pointer, true);
            var string2Buffer = Module.Memory.GetString(string2Pointer, true);

            if (string1Buffer.Length > string2Buffer.Length)
            {
#if DEBUG
                _logger.Info(
                    $"Returning False, String 1 Length {string1Buffer.Length} > Stringe 2 Length {string2Buffer.Length}");
#endif
                Registers.AX = 0;
                return;
            }

            var resultValue = true;
            for (var i = 0; i < string1Buffer.Length; i++)
            {
                if (string1Buffer[i] == string2Buffer[i] || //same case
                    string1Buffer[i] == string2Buffer[i] - 32 || //check upper->lower
                    string1Buffer[i] == string2Buffer[i] + 32) //check lower->upper
                    continue;

                resultValue = false;
                break;
            }

#if DEBUG
            _logger.Info(
                $"Returned {resultValue} comparing {Encoding.ASCII.GetString(string1Buffer)} ({string1Pointer}) to {Encoding.ASCII.GetString(string2Buffer)} ({string2Pointer})");
#endif

            Registers.AX = (ushort)(resultValue ? 1 : 0);
        }

        /// <summary>
        ///     Expect a Character from the user (character from the current command)
        ///
        ///     cncchr() is executed after begincnc(), which runs rstrin() replacing the null separtors
        ///     in the string with spaces once again.
        /// </summary>
        private void cncchr()
        {
            //Get Input
            var inputPointer = Module.Memory.GetVariablePointer("INPUT");
            var nxtcmdPointer = Module.Memory.GetPointer("NXTCMD");
            var inputLength = Module.Memory.GetWord("INPLEN");

            var remainingCharactersInCommand = inputLength - (nxtcmdPointer.Offset - inputPointer.Offset);

            //Skip any excessive spacing
            while (Module.Memory.GetByte(nxtcmdPointer) == 0x20 && remainingCharactersInCommand > 0)
            {
                nxtcmdPointer.Offset++;
                remainingCharactersInCommand--;
            }

            //Verify we're not at the end of the input
            if (remainingCharactersInCommand == 0)
            {
#if DEBUG
                _logger.Info($"End of Input");
#endif

                Registers.AX = 0;
                return;
            }

            var inputString = Module.Memory.GetArray(nxtcmdPointer, (ushort)remainingCharactersInCommand);

            Registers.AX = char.ToUpper((char)inputString[0]);

#if DEBUG
            _logger.Info($"Returned char: {(char)Registers.AX}");
#endif
            //End of String
            if (Registers.AX == 0)
                return;

            //Modify the Counters
            remainingCharactersInCommand--;
            nxtcmdPointer.Offset++;

            //Advance to the next, non-space character
            while (Module.Memory.GetByte(nxtcmdPointer) == 0x20 && remainingCharactersInCommand > 0)
            {
                nxtcmdPointer.Offset++;
                remainingCharactersInCommand--;
            }

            Module.Memory.SetPointer("NXTCMD", new IntPtr16(nxtcmdPointer.Segment, (ushort)(nxtcmdPointer.Offset)));
        }

        /// <summary>
        ///     Pointer to the current position in prfbuf
        ///
        ///     Signature: char *prfptr;
        /// </summary>
        private ReadOnlySpan<byte> prfptr => Module.Memory.GetVariablePointer("PRFPTR").ToSpan();

        private bool FileAlreadyOpen(string fullPath, out IntPtr16 fileStructPointer)
        {
            // let's see if this file has already been opened, and if so return the current handle
            if (Module.Memory.TryGetVariablePointer($"FILE_{fullPath}", out fileStructPointer))
            {
                var fileStruct = new FileStruct(Module.Memory.GetArray(fileStructPointer, FileStruct.Size));
                if (FilePointerDictionary.TryGetValue(fileStruct.curp.Offset, out var fileStream))
                {
                    return true;
                }
            }

            fileStructPointer = null;
            return false;
        }

        /// <summary>
        ///     Opens a new file for reading/writing
        ///
        ///     Signature: file* fopen(const char* filename, USE)
        /// </summary>
        private void f_open()
        {
            var filenameInputValue = GetParameterFilename(0);
            var modePointer = GetParameterPointer(2);

            var fileName = _fileFinder.FindFile(Module.ModulePath, filenameInputValue);
            var fullPath = Path.Combine(Module.ModulePath, fileName);

            if (FileAlreadyOpen(fullPath, out var fileStructPointer))
            {
                _logger.Warn($"Reopened File: {fullPath} - most likely a module bug.");

                Registers.AX = fileStructPointer.Offset;
                Registers.DX = fileStructPointer.Segment;
                return;
            }

#if DEBUG
            _logger.Debug($"Opening File: {fullPath}");
#endif

            var modeInputBuffer = Module.Memory.GetString(modePointer, true);
            var fileAccessMode = FileStruct.CreateFlagsEnum(modeInputBuffer);
            FileStream fileStream = null;

            if (!File.Exists(fullPath))
            {
                if (fileAccessMode.HasFlag(FileStruct.EnumFileAccessFlags.Read))
                {
                    _logger.Warn($"Unable to find file {fullPath}");
                    Registers.AX = 0;
                    Registers.DX = 0;
                    return;
                }

                //Create a new file for W or A
                _logger.Info($"Creating new file {fileName}");

                fileStream = File.Create(fullPath);
            }
            else
            {
                //Overwrite existing file for W
                if (fileAccessMode.HasFlag(FileStruct.EnumFileAccessFlags.Write))
                {
#if DEBUG
                    _logger.Info($"Overwriting file {fileName}");
#endif
                    fileStream = File.Create(fullPath);
                }
            }

            //Allocate Memory for FILE struct
            fileStructPointer ??= Module.Memory.GetOrAllocateVariablePointer($"FILE_{fullPath}", FileStruct.Size);

            //Write New Blank Pointer
            var fileStruct = new FileStruct();
            Module.Memory.SetArray(fileStructPointer, fileStruct.Data);

            //Setup the File Stream
            fileStream ??= File.Open(fullPath, FileMode.OpenOrCreate);

            if (fileAccessMode.HasFlag(FileStruct.EnumFileAccessFlags.Append))
                fileStream.Seek(fileStream.Length, SeekOrigin.Begin);

            var fileStreamPointer = FilePointerDictionary.Allocate(fileStream);

            //Set Struct Values
            fileStruct.SetFlags(fileAccessMode);
            fileStruct.curp = new IntPtr16(ushort.MaxValue, (ushort)fileStreamPointer);
            fileStruct.fd = (byte)fileStreamPointer;
            Module.Memory.SetArray(fileStructPointer, fileStruct.Data);

#if DEBUG
            _logger.Info($"{fullPath} FILE struct written to {fileStructPointer}");
#endif
            Registers.AX = fileStructPointer.Offset;
            Registers.DX = fileStructPointer.Segment;
        }

        /// <summary>
        ///     Closes an Open File Pointer
        ///
        ///     Signature: int fclose(FILE* stream )
        /// </summary>
        private void f_close()
        {
            var filePointer = GetParameterPointer(0);

            var fileStruct = new FileStruct(Module.Memory.GetArray(filePointer, FileStruct.Size));

            // clear the memory
            Module.Memory.SetArray(filePointer, new FileStruct().Data);

            if (fileStruct.curp.Segment == 0 && fileStruct.curp.Offset == 0)
            {
#if DEBUG
                _logger.Warn(
                    $"Called FCLOSE on null File Stream Pointer (0000:0000), usually means it tried to open a file that doesn't exist");
                Registers.AX = 0;
                return;
#endif
            }

            if (!FilePointerDictionary.ContainsKey(fileStruct.curp.Offset))
            {
                _logger.Warn(
                    $"Attempted to call FCLOSE on pointer not in File Stream Segment {fileStruct.curp} (File Already Closed?)");
                Registers.AX = 0;
                return;
            }

            //Clean Up File Stream Pointer
            var fileStream = FilePointerDictionary[fileStruct.curp.Offset];

#if DEBUG
            _logger.Info($"Closed File {filePointer} {fileStream.Name} (Stream: {fileStruct.curp})");
#endif

            FilePointerDictionary[fileStruct.curp.Offset].Close();
            FilePointerDictionary.Remove(fileStruct.curp.Offset);

            Registers.AX = 0;
        }

        /// <summary>
        ///     sprintf() function in C++ to handle string formatting
        ///
        ///     Signature: int sprintf(char *str, const char *format, ... )
        /// </summary>
        private void sprintf()
        {
            var destinationOffset = GetParameter(0);
            var destinationSegment = GetParameter(1);
            var sourceOffset = GetParameter(2);
            var sourceSegment = GetParameter(3);

            var output = Module.Memory.GetString(sourceSegment, sourceOffset);

            //If the supplied string has any control characters for formatting, process them
            var formattedMessage = FormatPrintf(output, 4);

            Module.Memory.SetArray(destinationSegment, destinationOffset, formattedMessage);

#if DEBUG
            _logger.Info($"Added {output.Length} bytes to the buffer: {Encoding.ASCII.GetString(formattedMessage)}");

#endif

        }

        /// <summary>
        ///     Looks for the specified filename (filespec) in the BBS directory, returns 1 if the file is there
        ///
        ///     Signature: int yes=fndlst(struct fndblk &fb, filespec, char attr)
        /// </summary>
        private void fnd1st()
        {
            var findBlockPointer = GetParameterPointer(0);
            var fileName = GetParameterString(2, stripNull: true);
            var attrChar = GetParameter(4);

            var components = FileUtility.SplitIntoComponents(fileName);
            var path = "";
            var search = components[^1];
            for (var i = 0; i < components.Length - 1; ++i)
            {
                path = Path.Combine(path, components[i]);
            }

            if (components.Length > 1)
            {
                path = _fileFinder.FindFile(Module.ModulePath, path);
            }

            path = Path.Combine(Module.ModulePath, path);

            try {
                var fileEnumerator = Directory.EnumerateFileSystemEntries(path, search, FileUtility.CASE_INSENSITIVE_ENUMERATION_OPTIONS);
                var guid = Guid.NewGuid();

                _activeSearches.Add(guid, fileEnumerator.GetEnumerator());

                var fndblk = new FndblkStruct() { Guid = guid };
                Module.Memory.SetArray(findBlockPointer,fndblk.Data);
            }
            catch (DirectoryNotFoundException)
            {
                _logger.Warn($"Can't find directory {path}");
                Registers.AX = 0;
                return;
            }

            fndnxt();
        }

        /// <summary>
        ///     Finds the next file from the original fnd1st call, returns 1 if the file is there
        ///
        ///     Signature: int yes=fndnxt(struct fndblk &fb);
        /// </summary>
        private void fndnxt()
        {
            Registers.AX = 0;

            var fndblkPointer = GetParameterPointer(0);
            var fndblk = new FndblkStruct(Module.Memory.GetArray(fndblkPointer, FndblkStruct.StructSize));
            if (!_activeSearches.TryGetValue(fndblk.Guid, out var enumerator))
            {
                _logger.Warn($"Called fndnxt but the GUID wasn't found {fndblk.Guid}");
                return;
            }

            while (true)
            {
                if (!enumerator.MoveNext())
                {
                    _activeSearches.Remove(fndblk.Guid);
                    return;
                }

                var fileInfo = new FileInfo(enumerator.Current);
                fndblk.DateTime = fileInfo.LastWriteTime;
                fndblk.Size = (int) fileInfo.Length;
                fndblk.SetAttributes(fileInfo.Attributes);

                // DOS doesn't support long file names, so filter those out from the result set
                var name = FileUtility.SplitIntoComponents(enumerator.Current)[^1];
                if (name.Length >= FndblkStruct.FilenameSize)
                    continue;

                fndblk.Name = name;
                Module.Memory.SetArray(fndblkPointer,fndblk.Data);
                Registers.AX = 1;
                return;
            }
        }

        /// <summary>
        ///     Reads an array of count elements, each one with a size of size bytes, from the stream and stores
        ///     them in the block of memory specified by ptr.
        ///
        ///     Signature: size_t fread(void* ptr, size_t size, size_t count, FILE* stream)
        /// </summary>
        private void f_read()
        {
            var destinationPointer = GetParameterPointer(0);
            var size = GetParameter(2);
            var count = GetParameter(3);
            var fileStructPointer = GetParameterPointer(4);

            var fileStruct = new FileStruct(Module.Memory.GetArray(fileStructPointer, FileStruct.Size));

            if (!FilePointerDictionary.TryGetValue(fileStruct.curp.Offset, out var fileStream))
                throw new FileNotFoundException(
                    $"File Stream Pointer for {fileStructPointer} (Stream: {fileStruct.curp}) not found in the File Pointer Dictionary");

            if (fileStream.Position >= fileStream.Length)
            {
                _logger.Warn("Attempting to read EOF file, returning null pointer");
                Registers.AX = 0;
                return;
            }

            ushort elementsRead = 0;
            for (var i = 0; i < count; i++)
            {
                var dataRead = new byte[size];
                var bytesRead = fileStream.Read(dataRead);

                if (bytesRead != size)
                    break;

                Module.Memory.SetArray(destinationPointer.Segment, (ushort)(destinationPointer.Offset + (i * size)),
                    dataRead);
                elementsRead++;
            }

            //Update EOF Flag if required
            if (fileStream.Position == fileStream.Length)
            {
                fileStruct.flags |= (ushort)FileStruct.EnumFileFlags.EOF;
                Module.Memory.SetArray(fileStructPointer, fileStruct.Data);
            }

#if DEBUG
            _logger.Info(
                $"Read {elementsRead} group(s) of {size} bytes from {fileStructPointer} (Stream: {fileStruct.curp}), written to {destinationPointer}");
#endif

            Registers.AX = elementsRead;
        }

        /// <summary>
        ///     Writes an array of count elements, each one with a size of size bytes, from the block of memory
        ///     pointed by ptr to the current position in the stream.
        /// </summary>
        private void f_write()
        {
            var sourcePointer = GetParameterPointer(0);
            var size = GetParameter(2);
            var count = GetParameter(3);
            var fileStructPointer = GetParameterPointer(4);

            var fileStruct = new FileStruct(Module.Memory.GetArray(fileStructPointer, FileStruct.Size));

            if (!FilePointerDictionary.TryGetValue(fileStruct.curp.Offset, out var fileStream))
                throw new FileNotFoundException(
                    $"File Pointer {fileStructPointer} (Stream: {fileStruct.curp}) not found in the File Pointer Dictionary");

            ushort elementsWritten = 0;
            for (var i = 0; i < count; i++)
            {
                fileStream.Write(Module.Memory.GetArray(sourcePointer.Segment,
                    (ushort)(sourcePointer.Offset + (i * size)), size));
                elementsWritten++;
            }

            //Update EOF Flag if required
            if (fileStream.Position == fileStream.Length)
            {
                fileStruct.flags |= (ushort)FileStruct.EnumFileFlags.EOF;
                Module.Memory.SetArray(fileStructPointer, fileStruct.Data);
            }

#if DEBUG
            _logger.Info(
                $"Read {elementsWritten} group(s) of {size} bytes from {sourcePointer}, written to {fileStructPointer} (Stream: {fileStruct.curp})");
#endif
            Registers.AX = elementsWritten;
        }

        /// <summary>
        ///     Deleted the specified file
        /// </summary>
        private void unlink()
        {
            var filename = _fileFinder.FindFile(Module.ModulePath, GetParameterFilename(0));
            var fullPath = Path.Combine(Module.ModulePath, filename);
#if DEBUG
            _logger.Info($"Deleting File: {fullPath}");
#endif

            if (File.Exists(fullPath))
                File.Delete(fullPath);

            Registers.AX = 0;
        }

        /// <summary>
        ///     Returns the length of the C string str
        ///
        ///     Signature: size_t strlen(const char* str)
        /// </summary>
        private void strlen()
        {
            var stringPointer = GetParameterPointer(0);

            var stringValue = Module.Memory.GetString(stringPointer, true);

#if DEBUG
            _logger.Info($"Evaluated string length of {stringValue.Length} for string at {stringPointer}: {Encoding.ASCII.GetString(stringValue)}");
#endif

            Registers.AX = (ushort)stringValue.Length;
        }

        /// <summary>
        ///     User Input
        ///
        ///     Signature: char input[]
        /// </summary>
        private ReadOnlySpan<byte> input => Module.Memory.GetVariablePointer("INPUT").ToSpan();

        /// <summary>
        ///     Converts a lowercase letter to uppercase
        ///
        ///     Signature: int toupper (int c)
        /// </summary>
        private void toupper()
        {
            var character = GetParameter(0);
            if (character >= 97 && character <= 122)
            {
                Registers.AX = (ushort)(character - 32);
            }
            else
            {
                Registers.AX = character;
            }
#if DEBUG
            _logger.Info($"Converted {(char)character} to {(char)Registers.AX}");
#endif
        }

        /// <summary>
        ///     Converts a uppercase letter to lowercase
        ///
        ///     Signature: int tolower (int c)
        /// </summary>
        private void tolower()
        {
            var character = GetParameter(0);
            if (character >= 65 && character <= 90)
            {
                Registers.AX = (ushort)(character + 32);
            }
            else
            {
                Registers.AX = character;
            }
#if DEBUG
            _logger.Info($"Converted {(char)character} to {(char)Registers.AX}");
#endif
        }

        /// <summary>
        ///     Changes the name of the file or directory specified by old name to new name
        ///
        ///     Signature: int rename(const char *oldname, const char *newname )
        /// </summary>
        private void rename()
        {
            var oldFilenamePointer = GetParameterPointer(0);
            var newFilenamePointer = GetParameterPointer(2);

            var oldFilenameInputBuffer = Module.Memory.GetString(oldFilenamePointer, true);
            var oldFilenameInputValue = Encoding.ASCII.GetString(oldFilenameInputBuffer).ToUpper();

            var newFilenameInputBuffer = Module.Memory.GetString(newFilenamePointer, true);
            var newFilenameInputValue = Encoding.ASCII.GetString(newFilenameInputBuffer).ToUpper();

            oldFilenameInputValue = _fileFinder.FindFile(Module.ModulePath, oldFilenameInputValue);
            newFilenameInputValue = _fileFinder.FindFile(Module.ModulePath, newFilenameInputValue);

            if (!File.Exists(Path.Combine(Module.ModulePath, oldFilenameInputValue)))
                throw new FileNotFoundException(
                    $"Attempted to rename file that doesn't exist: {oldFilenameInputValue}");

            File.Move(Path.Combine(Module.ModulePath, oldFilenameInputValue), Path.Combine(Module.ModulePath, newFilenameInputValue),
                true);

#if DEBUG
            _logger.Info($"Renamed file {oldFilenameInputValue} to {newFilenameInputValue}");
#endif

            Registers.AX = 0;
        }


        /// <summary>
        ///     The Length of the total Input Buffer received
        ///
        ///     Signature: int inplen
        /// </summary>
        private ReadOnlySpan<byte> inplen => Module.Memory.GetVariablePointer("INPLEN").ToSpan();

        private ReadOnlySpan<byte> margv => Module.Memory.GetVariablePointer("MARGV").ToSpan();

        private ReadOnlySpan<byte> margn => Module.Memory.GetVariablePointer("MARGN").ToSpan();

        /// <summary>
        ///     Restore parsed input line (undoes effects of parsin())
        ///
        ///     Signature: void rstrin()
        /// </summary>
        private void rstrin()
        {
            var inputLength = Module.Memory.GetWord("INPLEN");
            var inputPointer = Module.Memory.GetVariablePointer("INPUT");

            if (inputLength == 0)
                return;

            for (var i = inputPointer.Offset; i < inputPointer.Offset + (inputLength - 1); i++)
            {
                if (Module.Memory.GetByte(inputPointer.Segment, i) == 0)
                    Module.Memory.SetByte(inputPointer.Segment, i, (byte)' ');
            }
        }

        private ReadOnlySpan<byte> _exitbuf => new byte[] { 0x0, 0x0, 0x0, 0x0 };
        private ReadOnlySpan<byte> _exitfopen => new byte[] { 0x0, 0x0, 0x0, 0x0 };
        private ReadOnlySpan<byte> _exitopen => new byte[] { 0x0, 0x0, 0x0, 0x0 };
        private ReadOnlySpan<byte> extptr => Module.Memory.GetVariablePointer("EXTPTR").ToSpan();
        private ReadOnlySpan<byte> usaptr => Module.Memory.GetVariablePointer("USAPTR").ToSpan();

        /// <summary>
        ///     Appends the first num characters of source to destination, plus a terminating null-character.
        ///
        ///     Signature: char *strncat(char *destination, const char *source, size_t num)
        /// </summary>
        private void strncat()
        {
            var destinationPointer = GetParameterPointer(0);
            var sourcePointer = GetParameterPointer(2);
            var bytesToCopy = GetParameter(4);

            var destinationString = Module.Memory.GetString(destinationPointer, true);
            var sourceString = Module.Memory.GetString(sourcePointer, true);

            bytesToCopy = Math.Min(bytesToCopy, (ushort) sourceString.Length);

            Module.Memory.SetArray(destinationPointer.Segment,
                (ushort)(destinationPointer.Offset + destinationString.Length),
                sourceString.Slice(0, bytesToCopy));
            // null terminate always
            Module.Memory.SetByte(destinationPointer.Segment,
                (ushort)(destinationPointer.Offset + destinationString.Length + bytesToCopy), 0x0);

            Registers.AX = destinationPointer.Offset;
            Registers.DX = destinationPointer.Segment;
        }

        /// <summary>
        ///     Sets the first num bytes of the block of memory with the specified value
        ///
        ///     Signature: void memset(void *ptr, int value, size_t num);
        /// </summary>
        private void memset()
        {
            var destinationPointer = GetParameterPointer(0);
            var valueToFill = GetParameter(2);
            var numberOfByteToFill = GetParameter(3);

            for (var i = 0; i < numberOfByteToFill; i++)
            {
                Module.Memory.SetByte(destinationPointer.Segment, (ushort)(destinationPointer.Offset + i),
                    (byte)valueToFill);
            }

#if DEBUG
            _logger.Info($"Filled {numberOfByteToFill} bytes at {destinationPointer} with {(byte)valueToFill:X2}");
#endif
        }

        /// <summary>
        ///     Read value of CNF option
        ///
        ///     Signature: char *bufard=getmsg(msgnum)
        /// </summary>
        private void getmsg()
        {
            var msgnum = GetParameter(0);

            if (!Module.Memory.TryGetVariablePointer($"GETMSG", out var variablePointer))
                variablePointer = Module.Memory.AllocateVariable($"GETMSG", 0x1000);

            var outputValue = McvPointerDictionary[_currentMcvFile.Offset].GetString(msgnum);

            if (outputValue.Length > 0x1000)
                throw new Exception($"MSG {msgnum} is larger than pre-defined buffer: {outputValue.Length}");

            Module.Memory.SetArray(variablePointer, outputValue);
#if DEBUG
            _logger.Info("Retrieved option {0} from {1} (MCV Pointer: {2}), saved {3} bytes to {4}", msgnum,
                McvPointerDictionary[_currentMcvFile.Offset].FileName, _currentMcvFile, outputValue.Length,
                variablePointer);
#endif

            Registers.AX = variablePointer.Offset;
            Registers.DX = variablePointer.Segment;
        }

        /// <summary>
        ///     Reads data from s and stores them accounting to parameter format into the locations given by the additional arguments
        ///
        ///     Signature: int sscanf(const char *s, const char *format, ...)
        /// </summary>
        private void sscanf()
        {
            var inputPointer = GetParameterPointer(0);
            var formatPointer = GetParameterPointer(2);

            var inputString = Encoding.ASCII.GetString(Module.Memory.GetString(inputPointer));
            var inputStringElements = inputString.Split(SSCANF_SEPARATORS, StringSplitOptions.RemoveEmptyEntries);
            var formatString = Encoding.ASCII.GetString(Module.Memory.GetString(formatPointer));
            var formatStringElements = formatString.Split(SSCANF_SEPARATORS, StringSplitOptions.RemoveEmptyEntries);
            var startingParameterOrdinal = 4;
            ushort matches = 0;

            for (var index = 0; index < formatStringElements.Length; index++)
            {
                var s = formatStringElements[index];

                if (s[0] == '%' && s[1] != '*')
                {
                    switch (s[1])
                    {
                        case 'd':
                            Module.Memory.SetWord(GetParameterPointer(startingParameterOrdinal), (ushort)GetLeadingNumberFromString(inputStringElements[index], out _));
#if DEBUG
                            //_logger.Info($"Saved {GetLeadingNumberFromString(inputStringElements[index], out _)} to {startingParameterOrdinal}");
#endif
                            break;

                        case 's':
                            var stringValue = $"{inputString[index]}\0";
                            Module.Memory.SetArray(GetParameterPointer(startingParameterOrdinal), Encoding.ASCII.GetBytes(stringValue));
#if DEBUG
                            //_logger.Info($"Saved {Encoding.ASCII.GetBytes(stringValue)} to {startingParameterOrdinal}");
#endif
                            break;
                        default:
                            throw new Exception($"Unsupported sscanf specifier: {s[1]}");
                    }

                    //Increment the pointer for the next destination parameter
                    startingParameterOrdinal += 2;
                    matches++;
                }
            }

            Registers.AX = matches;
#if DEBUG
            //_logger.Info($"Processed sscanf on {inputString}-> {formatString}");
#endif
        }

        /// <summary>
        ///     General MS-DOS interrupt interface
        ///
        ///     These calls are INT21 calls made from the module
        ///
        ///     Signature: int intdos(union REGS * inregs, union REGS * outregs)
        /// </summary>
        private void intdos()
        {
            var parameterOffset1 = GetParameterPointer(0);
            var parameterOffset2 = GetParameterPointer(2);

            //Get the AH value to determine the function being called
            var registers = new CpuRegisters();
            registers.FromRegs(Module.Memory.GetArray(parameterOffset1, 16));
            switch (registers.AH)
            {
                case 0x2C:
                    //Get Time
                    {
                        var returnValue = new CpuRegisters
                        {
                            CH = (byte)DateTime.Now.Hour,
                            CL = (byte)DateTime.Now.Minute,
                            DH = (byte)DateTime.Now.Second,
                            DL = (byte)(DateTime.Now.Millisecond / 100)
                        };
                        Module.Memory.SetArray(parameterOffset2, returnValue.ToRegs());
                        return;
                    }
                default:
                    throw new ArgumentOutOfRangeException($"Unknown DOS INT21 API: {registers.AH:X2}");
            }
        }

        /// <summary>
        ///     Like pmlt(), but the control string comes from an .MCV file
        ///
        ///     Signature: void prfmlt(int msgno,...)
        /// </summary>
        private void prfmlt()
        {
            var messageNumber = GetParameter(0);

            var output = McvPointerDictionary[_currentMcvFile.Offset].GetString(messageNumber);

            //If the supplied string has any control characters for formatting, process them
            var formattedMessage = FormatPrintf(output, 1);

            var currentPrfPositionPointer = Module.Memory.GetPointer(Module.Memory.GetVariablePointer("PRFPTR"));
            Module.Memory.SetArray(currentPrfPositionPointer, formattedMessage);
            currentPrfPositionPointer.Offset += (ushort)(formattedMessage.Length - 1); //dont count the null terminator

#if DEBUG
            _logger.Info($"Added {output.Length} bytes to the buffer (Message #: {messageNumber})");
#endif
            //Update Pointer
            Module.Memory.SetPointer("PRFPTR", currentPrfPositionPointer);
        }

        /// <summary>
        ///     Clear the prf buffer indep of outprf
        ///     Basically the same as clrprf()
        ///
        ///     Signature: void clrmlt()
        /// </summary>
        private void clrmlt() => clrprf();

        /// <summary>
        ///     Registers a Global Command Handler -- any input in the BBS
        ///     (even outside the module) is run through this
        /// </summary>
        private void globalcmd()
        {
            var globalCommandHandlerPointer = GetParameterPointer(0);

            Module.GlobalCommandHandlers.Add(globalCommandHandlerPointer);

#if DEBUG
            _logger.Info($"Registered Global Command Handler at: {globalCommandHandlerPointer}");
#endif
        }

        /// <summary>
        ///     Catastro Failure, basically a mega show stopping error
        /// </summary>
        private void catastro()
        {
            var messagePointer = GetParameterPointer(0);
            var message = Module.Memory.GetString(messagePointer);

            var formattedMessage = FormatPrintf(message, 2);

            Console.ForegroundColor = ConsoleColor.Yellow;
            Console.BackgroundColor = ConsoleColor.Red;
            Console.WriteLine($"{Encoding.ASCII.GetString(formattedMessage)}");
            Console.ResetColor();

            Registers.Halt = true;
        }

        /// <summary>
        ///     Reads the specified number of characters from the file until a new line or EOF
        ///
        ///     Signature: char* fgets(char* str, int num, FILE* stream )
        /// </summary>
        private void fgets()
        {
            var destinationPointer = GetParameterPointer(0);
            var maxCharactersToRead = GetParameter(2);
            var fileStructPointer = GetParameterPointer(3);

            var fileStruct = new FileStruct(Module.Memory.GetArray(fileStructPointer, FileStruct.Size));

            if (!FilePointerDictionary.TryGetValue(fileStruct.curp.Offset, out var fileStream))
                throw new Exception($"Unable to locate FileStream for {fileStructPointer} (Stream: {fileStruct.curp})");

            if (fileStream.Position == fileStream.Length)
            {
                _logger.Warn("Attempting to read EOF file, returning null pointer");
                Registers.AX = 0;
                Registers.DX = 0;
                return;
            }

            using var valueFromFile = new MemoryStream();
            for (var i = 0; i < (maxCharactersToRead - 1); i++)
            {
                var inputValue = (byte)fileStream.ReadByte();

                valueFromFile.WriteByte(inputValue);

                if (inputValue == '\n' || fileStream.Position == fileStream.Length)
                    break;
            }

            valueFromFile.WriteByte(0);

            Module.Memory.SetArray(destinationPointer, valueFromFile.ToArray());

            //Update EOF Flag if required
            if (fileStream.Position == fileStream.Length)
            {
                fileStruct.flags |= (ushort)FileStruct.EnumFileFlags.EOF;
                Module.Memory.SetArray(fileStructPointer, fileStruct.Data);
            }

#if DEBUG
            _logger.Info(
                $"Read string from {fileStructPointer}, {valueFromFile.Length} bytes (Stream: {fileStruct.curp}), saved at {destinationPointer} (EOF: {fileStream.Position == fileStream.Length})");
#endif
            Registers.AX = destinationPointer.Offset;
            Registers.DX = destinationPointer.Segment;
        }

        /// <summary>
        ///     Concatenates two strings and saves them to the destination.
        ///
        ///     Signature: char *strcat(char *destination, const char *source)
        /// </summary>
        public void strcat()
        {
            var destinationPointer = GetParameterPointer(0);
            var sourcePointer = GetParameterPointer(2);

            var destinationString = Module.Memory.GetString(destinationPointer, true);
            var sourceString = Module.Memory.GetString(sourcePointer);

            Module.Memory.SetArray(destinationPointer.Segment,
                (ushort)(destinationPointer.Offset + destinationString.Length),
                sourceString);

            Registers.AX = destinationPointer.Offset;
            Registers.DX = destinationPointer.Segment;
        }

        /// <summary>
        ///     Writes the C string pointed by format to the stream
        ///
        ///     Signature: int fprintf ( FILE * stream, const char * format, ... )
        /// </summary>
        private void f_printf()
        {
            var fileStructPointer = GetParameterPointer(0);
            var sourcePointer = GetParameterPointer(2);

            var fileStruct = new FileStruct(Module.Memory.GetArray(fileStructPointer, FileStruct.Size));

            if (!FilePointerDictionary.TryGetValue(fileStruct.curp.Offset, out var fileStream))
                throw new Exception($"Unable to locate FileStream for {fileStructPointer} (Stream: {fileStruct.curp})");

            var output = Module.Memory.GetString(sourcePointer);

            //If the supplied string has any control characters for formatting, process them
            var formattedMessage = FormatPrintf(output, 4);

            fileStream.Write(formattedMessage);

            //Update EOF Flag if required
            if (fileStream.Position == fileStream.Length)
            {
                fileStruct.flags |= (ushort)FileStruct.EnumFileFlags.EOF;
                Module.Memory.SetArray(fileStructPointer, fileStruct.Data);
            }

#if DEBUG
            _logger.Info($"Wrote {formattedMessage.Length} bytes to {fileStructPointer} (Stream: {fileStruct.curp})");
#endif
        }

        /// <summary>
        ///     Sets the position indicator associated with the stream to a new position.
        ///
        ///     Signature: int fseek ( FILE * stream, long int offset, int origin )
        /// </summary>
        private void fseek()
        {
            var fileStructPointer = GetParameterPointer(0);
            var offset = GetParameterULong(2);
            var origin = GetParameter(4);

            var fileStruct = new FileStruct(Module.Memory.GetArray(fileStructPointer, FileStruct.Size));

            if (!FilePointerDictionary.TryGetValue(fileStruct.curp.Offset, out var fileStream))
                throw new Exception($"Unable to locate FileStream for {fileStructPointer} (Stream: {fileStruct.curp})");

            switch (origin)
            {
                case 2: //EOF
                    fileStream.Seek(offset, SeekOrigin.End);
                    break;
                case 1: //CUR
                    fileStream.Seek(offset, SeekOrigin.Current);
                    break;
                case 0: //SET
                    fileStream.Seek(offset, SeekOrigin.Begin);
                    break;
            }

            //Update EOF Flag if required
            if (fileStream.Position == fileStream.Length)
            {
                fileStruct.flags |= (ushort)FileStruct.EnumFileFlags.EOF;
                Module.Memory.SetArray(fileStructPointer, fileStruct.Data);
            }

#if DEBUG
            _logger.Info($"Seek to {fileStream.Position} in {fileStructPointer} (Stream: {fileStruct.curp})");
#endif

            Registers.AX = 0;
        }

        /// <summary>
        ///     Takes a packed time from now() and returns it as 'HH:MM:SS'
        ///
        ///     Signature: char *asctim=nctime(int time)
        /// </summary>
        private void nctime()
        {
            //From DOSFACE.H:
            //#define dttime(hour,min,sec) (((hour)<<11)+((min)<<5)+((sec)>>1))
            //var packedTime = (DateTime.Now.Hour << 11) + (DateTime.Now.Minute << 5) + (DateTime.Now.Second >> 1);

            var packedTime = GetParameter(0);

            var unpackedHour = (packedTime >> 11) & 0x1F;
            var unpackedMinutes = (packedTime >> 5 & 0x1F);
            var unpackedSeconds = packedTime & 0xF;

            var unpackedTime = new DateTime(DateTime.Now.Year, DateTime.Now.Month, DateTime.Now.Day, unpackedHour,
                unpackedMinutes, unpackedSeconds);

            var timeString = unpackedTime.ToString("HH:mm:ss");

            if (!Module.Memory.TryGetVariablePointer("NCTIME", out var variablePointer))
            {
                variablePointer = Module.Memory.AllocateVariable("NCTIME", (ushort)timeString.Length);
            }

            Module.Memory.SetArray(variablePointer.Segment, variablePointer.Offset,
                Encoding.Default.GetBytes(timeString));

#if DEBUG
            _logger.Info($"Received value: {packedTime}, decoded string {timeString} saved to {variablePointer}");
#endif
            Registers.AX = variablePointer.Offset;
            Registers.DX = variablePointer.Segment;
        }

        /// <summary>
        ///     Returns a pointer to the first occurence of character in the C string str
        ///
        ///     Signature: char * strchr ( const char * str, int character )
        ///
        ///     More Info: http://www.cplusplus.com/reference/cstring/strchr/
        /// </summary>
        private void strchr()
        {
            var stringPointer = GetParameterPointer(0);
            var characterToFind = GetParameter(2);

            var stringToSearch = Module.Memory.GetString(stringPointer, true);

            for (var i = 0; i < stringToSearch.Length; i++)
            {
                if (stringToSearch[i] != (byte)characterToFind) continue;

                Registers.AX = (ushort)(stringPointer.Offset + i);
                Registers.DX = stringPointer.Segment;
                return;
            }

            //If character wasn't found, return a null pointer
            Registers.AX = 0;
            Registers.DX = 0;
        }

        /// <summary>
        ///     Parses the input line (null terminating each word)
        ///
        ///     Signature: void parsin()
        /// </summary>
        private void parsin()
        {
            var inputPointer = Module.Memory.GetVariablePointer("INPUT");
            var inputLength = Module.Memory.GetWord("INPLEN");

            //If Length is 0, there's nothing to process
            if (Module.Memory.GetByte(inputPointer) == 0)
            {
                Module.Memory.SetWord("INPLEN", 0);
                Module.Memory.SetWord("MARGC", 0);
                return;
            }

            //Parse out the Input, eliminating excess spaces and separating words by null
            var inputComponents = Encoding.ASCII.GetString(Module.Memory.GetString("INPUT"))
                .Split(' ');
            var parsedInput = string.Join('\0', inputComponents);

            //Setup MARGV & MARGN
            var margvPointer = new IntPtr16(Module.Memory.GetVariablePointer("MARGV"));
            var margnPointer = new IntPtr16(Module.Memory.GetVariablePointer("MARGN"));

            var margCount = (ushort)inputComponents.Count(x => !string.IsNullOrEmpty(x));

            Module.Memory.SetPointer(margvPointer, inputPointer); //Set 1st command to start at start of input
            margvPointer.Offset += IntPtr16.Size;

            for (var i = 0; i < parsedInput.Length; i++)
            {
                if (parsedInput[i] != 0)
                    continue;

                //Set Command End
                var commandEndPointer = new IntPtr16(inputPointer.Segment, (ushort)(inputPointer.Offset + i));
                Module.Memory.SetPointer(margnPointer, commandEndPointer);
                margnPointer.Offset += IntPtr16.Size;

                i++;

                //Skip any white spaces after the current command
                while (i < parsedInput.Length && parsedInput[i] == 0)
                    i++;

                //Are we at the end of the INPUT? If so, we're done here.
                if (i == parsedInput.Length)
                    break;

                //If not, set the next command start
                var commandStartPointer = new IntPtr16(inputPointer.Segment, (ushort)(inputPointer.Offset + i));
                Module.Memory.SetPointer(margvPointer, commandStartPointer);
                margvPointer.Offset += IntPtr16.Size;

            }
            Module.Memory.SetWord("INPLEN", (ushort)parsedInput.Length);
            Module.Memory.SetArray("INPUT", Encoding.ASCII.GetBytes(parsedInput));
            Module.Memory.SetWord("MARGC", margCount);
        }

        /// <summary>
        ///     Copies the values of num bytes from the location pointed by source to the memory block pointed by destination.
        ///     Copying takes place as if an intermediate buffer were used, allowing the destination and source to overlap
        ///
        ///     Signature: void * memmove ( void * destination, const void * source, size_t num )
        ///
        ///     More Info: http://www.cplusplus.com/reference/cstring/memmove/
        /// </summary>
        private void movemem()
        {
            var sourcePointer = GetParameterPointer(0);
            var destinationPointer = GetParameterPointer(2);
            var bytesToMove = GetParameter(4);

            //Cast to array as the write can overlap and overwrite, mucking up the span read
            var sourceData = Module.Memory.GetArray(sourcePointer, bytesToMove);

            Module.Memory.SetArray(destinationPointer, sourceData);

#if DEBUG
            _logger.Info($"Moved {bytesToMove} bytes {sourcePointer}->{destinationPointer}");
#endif
        }

        /// <summary>
        ///     Returns the current position in the specified FILE stream
        ///
        ///     Signature: long int ftell(FILE *stream );
        /// </summary>
        private void ftell()
        {
            var fileStructPointer = GetParameterPointer(0);

            var fileStruct = new FileStruct(Module.Memory.GetArray(fileStructPointer, FileStruct.Size));

            var currentPosition = FilePointerDictionary[fileStruct.curp.Offset].Position;

#if DEBUG
            _logger.Info(
                $"Returning Current Position of {currentPosition} for {fileStructPointer} (Stream: {fileStruct.curp})");
#endif

            Registers.DX = (ushort)(currentPosition >> 16);
            Registers.AX = (ushort)(currentPosition & 0xFFFF);
        }

        /// <summary>
        ///     Determines if a user is using a specific module
        ///
        ///     Signature: int isin=instat(char *usrid, int qstate)
        /// </summary>
        private void instat()
        {
            var useridPointer = GetParameterPointer(0);
            var moduleId = GetParameter(2);

            var userId = Module.Memory.GetString(useridPointer).ToArray();

            var userSession = ChannelDictionary.Values.FirstOrDefault(x =>
                userId.SequenceEqual(StringFromArray(x.UsrAcc.userid).ToArray()));

            //User not found?
            if (userSession == null || ChannelDictionary[userSession.Channel].UsrPtr.State != moduleId)
            {
                Registers.AX = 0;
                return;
            }

            var othusnPointer = Module.Memory.GetVariablePointer("OTHUSN");
            Module.Memory.SetWord(othusnPointer, ChannelDictionary[userSession.Channel].Channel);

            var userBase = new IntPtr16(Module.Memory.GetVariablePointer("USER").ToSpan());
            userBase.Offset += (ushort)(User.Size * userSession.Channel);
            Module.Memory.SetArray(Module.Memory.GetVariablePointer("OTHUSP"), userBase.ToSpan());

            var userAccBase = new IntPtr16(Module.Memory.GetVariablePointer("USRACC").ToSpan());
            userAccBase.Offset += (ushort)(UserAccount.Size * userSession.Channel);
            Module.Memory.SetArray(Module.Memory.GetVariablePointer("OTHUAP"), userAccBase.ToSpan());

            var userExtAcc = new IntPtr16(Module.Memory.GetVariablePointer("EXTUSR").ToSpan());
            userExtAcc.Offset += (ushort)(ExtUser.Size * userSession.Channel);
            Module.Memory.SetArray(Module.Memory.GetVariablePointer("OTHEXP"), userExtAcc.ToSpan());

#if DEBUG
            _logger.Info($"User Found -- Channel {userSession.Channel}, user[] offset {userBase}");
#endif
            Registers.AX = 1;
        }

        /// <summary>
        ///     Searches the string for any occurence of the substring
        ///
        ///     Signature: int found=samein(char *subs, char *string)
        /// </summary>
        private void samein()
        {
            var stringToFindPointer = GetParameterPointer(0);
            var stringToSearchPointer = GetParameterPointer(2);

            var stringToFind = Encoding.ASCII.GetString(Module.Memory.GetString(stringToFindPointer, true)).ToUpper();
            var stringToSearch = Encoding.ASCII.GetString(Module.Memory.GetString(stringToSearchPointer, true))
                .ToUpper();

            //Won't find it if the substring is greater than the string to search
            if (stringToFind.Length > stringToSearch.Length)
            {
                Registers.AX = 0;
                return;
            }

            for (var i = 0; i < stringToSearch.Length; i++)
            {
                //are there not enough charaters left to match?
                if (stringToFind.Length > (stringToSearch.Length - i))
                    break;

                var isMatch = true;
                for (var j = 0; j < stringToFind.Length; j++)
                {
                    if (stringToSearch[i + j] == stringToFind[j])
                        continue;

                    isMatch = false;
                    break;
                }

                //Found a match?
                if (isMatch)
                {
                    Registers.AX = 1;
                    return;
                }
            }

            Registers.AX = 0;
        }

        /// <summary>
        ///     Skip past whitespace, returns pointer to the first NULL or non-whitespace character in the string
        ///
        ///     Signature: char *skpwht(char *string)
        /// </summary>
        private void skpwht()
        {
            var stringToSearchPointer = GetParameterPointer(0);

            var stringToSearch = Module.Memory.GetString(stringToSearchPointer, false);

            for (var i = 0; i < stringToSearch.Length; i++)
            {
                if (stringToSearch[i] == 0x0 || stringToSearch[i] == 0x20) continue;

                Registers.AX = (ushort)(stringToSearchPointer.Offset + i);
                Registers.DX = stringToSearchPointer.Segment;
                return;
            }

            Registers.AX = stringToSearchPointer.Offset;
            Registers.DX = stringToSearchPointer.Segment;
        }

        /// <summary>
        ///     Just like the standard fgets(), except it uses '\r' as a line terminator (a hard carriage return on The Major BBS),
        ///     and it won't have a line terminator on the last line if the file doesn't have it.
        ///
        ///     Signature: char *mdfgets(char *buf,int size,FILE *fp)
        /// </summary>
        private void mdfgets()
        {
            var destinationPointer = GetParameterPointer(0);
            var maxCharactersToRead = GetParameter(2);
            var fileStructPointer = GetParameterPointer(3);

            var fileStruct = new FileStruct(Module.Memory.GetArray(fileStructPointer, FileStruct.Size));

            if (!FilePointerDictionary.TryGetValue(fileStruct.curp.Offset, out var fileStream))
                throw new Exception($"Unable to locate FileStream for {fileStructPointer} (Stream: {fileStruct.curp})");

            if (fileStream.Position == fileStream.Length)
            {
                _logger.Warn("Attempting to read EOF file, returning null pointer");
                Registers.AX = 0;
                Registers.DX = 0;
                return;
            }

            using var valueFromFile = new MemoryStream();
            for (var i = 0; i < (maxCharactersToRead - 1); i++)
            {
                var inputValue = (byte)fileStream.ReadByte();

                if (inputValue == '\r' || fileStream.Position == fileStream.Length)
                    break;

                valueFromFile.WriteByte(inputValue);
            }

            valueFromFile.WriteByte(0);

            Module.Memory.SetArray(destinationPointer, valueFromFile.ToArray());

            //Update EOF Flag if required
            if (fileStream.Position == fileStream.Length)
            {
                fileStruct.flags |= (ushort)FileStruct.EnumFileFlags.EOF;
                Module.Memory.SetArray(fileStructPointer, fileStruct.Data);
            }

#if DEBUG
            _logger.Info(
                $"Read string from {fileStructPointer}, {valueFromFile.Length} bytes (Stream: {fileStruct.curp}), saved at {destinationPointer} (EOF: {fileStream.Position == fileStream.Length})");
#endif
            Registers.AX = destinationPointer.Offset;
            Registers.DX = destinationPointer.Segment;
        }

        private ReadOnlySpan<byte> genbb => Module.Memory.GetVariablePointer("GENBB").ToSpan();

        /// <summary>
        ///     Turns echo on for this channel
        ///
        ///     Signature: void echon()
        /// </summary>
        private void echon()
        {
            ChannelDictionary[ChannelNumber].TransparentMode = false;
        }

        /// <summary>
        ///     Converts all lowercase characters in a string to uppercase
        ///
        ///     Signature: char *upper=strupr(char *string)
        /// </summary>
        private void strupr()
        {
            var stringToConvertPointer = GetParameterPointer(0);

            var stringData = Module.Memory.GetString(stringToConvertPointer).ToArray();

            for (var i = 0; i < stringData.Length; i++)
            {
                stringData[i] = (byte) Char.ToUpper((char) stringData[i]);
            }

            Module.Memory.SetArray(stringToConvertPointer, stringData);

            Registers.AX = stringToConvertPointer.Offset;
            Registers.DX = stringToConvertPointer.Segment;
        }

        /// <summary>
        ///     Returns a pointer to the first occurrence of str2 in str1, or a null pointer if str2 is not part of str1.
        /// </summary>
        private void strstr()
        {
            var stringToSearchPointer = GetParameterPointer(0);
            var stringToFindPointer = GetParameterPointer(2);

            var stringToSearch = Encoding.ASCII.GetString(Module.Memory.GetString(stringToSearchPointer, true));
            var stringToFind = Encoding.ASCII.GetString(Module.Memory.GetString(stringToFindPointer, true));

            var offset = stringToSearch.IndexOf(stringToFind);
            if (offset >= 0)
            {
                Registers.AX = (ushort)(stringToSearchPointer.Offset + offset);
                Registers.DX = stringToSearchPointer.Segment;
            }
            else
            {
                // not found, return NULL
                Registers.AX = 0;
                Registers.DX = 0;
            }
        }

        /// <summary>
        ///     Removes trailing blank spaces from string
        ///
        ///     Signature: int nremoved=depad(char *string)
        /// </summary>
        private void depad()
        {
            var stringPointer = GetParameterPointer(0);

            var stringToSearch = Module.Memory.GetString(stringPointer).ToArray();

            ushort numRemoved = 0;
            for (var i = 1; i < stringToSearch.Length; i++)
            {
                if (stringToSearch[^i] == 0x0)
                    continue;

                if (stringToSearch[^i] != 0x20)
                    break;

                stringToSearch[^i] = 0x0;
                numRemoved++;
            }

            Module.Memory.SetArray(stringPointer, stringToSearch);
            Registers.AX = numRemoved;
        }

        private ReadOnlySpan<byte> othusn => Module.Memory.GetVariablePointer("OTHUSN").ToSpan();

        /// <summary>
        ///     Returns number of bytes session will need, or -1=error in data
        ///
        ///     Signature: int fsdroom(int tmpmsg, char *fldspc, int amode)
        /// </summary>
        private void fsdroom()
        {
            var tmpmsg = GetParameter(0);
            var fldspc = GetParameterPointer(1);
            var amode = GetParameter(3);

            Registers.AX = 0x2000;

            //amode == 0 is just to calculate/report back the buffer space available
            if (amode == 0)
                return;

            if (!Module.Memory.TryGetVariablePointer($"FSD-TemplateBuffer-{ChannelNumber}", out var fsdBufferPointer))
                fsdBufferPointer = Module.Memory.AllocateVariable($"FSD-TemplateBuffer-{ChannelNumber}", 0x2000);

            if (!Module.Memory.TryGetVariablePointer($"FSD-FieldSpec-{ChannelNumber}", out var fsdFieldSpecPointer))
                fsdFieldSpecPointer = Module.Memory.AllocateVariable($"FSD-FieldSpec-{ChannelNumber}", 0x2000);

            //Zero out FSD Memory Areas
            Module.Memory.SetZero(fsdBufferPointer, 0x2000);
            Module.Memory.SetZero(fsdFieldSpecPointer, 0x2000);

            //Hydrate FSD Memory Areas with Values
            var template = McvPointerDictionary[_currentMcvFile.Offset].GetString(tmpmsg);
            Module.Memory.SetArray(fsdBufferPointer, template);
            var fieldSpec = Module.Memory.GetString(fldspc);
            Module.Memory.SetArray(fsdFieldSpecPointer, fieldSpec);

            //Establish a new FSD Status Struct for this Channel
            if (!Module.Memory.TryGetVariablePointer($"FSD-Fsdscb-{ChannelNumber}", out var channelFsdscb))
                channelFsdscb = Module.Memory.AllocateVariable($"FSD-Fsdscb-{ChannelNumber}", FsdscbStruct.Size);

            if (!Module.Memory.TryGetVariablePointer($"FSD-Fsdscb-{ChannelNumber}-newans", out var newansPointer))
                newansPointer = Module.Memory.AllocateVariable($"FSD-Fsdscb-{ChannelNumber}-newans", 0x400);

            //Declare flddat -- allocating enough room for up to 100 fields
            if (!Module.Memory.TryGetVariablePointer($"FSD-Fsdscb-{ChannelNumber}-flddat", out var fsdfldPointer))
                fsdfldPointer = Module.Memory.AllocateVariable($"FSD-Fsdscb-{ChannelNumber}-flddat", FsdfldStruct.Size * 100);

            var fsdStatus = new FsdscbStruct(Module.Memory.GetArray(channelFsdscb, FsdscbStruct.Size))
            {
                fldspc = fsdFieldSpecPointer,
                flddat = fsdfldPointer,
                newans = newansPointer
            };

            Module.Memory.SetArray($"FSD-Fsdscb-{ChannelNumber}", fsdStatus.Data);
        }

        /// <summary>
        ///     Btrieve Step Operation Supporting Locks
        ///
        ///     Signature: int stpbtvl (void *recptr, int stpopt, int loktyp)
        /// </summary>
        private void stpbtvl()
        {

            var btrieveRecordPointer = GetParameterPointer(0);
            var stpopt = GetParameter(2);

            var currentBtrieveFile = BtrieveGetProcessor(Module.Memory.GetPointer("BB"));

            ushort resultCode = 0;
            switch (stpopt)
            {
                case (ushort)EnumBtrieveOperationCodes.StepFirst:
                    resultCode = currentBtrieveFile.StepFirst();
                    break;
                case (ushort)EnumBtrieveOperationCodes.StepNext:
                    resultCode = currentBtrieveFile.StepNext();
                    break;
                default:
                    throw new InvalidEnumArgumentException($"Unknown Btrieve Operation Code: {stpopt}");
            }

            Registers.AX = resultCode;

            //Set Memory Values
            var btvStruct = new BtvFileStruct(Module.Memory.GetArray(Module.Memory.GetPointer("BB"), BtvFileStruct.Size));

            //If there's a record, always save it to the btrieve file struct
            if (resultCode == 1)
                Module.Memory.SetArray(btvStruct.data, currentBtrieveFile.GetRecord());
#if DEBUG
            _logger.Info($"Performed Btrieve Step - Record written to {btvStruct.data}, AX: {resultCode}");
#endif

            //If a record pointer was passed in AND the result code isn't 0
            if (!btrieveRecordPointer.Equals(IntPtr16.Empty) && resultCode > 0)
            {
                switch (resultCode)
                {
                    case 1:
                        Module.Memory.SetArray(btrieveRecordPointer, currentBtrieveFile.GetRecord());
                        break;
                }
            }

#if DEBUG
            _logger.Info($"Performed Btrieve Step {(EnumBtrieveOperationCodes)stpopt}, AX: {resultCode}");
#endif

        }

        /// <summary>
        ///     Compares the C string str1 to the C string str2
        ///
        ///     Signature: int strcmp ( const char * str1, const char * str2 )
        /// </summary>
        private void strcmp()
        {
            var string1 = GetParameterString(0);
            var string2 = GetParameterString(2);

            Registers.AX = (ushort)string.Compare(string1, string2);
        }

        /// <summary>
        ///     Change to a different user number
        ///
        ///     Signature: void curusr(int newunum)
        /// </summary>
        private void curusr()
        {
            var newUserNumber = GetParameter(0);
            ChannelNumber = newUserNumber;

#if DEBUG
            _logger.Info($"Setting Current User to {newUserNumber}");
#endif
        }

        /// <summary>
        ///     Number of modules currently installed
        /// </summary>
        private ReadOnlySpan<byte> nmods => Module.Memory.GetVariablePointer("NMODS").ToSpan();

        /// <summary>
        ///     This is the pointer, to the pointer, for the MODULE struct because module is declared
        ///     **module in MAJORBBS.H
        ///
        ///     Pointer -> Pointer -> Struct
        /// </summary>
        private ReadOnlySpan<byte> module => Module.Memory.GetVariablePointer("MODULE-POINTER").ToSpan();

        /// <summary>
        ///     Long Arithmatic Shift Left (Borland C++ Implicit Function)
        ///
        ///     DX:AX == Long Value
        ///     CL == How many to move
        /// </summary>
        private void f_lxlsh()
        {
            var inputValue = (int)((Registers.DX << 16) | Registers.AX);

            var result = inputValue << Registers.CL;

            Registers.DX = (ushort)(result >> 16);
            Registers.AX = (ushort)(result & 0xFFFF);
        }

        /// <summary>
        ///     Long Logical Shift Right (Borland C++ Implicit Function)
        ///
        ///     DX:AX == Unsigned Long Value
        ///     CL == How many to move
        /// </summary>
        private void f_lxursh()
        {
            var inputValue = (uint)((Registers.DX << 16) | Registers.AX);

            var result = inputValue >> Registers.CL;

            Registers.DX = (ushort)(result >> 16);
            Registers.AX = (ushort)(result & 0xFFFF);
        }

        /// <summary>
        ///     Long Arithmatic Shift Right (Borland C++ Implicit Function)
        ///
        ///     DX:AX == Long Value
        ///     CL == How many to move
        /// </summary>
        private void f_lxrsh()
        {
            var inputValue = (int)((Registers.DX << 16) | Registers.AX);

            var result = inputValue >> Registers.CL;

            Registers.DX = (ushort)(result >> 16);
            Registers.AX = (ushort)(result & 0xFFFF);
        }

        /// <summary>
        ///     Say good-bye to a user and disconnect (hang up)
        ///
        ///     Signature: void byenow(int msgnum, TYPE p1, TYPE p2,...,pn)
        /// </summary>
        private void byenow()
        {
            prfmsg();
            Registers.AX = 0;
        }

        /// <summary>
        ///     Internal Borland C++ Localle Aware ctype Macros
        ///
        ///     See: CTYPE.H
        /// </summary>
        private ReadOnlySpan<byte> _ctype => Module.Memory.GetVariablePointer("CTYPE").ToSpan();

        /// <summary>
        ///     Points to the ad-hoc Volatile Data Area
        ///
        ///     Signature: char *vdatmp
        /// </summary>
        private ReadOnlySpan<byte> vdatmp => Module.Memory.GetVariablePointer("*VDATMP").ToSpan();

        /// <summary>
        ///     Send prfbuf to a channel & clear
        ///     Multilingual version of outprf(), for now we just call outprf()
        /// </summary>
        private void outmlt() => outprf();

        /// <summary>
        ///     Update the Btrieve current record with a variable length record
        ///
        ///     Signature: void updvbtv(char *recptr)
        /// </summary>
        /// <returns></returns>
        private void updvbtv()
        {
            var btrieveRecordPointerPointer = GetParameterPointer(0);

            var currentBtrieveFile = BtrieveGetProcessor(Module.Memory.GetPointer("BB"));

            var dataToWrite = Module.Memory.GetArray(btrieveRecordPointerPointer, currentBtrieveFile.LoadedFile.RecordLength);

            currentBtrieveFile.Update(dataToWrite.ToArray());

#if DEBUG
            _logger.Info(
                $"Updated current Btrieve record ({currentBtrieveFile.Position}) with {dataToWrite.Length} bytes");
#endif
        }

        /// <summary>
        ///     Copies a string with a fixed length
        ///
        ///     Signature: stlcpy(char *dest, char *source, int nbytes);
        ///     Return: AX = Offset in Segment
        ///             DX = Data Segment
        /// </summary>
        private void stlcpy()
        {
            var destinationPointer = GetParameterPointer(0);
            var sourcePointer = GetParameterPointer(2);
            var limit = GetParameter(4);

            using var inputBuffer = new MemoryStream();
            var potentialString = Module.Memory.GetArray(sourcePointer, limit);
            for (var i = 0; i < limit; i++)
            {
                if (potentialString[i] == 0x0)
                    break;

                inputBuffer.WriteByte(potentialString[i]);
            }

            //If the value read is less than the limit, it'll be padded with null characters
            //per the MajorBBS Development Guide
            for (var i = inputBuffer.Length; i < limit; i++)
                inputBuffer.WriteByte(0x0);

            Module.Memory.SetArray(destinationPointer, inputBuffer.ToArray());

#if DEBUG
            _logger.Info(
                $"Copied \"{Encoding.ASCII.GetString(inputBuffer.ToArray())}\" ({inputBuffer.Length} bytes) from {sourcePointer} to {destinationPointer}");
#endif
            Registers.AX = destinationPointer.Offset;
            Registers.DX = destinationPointer.Segment;
        }

        /// <summary>
        ///     Turn on polling for the specified user number channel
        ///
        ///     This will be called as fast as possible, as often as possible until
        ///     stop_polling() is called
        ///
        ///     Signature: void begin_polling(int unum,void (*rouptr)())
        /// </summary>
        private void begin_polling()
        {
            var channelNumber = GetParameter(0);
            var routinePointer = GetParameterPointer(1);

            //Unset on the specified channel
            if (routinePointer == IntPtr16.Empty)
            {

                ChannelDictionary[channelNumber].PollingRoutine = null;
                Registers.AX = 0;

#if DEBUG
                _logger.Info($"Unassigned Polling Routine on Channel {channelNumber}");
#endif
                return;
            }

            ChannelDictionary[channelNumber].PollingRoutine = routinePointer;
            Module.Memory.SetWord(Module.Memory.GetVariablePointer("STATUS"), 192);
            ChannelDictionary[channelNumber].StatusChange = true;

#if DEBUG
            _logger.Info(
                $"Assigned Polling Routine {ChannelDictionary[channelNumber].PollingRoutine} to Channel {channelNumber}");
#endif

            Registers.AX = 0;
        }

        /// <summary>
        ///     Stop polling for the specified user number channel
        ///
        ///     Signature: void stop_polling(int unum)
        /// </summary>
        private void stop_polling()
        {
            var channelNumber = GetParameter(0);

            ChannelDictionary[channelNumber].PollingRoutine = null;
            Registers.AX = 0;

#if DEBUG
            _logger.Info($"Unassigned Polling Routine on Channel {channelNumber}");
#endif
            return;
        }

        /// <summary>
        ///     Title of the MajorBBS System
        ///
        ///     Signature: char *bbsttl
        /// </summary>
        private ReadOnlySpan<byte> bbsttl
        {
            get
            {
                var title = _configuration["BBS.Title"];

                if (string.IsNullOrEmpty(title))
                    title = "MMBSEmu";

                if (!title.EndsWith("\0"))
                    title += "\0";

                var titlePointer = Module.Memory.GetVariablePointer("BBSTTL");

                Module.Memory.SetArray(titlePointer, Encoding.ASCII.GetBytes(title));
                return Module.Memory.GetVariablePointer("*BBSTTL").ToSpan();
            }
        }

        /// <summary>
        ///     The Company name of the MajorBBS system
        ///
        ///     Signature: char *company
        /// </summary>
        private ReadOnlySpan<byte> company
        {
            get
            {
                var title = _configuration["BBS.CompanyName"];

                if (string.IsNullOrEmpty(title))
                    title = "MMBSEmu";

                if (!title.EndsWith("\0"))
                    title += "\0";

                var titlePointer = Module.Memory.GetVariablePointer("COMPANY");

                Module.Memory.SetArray(titlePointer, Encoding.ASCII.GetBytes(title));
                return Module.Memory.GetVariablePointer("*COMPANY").ToSpan();
            }
        }

        /// <summary>
        ///     Mailing Address Line 1 of the MajorBBS System
        ///
        ///     Signature: char *addres1 (not a typo)
        /// </summary>
        private ReadOnlySpan<byte> addres1
        {
            get
            {
                var title = _configuration["BBS.Address1"];

                if (string.IsNullOrEmpty(title))
                    title = "4101 SW 47th Ave., Suite 101";

                if (!title.EndsWith("\0"))
                    title += "\0";

                var titlePointer = Module.Memory.GetVariablePointer("ADDRES1");

                Module.Memory.SetArray(titlePointer, Encoding.ASCII.GetBytes(title));
                return Module.Memory.GetVariablePointer("*ADDRES1").ToSpan();
            }
        }

        /// <summary>
        ///     Mailing Address Line 2 of the MajorBBS System
        ///
        ///     Signature: char *addres2 (not a typo)
        /// </summary>
        private ReadOnlySpan<byte> addres2
        {
            get
            {
                var title = _configuration["BBS.Address2"];

                if (string.IsNullOrEmpty(title))
                    title = "Fort Lauderdale, FL 33314";

                if (!title.EndsWith("\0"))
                    title += "\0";

                var titlePointer = Module.Memory.GetVariablePointer("ADDRES2");

                Module.Memory.SetArray(titlePointer, Encoding.ASCII.GetBytes(title));
                return Module.Memory.GetVariablePointer("*ADDRES2").ToSpan();
            }
        }

        /// <summary>
        ///     The first phone line connected to the MajorBBS system
        ///
        ///     Signature: char *dataph
        /// </summary>
        private ReadOnlySpan<byte> dataph
        {
            get
            {
                var title = _configuration["BBS.DataPhone"];

                if (string.IsNullOrEmpty(title))
                    title = "(305) 583-7808";

                if (!title.EndsWith("\0"))
                    title += "\0";

                var titlePointer = Module.Memory.GetVariablePointer("DATAPH");

                Module.Memory.SetArray(titlePointer, Encoding.ASCII.GetBytes(title));
                return Module.Memory.GetVariablePointer("*DATAPH").ToSpan();
            }
        }

        /// <summary>
        ///     The first phone line reserved for live users
        ///
        ///     Signature: char *liveph
        /// </summary>
        private ReadOnlySpan<byte> liveph
        {
            get
            {
                var title = _configuration["BBS.VoicePhone"];

                if (string.IsNullOrEmpty(title))
                    title = "(305) 583-5990";

                if (!title.EndsWith("\0"))
                    title += "\0";

                var titlePointer = Module.Memory.GetVariablePointer("LIVEPH");

                Module.Memory.SetArray(titlePointer, Encoding.ASCII.GetBytes(title));
                return Module.Memory.GetVariablePointer("*LIVEPH").ToSpan();
            }
        }

        /// <summary>
        ///     Translate buffer (process any possible text_variables)
        ///
        ///     Signature: char *xlttxv(char *buffer,int size)
        /// </summary>
        private void xlttxv()
        {
            var stringToProcessPointer = GetParameterPointer(0);
            var size = GetParameter(2);

            var stringToProcess = Module.Memory.GetString(stringToProcessPointer);

            var processedString = ProcessTextVariables(stringToProcess);

            if (!Module.Memory.TryGetVariablePointer("XLTTXV", out var resultPointer))
                resultPointer = Module.Memory.AllocateVariable("XLTTXV", 0x800);

            Module.Memory.SetArray(resultPointer, processedString);

            Registers.AX = resultPointer.Offset;
            Registers.DX = resultPointer.Segment;
        }

        /// <summary>
        ///     Strips ANSI from a string
        ///
        ///     Signature: char *stpans(char *str)
        /// </summary>
        private void stpans()
        {
            var stringToStripPointer = GetParameterPointer(0);
            var stringToStrip = Module.Memory.GetString(stringToStripPointer);

            var ansiFound = false;
            foreach (var t in stringToStrip)
            {
                if (t == 0x1B)
                    ansiFound = true;
            }

            if (ansiFound)
                _logger.Warn($"ANSI found but was not stripped. Process not implemented.");

#if DEBUG
            _logger.Info("Ignoring, not stripping ANSI");
#endif

            Registers.AX = stringToStripPointer.Offset;
            Registers.DX = stringToStripPointer.Segment;

        }

        /// <summary>
        ///     Volatile Data Size after all INIT routines are complete
        ///
        ///     This is hard coded to VOLATILE_DATA_SIZE constant
        ///
        ///     Signature: int vdasiz;
        /// </summary>
        private ReadOnlySpan<byte> vdasiz => Module.Memory.GetVariablePointer("VDASIZ").ToSpan();

        /// <summary>
        ///     Performs a Btrieve Query Operation based on KEYS
        ///
        ///     Signature: int is=qrybtv(char *key, int keynum, int qryopt)
        /// </summary>
        private void qrybtv()
        {
            var keyPointer = GetParameterPointer(0);
            var keyNumber = GetParameter(2);
            var queryOption = GetParameter(3);

            var currentBtrieveFile = BtrieveGetProcessor(Module.Memory.GetPointer("BB"));

            var key = Module.Memory.GetArray(keyPointer,
                currentBtrieveFile.GetKeyLength(keyNumber));


            if (queryOption <= 50)
                throw new Exception($"Invalid Query Option: {queryOption}");


            var result = 0;
            switch ((EnumBtrieveOperationCodes)queryOption)
            {
                case EnumBtrieveOperationCodes.GetKeyGreater:
                case EnumBtrieveOperationCodes.GetKeyLast:
                case EnumBtrieveOperationCodes.GetKeyEqual:
                case EnumBtrieveOperationCodes.GetKeyLess:
                    result = currentBtrieveFile.SeekByKey(keyNumber, key, (EnumBtrieveOperationCodes)queryOption);
                    break;
                case EnumBtrieveOperationCodes.GetKeyFirst:
                    result = currentBtrieveFile
                        .SeekByKey(keyNumber, keyPointer == IntPtr16.Empty ? null : key, EnumBtrieveOperationCodes.GetKeyFirst);
                    break;
                default:
                    throw new Exception($"Unsupported Btrieve Query Option: {(EnumBtrieveOperationCodes)queryOption}");
            }

            //Set Record Pointer to Result
            if (result == 1)
            {
                var btvStruct = new BtvFileStruct(Module.Memory.GetArray(Module.Memory.GetPointer("BB"), BtvFileStruct.Size));
                Module.Memory.SetArray(btvStruct.data,
                    currentBtrieveFile.GetRecordByOffset(currentBtrieveFile.Position));
            }

#if DEBUG
            _logger.Info(
                $"Performed Query {queryOption} on {currentBtrieveFile.LoadedFileName} ({Module.Memory.GetPointer("BB")}) with result {result}");
#endif

            Registers.AX = (ushort)result;
        }

        /// <summary>
        ///     Returns the Absolute Position (offset) in the current Btrieve file
        ///
        ///     Signature: long absbtv()
        /// </summary>
        private void absbtv()
        {
            var currentBtrieveFile = BtrieveGetProcessor(Module.Memory.GetPointer("BB"));
            var offset = currentBtrieveFile.Position;

            Registers.DX = (ushort)(offset >> 16);
            Registers.AX = (ushort)(offset & 0xFFFF);
        }

        /// <summary>
        ///     Gets the Btrieve Record located at the specified absolution position (offset)
        ///
        ///     Signature: void gabbtv(char *recptr, long abspos, int keynum)
        /// </summary>
        private void gabbtv()
        {
            var recordPointer = GetParameterPointer(0);
            var absolutePosition = GetParameterLong(2);
            var keynum = GetParameter(4);

            var currentBtrieveFile = BtrieveGetProcessor(Module.Memory.GetPointer("BB"));

            var record = currentBtrieveFile.GetRecordByOffset((uint)absolutePosition);


            //Set Memory Values
            var btvStruct = new BtvFileStruct(Module.Memory.GetArray(Module.Memory.GetPointer("BB"), BtvFileStruct.Size));
            var btvDataPointer = btvStruct.data;

            if (record != null)
            {
                //NULL record pointer saves it to the btvStruct data pointer
                if (recordPointer == IntPtr16.Empty)
                {
                    Module.Memory.SetArray(btvStruct.data, record);
                }
                else
                {
#if DEBUG
                    _logger.Info($"Performed Btrieve Step - Btrieve Record Updated {btvDataPointer}, {record.Length} bytes written to {recordPointer}");
#endif
                    Module.Memory.SetArray(recordPointer, record);
                }
            }
        }

        /// <summary>
        ///     Pointer to structure for that user in the user[] array (set by onsys() or instat())
        ///
        ///     Signature: struct user *othusp;
        /// </summary>
        private ReadOnlySpan<byte> othusp => Module.Memory.GetVariablePointer("*OTHUSP").ToSpan();

        /// <summary>
        ///     Pointer to structure for that user in the extusr structure (set by onsys() or instat())
        ///
        ///     Signature: struct extusr *othexp;
        /// </summary>
        private ReadOnlySpan<byte> othexp => Module.Memory.GetVariablePointer("*OTHEXP").ToSpan();

        /// <summary>
        ///     Pointer to structure for that user in the 'usracc' structure (set by onsys() or instat())
        ///
        ///     Signature: struct usracc *othuap;
        /// </summary>
        private ReadOnlySpan<byte> othuap => Module.Memory.GetVariablePointer("*OTHUAP").ToSpan();

        /// <summary>
        ///     Splits the specified string into tokens based on the delimiters
        /// </summary>
        private void strtok()
        {
            var stringToSplitPointer = GetParameterPointer(0);
            var stringDelimitersPointer = GetParameterPointer(2);

            var workPointerPointer = Module.Memory.GetOrAllocateVariablePointer("STRTOK-WRK", IntPtr16.Size);
            var lengthPointer = Module.Memory.GetOrAllocateVariablePointer("STRTOK-END", 2);

            //If it's the first call, reset the values in memory
            if (!stringToSplitPointer.Equals(IntPtr16.Empty))
            {
                Module.Memory.SetPointer(workPointerPointer, stringToSplitPointer);
                Module.Memory.SetWord(lengthPointer, (ushort)(stringToSplitPointer.Offset + Module.Memory.GetString(stringToSplitPointer, true).Length));
            }

            var workPointer = Module.Memory.GetPointer(workPointerPointer);
            var endOffset = Module.Memory.GetWord(lengthPointer);

            var stringDelimiter = Encoding.ASCII.GetString(Module.Memory.GetString(stringDelimitersPointer, true));

            // skip starting delims
            while (workPointer.Offset < endOffset && stringDelimiter.Contains((char) Module.Memory.GetByte(workPointer)))
            {
                Module.Memory.SetByte(workPointer++, 0x0);
            }

            // are we at the end of the string with no more to tokenize?
            if (workPointer.Offset >= endOffset)
            {
                Module.Memory.SetPointer(workPointerPointer, workPointer);
                Registers.DX = 0;
                Registers.AX = 0;
                return;
            }

            Registers.DX = workPointer.Segment;
            Registers.AX = workPointer.Offset;

            // scan until we find the next deliminater and then null it out for the return
            while (workPointer.Offset < endOffset && !stringDelimiter.Contains((char) Module.Memory.GetByte(workPointer)))
            {
                workPointer++;
            }

            Module.Memory.SetByte(workPointer++, 0x0);
            Module.Memory.SetPointer(workPointerPointer, workPointer);
        }

        /// <summary>
        ///     fputs - puts a string on a stream
        ///
        ///     Signature: int fputs(const char *string, FILE *stream);
        /// </summary>
        private void fputs()
        {
            var stringPointer = GetParameterPointer(0);
            var fileStructPointer = GetParameterPointer(2);

            var stringToWrite = Module.Memory.GetString(stringPointer, true);

            var fileStruct = new FileStruct(Module.Memory.GetArray(fileStructPointer, FileStruct.Size));

            if (!FilePointerDictionary.TryGetValue(fileStruct.curp.Offset, out var fileStream))
                throw new FileNotFoundException(
                    $"File Pointer {fileStructPointer} (Stream: {fileStruct.curp}) not found in the File Pointer Dictionary");

            fileStream.Write(stringToWrite);
            fileStream.Flush();
            //Update EOF Flag if required
            if (fileStream.Position == fileStream.Length)
            {
                fileStruct.flags |= (ushort)FileStruct.EnumFileFlags.EOF;
                Module.Memory.SetArray(fileStructPointer, fileStruct.Data);
            }

#if DEBUG
            _logger.Info(
                $"Wrote {stringToWrite.Length} bytes from {stringPointer}, written to {fileStructPointer} (Stream: {fileStruct.curp})");
#endif
            Registers.AX = 1;
        }

        /// <summary>
        ///     Read raw value of CNF option
        ///
        ///     Signature: char *bufard=rawmsg(msgnum)
        /// </summary>
        private void rawmsg()
        {
            var msgnum = GetParameter(0);

            if (!Module.Memory.TryGetVariablePointer($"RAWMSG", out var variablePointer))
                variablePointer = base.Module.Memory.AllocateVariable($"RAWMSG", 0x1000);

            var outputValue = McvPointerDictionary[_currentMcvFile.Offset].GetString(msgnum);

            if (outputValue.Length > 0x1000)
                throw new Exception($"MSG {msgnum} is larger than pre-defined buffer: {outputValue.Length}");

            Module.Memory.SetArray(variablePointer, outputValue);
#if DEBUG
            _logger.Info("Retrieved option {0} from {1} (MCV Pointer: {2}), saved {3} bytes to {4}", msgnum,
                McvPointerDictionary[_currentMcvFile.Offset].FileName, _currentMcvFile, outputValue.Length,
                variablePointer);
#endif

            Registers.AX = variablePointer.Offset;
            Registers.DX = variablePointer.Segment;
        }


        /// <summary>
        ///     Read raw value of CNF option
        ///
        ///     Signature: char result=chropt(msgnum)
        /// </summary>
        private void chropt()
        {
            var msgnum = GetParameter(0);

            var outputValue = McvPointerDictionary[_currentMcvFile.Offset].GetString(msgnum)[0];

#if DEBUG
            _logger.Info("Retrieved option {0} from {1} (MCV Pointer: {2}): {3}", msgnum,
                McvPointerDictionary[_currentMcvFile.Offset].FileName, _currentMcvFile, outputValue);
#endif

            Registers.AX = outputValue;
        }

        /// <summary>
        ///     Reads a single character from the current pointer of the specified file stream
        ///
        ///     Signature: int fgetc ( FILE * stream )
        /// </summary>
        private void fgetc()
        {
            var fileStructPointer = GetParameterPointer(0);

            var fileStruct = new FileStruct(Module.Memory.GetArray(fileStructPointer, FileStruct.Size));

            if (!FilePointerDictionary.TryGetValue(fileStruct.curp.Offset, out var fileStream))
                throw new FileNotFoundException(
                    $"File Stream Pointer for {fileStructPointer} (Stream: {fileStruct.curp}) not found in the File Pointer Dictionary");

            var characterRead = fileStream.ReadByte();

            //Update EOF Flag if required
            if (fileStream.Position == fileStream.Length)
            {
                fileStruct.flags |= (ushort)FileStruct.EnumFileFlags.EOF;
                Module.Memory.SetArray(fileStructPointer, fileStruct.Data);
            }

#if DEBUG
            _logger.Info($"Read 1 byte from {fileStructPointer} (Stream: {fileStruct.curp}): {characterRead:X2}");
#endif

            Registers.AX = (ushort)characterRead;
        }

        /// <summary>
        ///     Case Insensitive Comparison of the C string str1 to the C string str2
        ///
        ///     Signature: int stricmp ( const char * str1, const char * str2 )
        /// </summary>
        private void stricmp()
        {
            var string1 = GetParameterString(0);
            var string2 = GetParameterString(2);

            Registers.AX = (ushort)string.Compare(string1, string2, ignoreCase: true);
        }

        /// <summary>
        ///     Galacticomm's malloc() for debugging
        ///
        ///     Signature: void * galmalloc(unsigned int size);
        ///     Return: AX = Offset in Segment (host)
        ///             DX = Data Segment
        /// </summary>
        private void galmalloc()
        {
            var size = GetParameter(0);

            var allocatedMemory = Module.Memory.AllocateVariable(null, size);

#if DEBUG
            _logger.Info($"Allocated {size} bytes starting at {allocatedMemory}");
#endif

            Registers.AX = allocatedMemory.Offset;
            Registers.DX = allocatedMemory.Segment;
        }


        /// <summary>
        ///     Ungets character from stream and decreases the internal file position by 1
        ///
        ///     Signature: int ungetc(int character,FILE *stream )
        /// </summary>
        private void fungetc()
        {
            var character = GetParameter(0);
            var fileStructPointer = GetParameterPointer(1);

            var fileStruct = new FileStruct(Module.Memory.GetArray(fileStructPointer, FileStruct.Size));

            if (!FilePointerDictionary.TryGetValue(fileStruct.curp.Offset, out var fileStream))
                throw new FileNotFoundException(
                    $"File Stream Pointer for {fileStructPointer} (Stream: {fileStruct.curp}) not found in the File Pointer Dictionary");

            fileStream.Position -= 1;
            fileStream.WriteByte((byte)character);
            fileStream.Position -= 1;

            //Update EOF Flag if required
            if (fileStream.Position == fileStream.Length)
            {
                fileStruct.flags |= (ushort)FileStruct.EnumFileFlags.EOF;
                Module.Memory.SetArray(fileStructPointer, fileStruct.Data);
            }

#if DEBUG
            _logger.Info(
                $"Unget 1 byte from {fileStructPointer} (Stream: {fileStruct.curp}). New Position: {fileStream.Position}, Character: {(char)character}");
#endif

            Registers.AX = character;
        }

        /// <summary>
        ///     Galacticomm's free() for debugging
        ///
        ///     Signature: void galfree(void *block);
        /// </summary>
        private void galfree()
        {
            //Until we can refactor the memory controller, just return

            //TODO: Memory is going to be leaked, need to fix this
            return;
        }


        /// <summary>
        ///     Write the input character to the specified stream
        ///
        ///     Signature: int fputc(int character, FILE *stream );
        /// </summary>
        private void f_putc()
        {
            var character = GetParameter(0);
            var fileStructPointer = GetParameterPointer(1);


            var fileStruct = new FileStruct(Module.Memory.GetArray(fileStructPointer, FileStruct.Size));

            if (!FilePointerDictionary.TryGetValue(fileStruct.curp.Offset, out var fileStream))
                throw new FileNotFoundException(
                    $"File Pointer {fileStructPointer} (Stream: {fileStruct.curp}) not found in the File Pointer Dictionary");

            fileStream.WriteByte((byte)character);
            fileStream.Flush();
            //Update EOF Flag if required
            if (fileStream.Position == fileStream.Length)
            {
                fileStruct.flags |= (ushort)FileStruct.EnumFileFlags.EOF;
                Module.Memory.SetArray(fileStructPointer, fileStruct.Data);
            }

#if DEBUG
            _logger.Info($"Character {(char)character} written to {fileStructPointer} (Stream: {fileStruct.curp})");
#endif
            Registers.AX = 1;
        }

        /// <summary>
        ///     Allocate a very large memory region, qty by sizblock bytes
        ///
        ///     Signature: void *alcblok(unsigned qty,unsigned size);
        /// </summary>
        public void alcblok()
        {
            var qty = GetParameter(0);
            var size = GetParameter(1);

            var bigRegion = Module.Memory.AllocateBigMemoryBlock(qty, size);

#if DEBUG
            _logger.Info($"Created Big Memory Region that is {qty} records of {size} bytes in length at {bigRegion}");
#endif

            Registers.AX = bigRegion.Offset;
            Registers.DX = bigRegion.Segment;
        }

        /// <summary>
        ///     Dereference an alcblok()'d region
        ///
        ///     Signature: void *ptrblok(void *bigptr,unsigned index);
        /// </summary>
        public void ptrblok()
        {
            var bigRegionPointer = GetParameterPointer(0);
            var index = GetParameter(2);

            var indexPointer = Module.Memory.GetBigMemoryBlock(bigRegionPointer, index);

#if DEBUG
            _logger.Info(
                $"Retrieved Big Memory block {bigRegionPointer}, returned pointer to index {index}: {indexPointer}");
#endif

            Registers.AX = indexPointer.Offset;
            Registers.DX = indexPointer.Segment;
        }

        /// <summary>
        ///     Gets the extended User Account Information
        ///
        ///     Signature: struct extusr *exptr=extoff(unum)
        ///     Return: AX = Offset in Segment
        ///             DX = Host Segment
        /// </summary>
        /// <returns></returns>
        private void extoff()
        {
            var userNumber = GetParameter(0);

            if (!Module.Memory.TryGetVariablePointer($"EXTUSR-{userNumber}", out var variablePointer))
                variablePointer = Module.Memory.AllocateVariable($"EXTUSR-{userNumber}", ExtUser.Size);

            //If user isnt online, return a null pointer
            if (!ChannelDictionary.TryGetValue(userNumber, out var userChannel))
            {
                Registers.AX = 0;
                Registers.DX = 0;
                return;
            }

            //Set Pointer to new user array
            var extoffPointer = Module.Memory.GetVariablePointer("EXTOFF");
            Module.Memory.SetArray(extoffPointer, variablePointer.ToSpan());

            //Set User Array Value
            Module.Memory.SetArray(variablePointer, userChannel.ExtUsrAcc.Data);


            Registers.AX = variablePointer.Offset;
            Registers.DX = variablePointer.Segment;
        }

        /// <summary>
        ///     Gets Video RAM Base Address
        ///
        ///     We write this to a dummy address. This is usually used to show custom graphics
        ///     on the Sysop console
        ///
        ///     Signature: char *frzseg(void)
        /// </summary>
        private void frzseg()
        {
            if (!Module.Memory.HasSegment(0xF000))
                Module.Memory.AddSegment(0xF000);

            Registers.AX = 0x0;
            Registers.DX = 0xF000;
        }

        /// <summary>
        ///     Borland C++ Macro
        ///
        ///     This macro with functional form fills env with information about the current state of the calling environment
        ///     in that point of code execution, so that it can be restored by a later call to longjmp.
        ///
        ///     Signature: int setjmp(jmp_buf env)
        /// </summary>
        private void setjmp()
        {
            var jmpBufPointer = GetParameterPointer(0);

            var jmpBuf = new JmpBufStruct(Module.Memory.GetArray(jmpBufPointer, JmpBufStruct.Size))
            {
                //Base Pointer is pushed and set on the simulated ENTER
                //remove the parameter to set stack prior to the call
                bp = Module.Memory.GetWord(Registers.SS,
                    (ushort)(Registers.BP + 1)),
                cs = Registers.CS,
                di = Registers.DI,
                ds = Registers.DS,
                es = Registers.ES,
                ip = Registers.IP,
                si = Registers.SI,
                sp = (ushort)(Registers.SP + 6),
                ss = Registers.SS
            };
            Module.Memory.SetArray(jmpBufPointer, jmpBuf.Data);
            Registers.AX = 0;

#if DEBUG
            _logger.Debug($"Jump Set -- {jmpBuf.cs:X4}:{jmpBuf.ip:X4} AX:{Registers.AX}");
#endif
        }


        /// <summary>
        ///     Returns if we're at the end, or "done", with the current command
        ///
        ///     Signature: int done=endcnc()
        /// </summary>
        private void endcnc()
        {
            //Get Input
            var inputPointer = Module.Memory.GetVariablePointer("INPUT");
            var nxtcmdPointer = Module.Memory.GetPointer("NXTCMD");
            var inputLength = Module.Memory.GetWord("INPLEN");

            var remainingCharactersInCommand = inputLength - (nxtcmdPointer.Offset - inputPointer.Offset);

            //Check to see if nxtcmd is on a space, if so, increment it by 1
            if (Module.Memory.GetByte(nxtcmdPointer) == 0x20)
            {
                remainingCharactersInCommand--;
                nxtcmdPointer.Offset++;
            }

            //End of String
            if (Module.Memory.GetByte(nxtcmdPointer) == 0)
            {
                remainingCharactersInCommand = 0;
            }

            //Get Remaining Characters & Save to Input
            var remainingInput = Module.Memory.GetArray(nxtcmdPointer, (ushort)(remainingCharactersInCommand));
            Module.Memory.SetArray(inputPointer, remainingInput);
            Module.Memory.SetWord("INPLEN", (ushort)remainingCharactersInCommand);
            Module.Memory.SetPointer("NXTCMD", inputPointer);
            parsin();

            Registers.AX = remainingCharactersInCommand == 0 ? (ushort)1 : (ushort)0;
        }

        /// <summary>
        ///     longjmp - performs a non-local goto
        ///
        ///     Signature:
        /// </summary>
        private void longjmp()
        {
            var jmpPointer = GetParameterPointer(0);
            var value = GetParameter(2);

            var jmpBuf = new JmpBufStruct(Module.Memory.GetArray(jmpPointer, JmpBufStruct.Size));

            Registers.BP = jmpBuf.bp;
            Registers.CS = jmpBuf.cs;
            Registers.DI = jmpBuf.di;
            Registers.DS = jmpBuf.ds;
            Registers.ES = jmpBuf.es;
            Registers.IP = (ushort)(jmpBuf.ip + 5);
            Registers.SI = jmpBuf.si;
            Registers.SP = jmpBuf.sp;
            Registers.SS = jmpBuf.ss;
            Registers.AX = value;

#if DEBUG
            _logger.Debug($"{jmpBuf.cs:X4}:{jmpBuf.ip:X4} -- {Registers.AX}");
#endif
        }

        /// <summary>
        ///     Expect a variable-length word sequence (consume all remaining input)
        ///
        ///     Signature: char *cncall(void)
        /// </summary>
        private void cncall()
        {
            rstrin();

            var inputPointer = Module.Memory.GetVariablePointer("INPUT");
            var inputLength = Module.Memory.GetWord("INPLEN");

            var newNxtcmd = new IntPtr16(inputPointer.Segment, (ushort)(inputPointer.Offset + inputLength));

            Module.Memory.SetPointer("NXTCMD", newNxtcmd);

            Registers.AX = newNxtcmd.Offset;
            Registers.DX = newNxtcmd.Segment;
        }

        /// <summary>
        ///     Checks to see if there's any more command to parse
        ///     Similar to PEEK
        ///
        ///     Signature: char morcnc(void)
        /// </summary>
        private void morcnc()
        {
            //Get Input
            var inputPointer = Module.Memory.GetVariablePointer("INPUT");
            var nxtcmdPointer = Module.Memory.GetPointer("NXTCMD");
            var inputLength = Module.Memory.GetWord("INPLEN");

            var remainingCharactersInCommand = inputLength - (nxtcmdPointer.Offset - inputPointer.Offset);

            if (remainingCharactersInCommand == 0)
            {
#if DEBUG
                _logger.Info($"End of Command");
#endif
                Registers.AX = 0;
                return;
            }

            var inputCommand = Module.Memory.GetArray(nxtcmdPointer, (ushort)remainingCharactersInCommand);

            for (var i = 0; i < remainingCharactersInCommand; i++)
            {
                if (inputCommand[i] == 0)
                    continue;

#if DEBUG
                _logger.Info($"Returning char: {(char)inputCommand[i]}");
#endif

                Registers.AX = inputCommand[i];
                Module.Memory.SetPointer("NXTCMD", new IntPtr16(nxtcmdPointer.Segment, (ushort)(nxtcmdPointer.Offset + i)));
                break;
            }
        }

        /// <summary>
        ///     Expect an integer from the user
        ///
        ///     Signature: int n=cncint()
        /// </summary>
        private void cncint()
        {
            var inputPointer = Module.Memory.GetVariablePointer("INPUT");
            var inputLengthPointer = Module.Memory.GetVariablePointer("INPLEN");

            var inputLength = Module.Memory.GetWord(inputLengthPointer);

            if (inputLength == 0)
            {
                Registers.AX = 0;
                return;
            }

            var inputCommand = Module.Memory.GetArray(inputPointer, inputLength);

            var msResult = new MemoryStream();
            while (_inputCurrentPosition < inputLength && inputCommand[_inputCurrentPosition] != 0x0 &&
                   inputCommand[_inputCurrentPosition] != 0x20)
            {
                msResult.WriteByte(inputCommand[_inputCurrentPosition]);
                _inputCurrentPosition++;
            }

            ushort.TryParse(Encoding.ASCII.GetString(msResult.ToArray()), out var result);

#if DEBUG
            _logger.Info($"Returned Int: {result}");
#endif

            Registers.AX = result;
        }

        /// <summary>
        ///     Main menu credit consumption rate per minute
        ///
        ///     Signature: int mmucrr
        /// </summary>
        private ReadOnlySpan<byte> mmuccr => Module.Memory.GetVariablePointer("MMUCCR").ToSpan();

        /// <summary>
        ///     'Profanity Level' of the Input (from configuration)
        ///
        ///     This is hard coded to 0, which means no profanity detected
        /// </summary>
        private ReadOnlySpan<byte> pfnlvl => Module.Memory.GetVariablePointer("PFNLVL").ToSpan();

        /// <summary>
        ///     Long Unsigned Division (Borland C++ Implicit Function)
        ///
        ///     Input: Two long values on stack (arg1/arg2)
        ///     Output: DX:AX = quotient
        ///             DI:SI = remainder
        /// </summary>
        /// <returns></returns>
        private void f_ludiv()
        {
            var arg1 = (uint)(GetParameter(1) << 16) | GetParameter(0);
            var arg2 = (uint)(GetParameter(3) << 16) | GetParameter(2);

            var quotient = Math.DivRem(arg1, arg2, out var remainder);

#if DEBUG
            //_logger.Info($"Performed Long Division {arg1}/{arg2}={quotient} (Remainder: {remainder})");
#endif

            Registers.DX = (ushort)(quotient >> 16);
            Registers.AX = (ushort)(quotient & 0xFFFF);

            RealignStack(8);
        }


        /// <summary>
        ///     Get a Btrieve record (bomb if not there)
        ///
        ///     Signature: void getbtv(char *recptr, char *key, int keynum, int getopt)
        /// </summary>
        /// <returns></returns>
        private void getbtv()
        {
            var btrieveRecordPointer = GetParameterPointer(0);
            var keyPointer = GetParameterPointer(2);
            var keyNumber = GetParameter(4);
            var queryOption = GetParameter(5);

            var currentBtrieveFile = BtrieveGetProcessor(Module.Memory.GetPointer("BB"));

            if ((short)keyNumber < 0 && keyPointer.Equals(IntPtr16.Empty))
            {
                currentBtrieveFile.Seek((EnumBtrieveOperationCodes)queryOption);
            }
            else
            {
                var key = Module.Memory.GetArray(keyPointer, currentBtrieveFile.GetKeyLength(keyNumber));

                currentBtrieveFile.SeekByKey(keyNumber, key, (EnumBtrieveOperationCodes)queryOption);
            }

            //Set Memory Values
            var btvStruct = new BtvFileStruct(Module.Memory.GetArray(Module.Memory.GetPointer("BB"), BtvFileStruct.Size));


            Module.Memory.SetArray(btvStruct.data,
                currentBtrieveFile.GetRecordByOffset(currentBtrieveFile.Position));

#if DEBUG
            _logger.Info($"Performed Btrieve Get - Record written to {btvStruct.data}");
#endif

            Module.Memory.SetArray(btrieveRecordPointer, currentBtrieveFile.GetRecord());

#if DEBUG
            _logger.Info(
                $"Performed Btrieve Get {(EnumBtrieveOperationCodes)queryOption}, Position: {currentBtrieveFile.Position}");
#endif
        }

        /// <summary>
        ///     Query Next/Previous Btrieve utility
        ///
        ///     Signature: int qnpbtv (int getopt)
        /// </summary>
        private void qnpbtv()
        {
            var queryOption = GetParameter(0);

            if (queryOption <= 50)
                throw new Exception($"Invalid Query Option: {queryOption}");

            var currentBtrieveFile = BtrieveGetProcessor(Module.Memory.GetPointer("BB"));

            var result = 0;
            switch ((EnumBtrieveOperationCodes)queryOption)
            {
                //Get Next -- repeating the same previous query
                case EnumBtrieveOperationCodes.GetKeyNext:
                    result = currentBtrieveFile
                        .SeekByKey(0, null, EnumBtrieveOperationCodes.GetKeyNext, false);
                    break;
                default:
                    throw new Exception($"Unsupported Btrieve Query Option: {(EnumBtrieveOperationCodes)queryOption}");
            }

            //Set Record Pointer to Result
            if (result == 1)
            {
                var btvStruct = new BtvFileStruct(Module.Memory.GetArray(Module.Memory.GetPointer("BB"), BtvFileStruct.Size));
                Module.Memory.SetArray(btvStruct.data,
                    currentBtrieveFile.GetRecordByOffset(currentBtrieveFile.Position));
            }

#if DEBUG
            _logger.Info(
                $"Performed Query {(EnumBtrieveOperationCodes)queryOption} on {currentBtrieveFile.LoadedFileName} ({Module.Memory.GetPointer("BB")}) with result {result}");
#endif

            Registers.AX = (ushort)result;
        }

        /// <summary>
        ///     Counts the number of days since 1/1/80
        ///
        ///     Signature: int count=cofdat(int date)
        /// </summary>
        private void cofdat()
        {
            var packedDate = GetParameter(0);

            if (packedDate == 0)
            {
                Registers.AX = 0;
                return;
            }

            //Unpack the Date
            var year = ((packedDate >> 9) & 0x007F) + 1980;
            var month = (packedDate >> 5) & 0x000F;
            var day = packedDate & 0x001F;

            var originDate = new DateTime(1980, 1, 1);
            var specifiedDate = new DateTime(year, month, day);

            Registers.AX = (ushort)(specifiedDate - originDate).TotalDays;
        }

        /// <summary>
        ///     Read the free-running 65khz timer (not a typo)
        ///
        ///     Signature: unsigned long tix64k=hrtval()
        /// </summary>
        private void htrval()
        {

            var outputSeconds = (ushort)(_highResolutionTimer.Elapsed.TotalSeconds % ushort.MaxValue);
            var outputMicroseconds = (ushort)_highResolutionTimer.Elapsed.Milliseconds;

            Registers.DX = outputSeconds;
            Registers.AX = outputMicroseconds;
        }

        /// <summary>
        ///    Copies the values of num bytes from the location pointed to by source directly to the memory block pointed to by destination.
        ///
        ///     Signature: void* memcpy (void* destination, const void* source,size_t num );
        ///
        ///     More Info: http://www.cplusplus.com/reference/cstring/memcpy/
        /// </summary>
        private void memcpy()
        {
            var destinationPointer = GetParameterPointer(0);
            var sourcePointer = GetParameterPointer(2);
            var bytesToMove = GetParameter(4);

            //Verify the Destination will not overlap with the Source
            if (sourcePointer.Segment == destinationPointer.Segment)
            {
                if (destinationPointer.Offset < sourcePointer.Offset &&
                    destinationPointer.Offset + bytesToMove >= sourcePointer.Offset)
                {
                    throw new Exception(
                        $"Destination {destinationPointer} would overlap with source {sourcePointer} ({bytesToMove} bytes)");
                }
            }

            //Cast to array as the write can overlap and overwrite, mucking up the span read
            var sourceData = Module.Memory.GetArray(sourcePointer, bytesToMove);

            Module.Memory.SetArray(destinationPointer, sourceData);

#if DEBUG
            _logger.Info($"Copied {bytesToMove} bytes {sourcePointer}->{destinationPointer}");
#endif
            Registers.AX = destinationPointer.Offset;
            Registers.DX = destinationPointer.Segment;
        }

        /// <summary>
        ///     Compares the first num bytes of the block of memory pointed by ptr1 to the first num bytes pointed by ptr2,
        ///     returning zero if they all match or a value different from zero representing which is greater if they do not.
        ///
        ///     Signature: int memcmp ( const void * ptr1, const void * ptr2, size_t num )
        ///
        ///     More Info: http://www.cplusplus.com/reference/cstring/memcmp/
        /// </summary>
        private void memcmp()
        {
            var ptr1 = GetParameterPointer(0);
            var ptr2 = GetParameterPointer(2);
            var num = GetParameter(4);

            var ptr1Data = Module.Memory.GetArray(ptr1, num);
            var ptr2Data = Module.Memory.GetArray(ptr2, num);

            Registers.AX = 0;
            for (var i = 0; Registers.AX == 0 && i < num; i++)
            {
                Registers.AX = (ushort)(ptr1Data[i] - ptr2Data[i]);
            }
        }

        /// <summary>
        ///     Returns number of system lines 'in use'
        ///
        ///     int nliniu(void);
        /// </summary>
        private void nliniu()
        {
            Registers.AX = (ushort)ChannelDictionary.Count;
        }

        private ReadOnlySpan<byte> version => Module.Memory.GetVariablePointer("VERSION").ToSpan();

        /// <summary>
        ///     access - determines accessibility of a file
        ///
        ///     Signature: int access(const char *filename, int amode);
        /// </summary>
        private void access()
        {
            var mode = GetParameter(2);

            var fileName = _fileFinder.FindFile(Module.ModulePath, GetParameterFilename(0));

            //Strip Relative Pathing, it'll always be relative to the module location
            if (fileName.StartsWith(@".\"))
                fileName = fileName.Replace(@".\", string.Empty);

#if DEBUG
            _logger.Info($"Checking access for: {fileName}");
#endif

            ushort result = 0xFFFF;
            switch (mode)
            {
                case 0:
                    if (File.Exists(Path.Combine(Module.ModulePath, fileName)))
                        result = 0;
                    break;
            }

            Registers.AX = result;
        }

        /// <summary>
        ///     Set opnbtv() file-open mode
        ///
        ///     Signature: void omdbtv (int mode);
        /// </summary>
        private void omdbtv()
        {
            var mode = GetParameter(0);

            switch (mode)
            {
                case 0:
                    _logger.Info("Set opnbtv() mode to Normal");
                    break;
                case 0xFFFF:
                    _logger.Info("Set opnbtv() mode to Accelerated");
                    break;
                case 0xFFFE:
                    _logger.Info("Set opnbtv() mode to Read-Only");
                    break;
                case 0xFFFD:
                    _logger.Info("Set opnbtv() mode to Verify (Read-After-Write)");
                    break;
                case 0xFFFC:
                    _logger.Info("Set opnbtv() mode to Exclusive");
                    break;
                default:
                    throw new Exception($"Unknown opnbtv() mode: {mode}");
            }
        }

        /// <summary>
        ///     Checks a type E CNF option for one of several possible values
        ///
        ///     Signature: int index=tokopt(int msgnum, char *token1, chat *token2,....,NULL);
        /// </summary>
        private void tokopt()
        {
            var msgNum = GetParameter(0);

            var tokenList = new List<byte[]>();

            for (var i = 1; i < ushort.MaxValue; i += 2)
            {
                var messagePointer = GetParameterPointer(i);

                //Break on NULL, as it's the last in the sequence
                if (messagePointer.Equals(IntPtr16.Empty))
                    break;

                tokenList.Add(Module.Memory.GetString(messagePointer).ToArray());
            }

            var message = McvPointerDictionary[_currentMcvFile.Offset].GetString(msgNum);

            for (var i = 0; i < tokenList.Count; i++)
            {
                if (message.SequenceEqual(tokenList[i]))
                {
                    Registers.AX = (ushort)(i + 1);
                    return;
                }
            }

            Registers.AX = 0;
        }


        /// <summary>
        ///     Returns the amount of memory left
        ///     TODO: This returns MAX always -- should it not?
        ///
        ///     Signature: long farcoreleft(void);
        /// </summary>
        private void farcoreleft()
        {
            Registers.DX = (ushort)(uint.MaxValue >> 16);
            Registers.AX = (ushort)(uint.MaxValue & 0xFFFF);
        }

        /// <summary>
        ///     Converts date and time to UNIX time format
        ///
        ///     Signature: long dostounix(struct date *d, struct time *t);
        /// </summary>
        private void dostounix()
        {
            var datePointer = GetParameterPointer(0);
            var timePointer = GetParameterPointer(2);

            var dateStruct = new DateStruct(Module.Memory.GetArray(datePointer, DateStruct.Size));
            var timeStruct = new TimeStruct(Module.Memory.GetArray(timePointer, TimeStruct.Size));

            var specifiedDate = new DateTime(dateStruct.year, dateStruct.month, dateStruct.day, timeStruct.hours,
                timeStruct.minutes, timeStruct.seconds);

            var epochTime = (uint)((DateTimeOffset)specifiedDate).ToUnixTimeSeconds();

#if DEBUG
            _logger.Info($"Returned DOSTOUNIX time: {epochTime}");
#endif

            Registers.DX = (ushort)(epochTime >> 16);
            Registers.AX = (ushort)(epochTime & 0xFFFF);
        }

        /// <summary>
        ///     Gets MS-DOS date
        ///
        ///     void getdate(struct date *dateblk);
        /// </summary>
        private void getdate()
        {
            var datePointer = GetParameterPointer(0);

            var dateStruct = new DateStruct(DateTime.Now);

            Module.Memory.SetArray(datePointer, dateStruct.Data);
        }

        /// <summary>
        ///     Capitalizes the first letter after each space in the specified string
        ///
        ///     Signature: void zonkhl(char *stg);
        /// </summary>
        private void zonkhl()
        {
            var stgPointer = GetParameterPointer(0);

            var stgToParse = Module.Memory.GetString(stgPointer).ToArray();

            var toUpper = true;
            for (var i = 0; i < stgToParse.Length; i++)
            {
                if (toUpper)
                {
                    if (stgToParse[i] >= 'a' && stgToParse[i] <= 'z')
                        stgToParse[i] -= 32;

                    toUpper = false;
                }
                else if (stgToParse[i] == 32)
                {
                    toUpper = true;
                }
            }

            Module.Memory.SetArray(stgPointer, stgToParse);
        }

        /// <summary>
        ///     Generates a random number between min and max
        ///
        ///     Signature: int genrdn(int min,int max);
        /// </summary>
        private void genrnd()
        {
            var min = GetParameter(0);
            var max = GetParameter(1);

            var randomValue = (ushort)new Random(Guid.NewGuid().GetHashCode()).Next(min, max);

#if DEBUG
            _logger.Info($"Generated Random Number: {randomValue}");
#endif

            Registers.AX = randomValue;
        }

        /// <summary>
        ///     Remove all whitespace characters
        ///
        ///     Signature: void rmvwht(char *string);
        /// </summary>
        private void rmvwht()
        {
            var stringPointer = GetParameterPointer(0);

            var stringToParse = Encoding.ASCII.GetString(Module.Memory.GetString(stringPointer, true));

            var parsedString = stringToParse.Trim() + '\0';

            Module.Memory.SetArray(stringPointer, Encoding.ASCII.GetBytes(parsedString));
        }

        /// <summary>
        ///     Signed Modulo, non-significant (Borland C++ Implicit Function)
        ///
        ///     Signature: DX:AX = arg1 % arg2
        /// </summary>
        /// <returns></returns>
        private void f_lmod()
        {
            var arg1 = (GetParameter(1) << 16) | GetParameter(0);
            var arg2 = (GetParameter(3) << 16) | GetParameter(2);

            var result = arg1 % arg2;

            Registers.DX = (ushort)(result >> 16);
            Registers.AX = (ushort)(result & 0xFFFF);

            RealignStack(8);
        }

        /// <summary>
        ///     Registers Module Agent information for Galacticomm Client/Server
        ///
        ///     While we set this -- we're going to ignore it
        ///
        ///     Signature: void register_agent(struct agent *agdptr);
        /// </summary>
        private void register_agent()
        {
            var agentPointer = GetParameterPointer(0);

            _galacticommClientServerAgent = new AgentStruct(Module.Memory.GetArray(agentPointer, AgentStruct.Size));
        }

        private ReadOnlySpan<byte> syscyc => Module.Memory.GetVariablePointer("SYSCYC").ToSpan();

        /// <summary>
        ///     Read a CNF option from a .MSG file
        ///
        ///     Signature: char *msgscan(char *msgfile,char *vblname);
        /// </summary>
        private void msgscan()
        {
            var msgFilePointer = GetParameterPointer(0);
            var variableNamePointer = GetParameterPointer(2);

            var msgFileName = Encoding.ASCII.GetString(Module.Memory.GetString(msgFilePointer, true));
            var variableName = Encoding.ASCII.GetString(Module.Memory.GetString(variableNamePointer, true));
            var msgFile = Module.Msgs.First(x => x.FileName == msgFileName.ToUpper());

            //Return Null Pointer if Value isn't found
            if (!msgFile.MsgValues.TryGetValue(variableName, out var msgVariableValue))
            {
                Registers.AX = 0;
                Registers.DX = 0;
                return;
            }

            if (!Module.Memory.TryGetVariablePointer("MSGSCAN", out var msgScanResultPointer))
                msgScanResultPointer = Module.Memory.AllocateVariable("MSGSCAN", 0x1000);


            Module.Memory.SetArray(msgScanResultPointer, new byte[0x1000]); //Zero it out
            Module.Memory.SetArray(msgScanResultPointer, msgVariableValue); //Write

            Registers.AX = msgScanResultPointer.Offset;
            Registers.DX = msgScanResultPointer.Segment;

        }

        /// <summary>
        ///     Returns a file date and time
        ///
        ///     Signature: long timendate=getdtd(int handle);
        /// </summary>
        private void getdtd()
        {
            var fileHandle = GetParameter(0);

            var filePointer = FilePointerDictionary[fileHandle];

            var fileTime = File.GetLastWriteTime(filePointer.Name);

            var packedTime = (ushort)((fileTime.Hour << 11) + (fileTime.Minute << 5) + (fileTime.Second >> 1));
            var packedDate = (ushort)((fileTime.Month << 5) + fileTime.Day + ((fileTime.Year - 1980) << 9));

#if DEBUG
            _logger.Info($"Returned Packed Date for {filePointer.Name} ({fileTime}) AX: {packedTime} DX: {packedDate}");
#endif
            Registers.AX = packedTime;
            Registers.DX = packedDate;
        }

        /// <summary>
        ///     Count the number of bytes and files in a directory
        ///
        ///     Signature: void cntdir(char *path)
        /// </summary>
        private void cntdir()
        {
            var pathPointer = GetParameterPointer(0);

            var pathString = _fileFinder.FindFile(Module.ModulePath, GetParameterFilename(0));

            var files = Directory.GetFiles(Module.ModulePath, pathString);
            uint totalBytes = 0;
            foreach (var f in files)
            {
                totalBytes += (uint)new FileInfo(f).Length;
            }

            Module.Memory.SetArray("NUMFILS", BitConverter.GetBytes((uint)files.Length));
            Module.Memory.SetArray("NUMBYTS", BitConverter.GetBytes(totalBytes));

        }

        private ReadOnlySpan<byte> numfils => Module.Memory.GetVariablePointer("NUMFILS").ToSpan();
        private ReadOnlySpan<byte> numbyts => Module.Memory.GetVariablePointer("NUMBYTS").ToSpan();
        private ReadOnlySpan<byte> numbytp => Module.Memory.GetVariablePointer("NUMBYTP").ToSpan();
        private ReadOnlySpan<byte> numdirs => Module.Memory.GetVariablePointer("NUMDIRS").ToSpan();

        /// <summary>
        ///     Closes the Specified Btrieve File
        ///
        ///     Signature: void clsbtv(struct btvblk *bbp)
        /// </summary>
        private void clsbtv()
        {
            var filePointer = GetParameterPointer(0);

#if DEBUG
            _logger.Info($"Closing BTV File: {filePointer}");
#endif

            BtrieveDeleteProcessor(filePointer);
            _currentMcvFile = null;
        }

        private ReadOnlySpan<byte> nglobs => Module.Memory.GetVariablePointer("NGLOBS").ToSpan();

        /// <summary>
        ///     Retrieves a C-string containing the value of the environment variable whose name is specified in the argument
        ///
        ///     Signature: char* getenv(const char* name);
        /// </summary>
        private void getenv()
        {
            var name = GetParameterFilename(0);

            if (!Module.Memory.TryGetVariablePointer("GETENV", out var resultPointer))
                resultPointer = Module.Memory.AllocateVariable("GETENV", 0xFF);

            switch (name)
            {
                case "PATH":
                    Module.Memory.SetArray(resultPointer, Encoding.ASCII.GetBytes("C:\\BBSV6\\\0"));
                    break;
            }

            Registers.AX = resultPointer.Offset;
            Registers.DX = resultPointer.Segment;
        }

        /// <summary>
        ///     (File Transfer) Issue a new tagspec pointer
        ///
        ///     Always returns 0
        ///
        ///     Signature: int ftgnew(void);
        /// </summary>
        private void ftgnew()
        {
            Registers.AX = 1;
        }

        /// <summary>
        ///     Compute DOS date
        ///
        ///     Signature: int date=datofc(int count);
        /// </summary>
        private void datofc()
        {
            var days = GetParameter(0);
            var dtDateTime = new DateTime(1980, 1, 1, 0, 0, 0, 0, System.DateTimeKind.Utc).AddDays(days);

            var packedDate = (dtDateTime.Month << 5) + dtDateTime.Day + ((dtDateTime.Year - 1980) << 9);

            Registers.AX = (ushort)packedDate;

        }

        /// <summary>
        ///     (File Transfer) Submit a tagspec for download
        ///
        ///     Always returns 0 to denote program now has control
        ///
        ///     Signature: int ftgsbm(char *prot);
        /// </summary>
        private void ftgsbm()
        {
            //Ignore Protocol Pointer passed into this method

            //Get Pointer to Download Method from FileSpec
            var fileSpec =
                new FtgStruct(Module.Memory.GetArray(Module.Memory.GetVariablePointer("FTG"), FtgStruct.Size));

            //Call TSHBEG to get file to send
            //Decrement the initial Stack Pointer enough to ensure it wont overwrite anything in ththate current stack space
            Module.Execute(fileSpec.tshndl, ChannelNumber, true, true,
                new Queue<ushort>(new List<ushort> { (ushort)FtgStruct.TagSpecFunctionCodes.TSHBEG }),
                (ushort)(Registers.SP - 0x800));

            //TSHMSG now holds the file to be transfered
            var fileToSend =
                Encoding.ASCII.GetString(Module.Memory.GetString(Module.Memory.GetVariablePointer("TSHMSG"), true));

            fileToSend = _fileFinder.FindFile(Module.ModulePath, fileToSend);

#if DEBUG
            _logger.Info($"Channel {ChannelNumber} downloding: {fileToSend}");
#endif

            ChannelDictionary[ChannelNumber].SendToClient(File.ReadAllBytes(Path.Combine(Module.ModulePath, fileToSend)));

            //Call TSHFIN to get file to send
            //Decrement the initial Stack Pointer enough to ensure it wont overwrite anything in the current stack space
            Module.Execute(fileSpec.tshndl, ChannelNumber, true, true,
                new Queue<ushort>(new List<ushort> { (ushort)FtgStruct.TagSpecFunctionCodes.TSHFIN }),
                (ushort)(Registers.SP - 0x800));

            Registers.AX = 0;
        }

        /// <summary>
        ///     (File Transfer) Global Tagspec Pointer
        ///
        ///     Signature: struct ftg *ftgptr;
        /// </summary>
        private ReadOnlySpan<byte> ftgptr => Module.Memory.GetVariablePointer("FTGPTR").ToSpan();

        /// <summary>
        ///     Universal global Tagspec Handler messag
        ///
        ///     Signature: char tshmsg[TSHLEN+1];
        /// </summary>
        private ReadOnlySpan<byte> tshmsg => Module.Memory.GetVariablePointer("TSHMSG").ToSpan();

        /// <summary>
        ///     (File Transfer) Contains fields for external use
        ///
        ///     Signature: struct ftfscb {...};
        /// </summary>
        private ReadOnlySpan<byte> ftfscb => Module.Memory.GetVariablePointer("FTFSCB").ToSpan();

        /// <summary>
        ///     Output buffer size per channel
        ///
        ///     Signature: int outbsz;
        /// </summary>
        private ReadOnlySpan<byte> outbsz => Module.Memory.GetVariablePointer("OUTBSZ").ToSpan();

        /// <summary>
        ///     System-Variable Btrieve Record Layout Struct (1 of 3)
        ///
        ///     Signature: struct sysvbl sv;
        /// </summary>
        private ReadOnlySpan<byte> sv => Module.Memory.GetVariablePointer("SV").ToSpan();

        /// <summary>
        ///     List an ASCII file to the users screen
        ///
        ///     Signature: void listing(char *path, void (*whndun)())
        /// </summary>
        private void listing()
        {
            var filenamePointer = GetParameterPointer(0);
            var finishedFunctionPointer = GetParameterPointer(2);

            var fileToSend = Encoding.ASCII.GetString(Module.Memory.GetString(filenamePointer, true));

            fileToSend = _fileFinder.FindFile(Module.ModulePath, fileToSend);

#if DEBUG
            _logger.Info($"Channel {ChannelNumber} listing: {fileToSend}");
#endif

            ChannelDictionary[ChannelNumber].SendToClient(File.ReadAllBytes(Path.Combine(Module.ModulePath, fileToSend)));

            Module.Execute(finishedFunctionPointer, ChannelNumber, true, true,
                null, (ushort)(Registers.SP - 0x800));
        }


        /// <summary>
        ///     Gets a btrieve record relative to the current offset
        ///
        ///     Signature: int anpbtv (void *recptr, int anpopt)
        /// </summary>
        private void anpbtv()
        {
            var recordPointer = GetParameterPointer(0);
            var btrieveOperation = GetParameter(2);

            //Landing spot for the data
            var currentBtrieveFile = BtrieveGetProcessor(Module.Memory.GetPointer("BB"));
            var btrieveRecord = new byte[currentBtrieveFile.LoadedFile.RecordLength];

            switch ((EnumBtrieveOperationCodes)btrieveOperation)
            {
                case EnumBtrieveOperationCodes.GetNext:
                    {
                        if (currentBtrieveFile.StepNext() == 0)
                        {
                            //EOF
                            Registers.AX = 0;
                            return;
                        }

                        btrieveRecord = currentBtrieveFile.GetRecord();
                        break;
                    }
            }

            //Set Memory Values
            var btvStruct = new BtvFileStruct(Module.Memory.GetArray(Module.Memory.GetPointer("BB"), BtvFileStruct.Size));

            //Update the Pointer on the BTVFILE struct to point to the result
            Module.Memory.SetArray(btvStruct.data, btrieveRecord);

            //Update the record pointer passed in
            Module.Memory.SetArray(recordPointer, btrieveRecord);

            Registers.AX = 1;
        }

        /// <summary>
        ///     Test if the user has enough credits -- always returns yes
        ///
        ///     Signature: int enuf=tstcrd(long amount);
        /// </summary>
        private void tstcrd() => Registers.AX = 1;

        /// <summary>
        ///     0x7F if U.S.A. only, 0xFF if European
        ///
        ///     Signature: char eurmsk;
        /// </summary>
        private ReadOnlySpan<byte> eurmsk => Module.Memory.GetVariablePointer("EURMSK").ToSpan();

        /// <summary>
        ///     strnicmp - compare one string to another without case sensitivity
        ///
        ///     Signature: int strnicmp(const char *str1, const char *str2, size_t maxlen);
        /// </summary>
        private void strnicmp()
        {
            var string1 = GetParameterString(0);
            var string2 = GetParameterString(2);
            var maxLength = GetParameter(4);

            Registers.AX = (ushort)string.Compare(string1, 0, string2, 0, maxLength, true);
        }

        /// <summary>
        ///     Determines processor time.
        ///
        ///     The clock function returns the processor time elapsed since the beginning of the program invocation.
        ///
        ///     Signature: clock_t clock(void);
        /// </summary>
        private void clock()
        {
            Registers.DX = (ushort)((int)_highResolutionTimer.ElapsedMilliseconds & 0xFFFF);
            Registers.AX = (ushort)(((int)_highResolutionTimer.ElapsedMilliseconds & 0xFFFF0000) >> 16);
        }

        /// <summary>
        ///     Comparison of the C string str1 to the C string str2
        ///
        ///     Signature: int strncmp(const char *str1, const char *str2, size_t maxlen);
        /// </summary>
        private void strncmp()
        {
            var string1 = GetParameterString(0);
            var string2 = GetParameterString(2);
            var maxLength = GetParameter(4);

            Registers.AX = (ushort)string.Compare(string1, 0, string2, 0, maxLength);
        }

        /// <summary>
        ///     More Tolerant Update to Current Record
        ///
        ///     Signature: int dupdbtv (void *recptr);
        /// </summary>
        private void dupdbtv()
        {
            //Since we're not checking for dupes (yet?), just update and signal success
            updbtv();

            Registers.AX = 1;
        }

        /// <summary>
        ///     Opens a new file for reading/writing
        ///
        ///     This method differs from f_open in that it doesn't create a FILE struct, it only returns the handle
        ///
        ///     Signature: int open(const char *path, int access [, unsigned mode]);
        /// </summary>
        private void open()
        {
            var filenameInputValue = GetParameterFilename(0);
            var mode = GetParameter(2);

            var fileName = _fileFinder.FindFile(Module.ModulePath, filenameInputValue);
            var fileMode = (EnumOpenFlags)mode;

            var fullPath = Path.Combine(Module.ModulePath, fileName);
#if DEBUG
            _logger.Debug($"Opening File: {fullPath}");
#endif
            if (!File.Exists($"{fullPath}") && !fileMode.HasFlag(EnumOpenFlags.O_CREAT))
            {
                _logger.Warn($"Unable to find file {fullPath}");
                Registers.AX = 0xFFFF;
                return;
            }

            //Setup the File Stream
            var fileStream = File.Open(fullPath, FileMode.OpenOrCreate);

            var fileStreamPointer = FilePointerDictionary.Allocate(fileStream);

            Registers.AX = (ushort)fileStreamPointer;
        }

        /// <summary>
        ///     Creates a Directory
        ///
        ///     Signature: int mkdir(const char *pathname);
        /// </summary>
        private void mkdir()
        {
            var directoryNamePointer = GetParameterPointer(0);

            var directoryName = _fileFinder.FindFile(Module.ModulePath, Encoding.ASCII.GetString(Module.Memory.GetString(directoryNamePointer, true)));
            var fullPath = Path.Combine(Module.ModulePath, directoryName);

            if (!Directory.Exists(fullPath))
            {
                Directory.CreateDirectory(fullPath);
                _logger.Info($"Created Directory: {fullPath}");
            }

            Registers.AX = 0;
        }

        /// <summary>
        ///     getftime - gets file date and time
        ///
        ///     Signature: int getftime(int handle, struct ftime *ftimep);
        /// </summary>
        private void getftime()
        {
            var fileHandle = GetParameter(0);
            var ftimePointer = GetParameterPointer(1);

            var info = new FileInfo(FilePointerDictionary[fileHandle].Name);

            var packedTime = (ushort)((info.CreationTime.Hour << 11) + (info.CreationTime.Minute << 5) + (info.CreationTime.Second >> 1));
            var packedTimeData = BitConverter.GetBytes(packedTime);

            var packedDate = (ushort)(((DateTime.Now.Year - 1980) << 9) + (DateTime.Now.Month << 5) + DateTime.Now.Day);
            var packedDateData = BitConverter.GetBytes(packedDate);

            var ftimeStruct = new byte[4];
            Array.Copy(packedTimeData, 0, ftimeStruct, 0, sizeof(short));
            Array.Copy(packedDateData, 0, ftimeStruct, 2, sizeof(short));

            Module.Memory.SetArray(ftimePointer, ftimeStruct);
        }

        /// <summary>
        ///     close - close a file handle
        ///
        ///     Signature: int close(int handle);
        /// </summary>
        private void close()
        {
            var fileHandle = GetParameter(0);

            //Clean Up File Stream Pointer
            FilePointerDictionary[fileHandle].Close();
            FilePointerDictionary.Remove(fileHandle);
        }

        /// <summary>
        ///     Prepare answers (call after fsdroom()) (Full-Screen Data Entry)
        ///
        ///     Signature: void fsdapr(char *sesbuf, int sbleng, char *answers)
        /// </summary>
        private void fsdapr()
        {
            var sesbuf = GetParameterPointer(0);
            var sbleng = GetParameter(2);
            var answers = GetParameterPointer(3);

            if (!Module.Memory.TryGetVariablePointer($"FSD-Answers-{ChannelNumber}", out var fsdAnswersPointer))
                fsdAnswersPointer = Module.Memory.AllocateVariable($"FSD-Answers-{ChannelNumber}", 0x800);

            Module.Memory.SetZero(fsdAnswersPointer, 0x800);

            ushort answerBytesToRead = 0x800;
            if (answers.Offset + 0x800 > ushort.MaxValue)
                answerBytesToRead = (ushort)(ushort.MaxValue - answers.Offset);

            Module.Memory.SetArray(fsdAnswersPointer, Module.Memory.GetArray(answers, answerBytesToRead));
        }

        /// <summary>
        ///     fsd information struct
        ///
        ///     Signature: struct fsdscb *fsdscb;
        /// </summary>
        private ReadOnlySpan<byte> fsdscb => Module.Memory.GetVariablePointer("*FSDSCB").ToSpan();

        /// <summary>
        ///     Current btvu file pointer set
        ///
        ///     Signature: struct btvblk *bb;
        /// </summary>
        private ReadOnlySpan<byte> bb => Module.Memory.GetVariablePointer("BB").ToSpan();

        /// <summary>
        ///     Convert a string to a long integer
        ///
        ///     Signature: long strtol(const char *strP, char **suffixPP, int radix);
        /// </summary>
        private void strol()
        {
            var stringPointer = GetParameterPointer(0);
            var suffixPointer = GetParameterPointer(2);
            var radix = GetParameter(4);

            var stringContainingLongs = Encoding.ASCII.GetString(Module.Memory.GetString(stringPointer, true));

            var longToParse = stringContainingLongs.Split(' ')[0];
            var longToParseLength = longToParse.Length; //We do this as length might change with logic below

            if (longToParseLength == 0)
            {
                Registers.DX = 0;
                Registers.AX = 0;
                return;
            }

            if (radix == 0)
            {
                if (longToParse.StartsWith("0x"))
                {
                    radix = 16;
                }
                else
                {
                    radix = 10;
                }
            }

            var isNegative = false;
            if (radix != 10 && longToParse.StartsWith('-'))
            {
                longToParse = longToParse.TrimStart('-');
                isNegative = true;
            }

            if (radix != 10 && longToParse.StartsWith('+'))
                longToParse = longToParse.TrimStart('+');

            var resultLong = Convert.ToInt32(longToParse, radix);

            if (isNegative)
                resultLong *= -1;

            Registers.DX = (ushort)(resultLong >> 16);
            Registers.AX = (ushort)(resultLong & 0xFFFF);

            if (suffixPointer != IntPtr16.Empty)
                Module.Memory.SetPointer(suffixPointer,
                    new IntPtr16(stringPointer.Segment, (ushort)(stringPointer.Offset + longToParseLength + 1)));

        }

        /// <summary>
        ///     Returns an unmodified copy of the FSD template (set in fsdroom())
        ///
        ///     Signature: char *fsdrft(void);
        /// </summary>
        private void fsdrft()
        {
            var templatePointer = Module.Memory.GetVariablePointer($"FSD-TemplateBuffer-{ChannelNumber}");

            Registers.AX = templatePointer.Offset;
            Registers.DX = templatePointer.Segment;
        }

        /// <summary>
        ///     Display background for Full-Screen entry mode (Full-Screen Data Entry)
        ///
        ///     Signature: void fsdbkg(char *templt);
        /// </summary>
        private void fsdbkg()
        {
            var templatePointer = GetParameterPointer(0);
            ChannelDictionary[ChannelNumber].SendToClient("\x1B[0m\x1B[2J\x1B[0m"); //FSDBBS.C
            ChannelDictionary[ChannelNumber].SendToClient(FormatNewLineCarriageReturn(Module.Memory.GetString(templatePointer)));
        }

        /// <summary>
        ///     Sets the Header for FSD Session if using RIP
        ///
        ///     Signature: void fsdrhd (char *title);
        /// </summary>
        private void fsdrhd()
        {
            var ripHeaderStringPointer = GetParameterPointer(0);

            if (!Module.Memory.TryGetVariablePointer($"FSD-RIPHeader-{ChannelNumber}", out var ripHeaderPointer))
                ripHeaderPointer = Module.Memory.AllocateVariable($"FSD-RIPHeader-{ChannelNumber}", 0xFF);

            Module.Memory.SetArray(ripHeaderPointer, Module.Memory.GetString(ripHeaderStringPointer));
        }

        /// <summary>
        ///     Begin FSD entry session (call after fsdroom(), fsdapr())
        ///
        ///     Signature: void fsdego(int (*fldvfy)(int fldno, char *answer), void (*whndun)(int save));
        /// </summary>
        private void fsdego()
        {
            var fieldVerificationPointer = GetParameterPointer(0);
            var whenDoneRoutinePointer = GetParameterPointer(2);

            if (!Module.Memory.TryGetVariablePointer($"FSD-FieldVerificationRoutine-{ChannelNumber}",
                out var fsdFieldVerificationRoutinePointer))
                fsdFieldVerificationRoutinePointer =
                    Module.Memory.AllocateVariable($"FSD-FieldVerificationRoutine-{ChannelNumber}", IntPtr16.Size);

            if (!Module.Memory.TryGetVariablePointer($"FSD-WhenDoneRoutine-{ChannelNumber}",
                out var fsdWhenDoneRoutinePointer))
                fsdWhenDoneRoutinePointer =
                    Module.Memory.AllocateVariable($"FSD-WhenDoneRoutine-{ChannelNumber}", IntPtr16.Size);

            Module.Memory.SetPointer(fsdFieldVerificationRoutinePointer, fieldVerificationPointer);
            Module.Memory.SetPointer(fsdWhenDoneRoutinePointer, whenDoneRoutinePointer);

            ChannelDictionary[ChannelNumber].SessionState = EnumSessionState.EnteringFullScreenDisplay;

            //Update fsdscb struct
            var fsdscbStructPointer = Module.Memory.GetVariablePointer($"FSD-Fsdscb-{ChannelNumber}");
            var fsdscbStruct = new FsdscbStruct(Module.Memory.GetArray(fsdscbStructPointer, FsdscbStruct.Size));
            fsdscbStruct.fldvfy = fieldVerificationPointer;
            Module.Memory.SetArray(fsdscbStructPointer, fsdscbStruct.Data);


#if DEBUG
            _logger.Info($"Channel {ChannelNumber} entering Full Screen Display (v:{fieldVerificationPointer}, d:{whenDoneRoutinePointer}");
#endif
        }

        /// <summary>
        ///     Error message for fsdppc(), fsdprc(), etc. (Full-Screen Data Entry)
        ///
        ///     Signature: char fsdemg[];
        /// </summary>
        private ReadOnlySpan<byte> fsdemg => Module.Memory.GetVariablePointer("FSDEMG").ToSpan();

        /// <summary>
        ///     Factory-issue field verify routine, for ask-done-at-end scheme
        ///
        ///     Signature: int vfyadn(int fldno, char *answer);
        /// </summary>
        private void vfyadn()
        {
            var fieldNo = GetParameter(0);
            var answerPointer = GetParameterPointer(1);

            var answer = Module.Memory.GetString(answerPointer);

            //Get fsdscb Struct for this channel
            var fsdscbPointer = Module.Memory.GetVariablePointer($"FSD-Fsdscb-{ChannelNumber}");
            var fsdscbStruct = new FsdscbStruct(Module.Memory.GetArray(fsdscbPointer, FsdscbStruct.Size));

            //If we're on the last field
            if (fieldNo == fsdscbStruct.numtpl - 1)
            {
                switch (fsdscbStruct.xitkey)
                {
                    case (ushort)EnumKeyCodes.CRSDN: //Down
                    case 9: //Tab
                        Registers.AX = (ushort)EnumFsdStateCodes.VFYCHK;
                        return;

                    case 27: //Escape
                        Registers.AX = (ushort)EnumFsdStateCodes.VFYDEF;
                        return;
                }

                switch (answer[0])//First Character of Answer
                {
                    case (byte)'S': //SAVE
                    case (byte)'Y': //YES=Done and Save
                    case (byte)'D': //DONE
                        {
                            fsdscbStruct.state = (byte)EnumFsdStateCodes.FSDSAV;
                            Registers.AX = (ushort)EnumFsdStateCodes.FSDSAV;
                            break;
                        }

                    case (byte)'Q': //QUIT
                    case (byte)'X': //eXit
                    case (byte)'A': //Abort or Abandon
                        {
                            fsdscbStruct.state = (byte)EnumFsdStateCodes.FSDQIT;
                            Registers.AX = (ushort)EnumFsdStateCodes.FSDQIT;
                            break;
                        }

                    case (byte)'N': //No == Edit Some More
                    case (byte)'E': //Edit
                        {
                            Registers.AX = (ushort)EnumFsdStateCodes.VFYDEF;
                            break;
                        }
                    default:
                        //Default
                        Registers.AX = (ushort)EnumFsdStateCodes.VFYCHK;
                        break;
                }
            }
            else
            {
                //Any field that's not the last
                switch (fsdscbStruct.xitkey)
                {
                    case 27 when fsdscbStruct.chgcnt > 0: //Escape
                        {
                            Module.Memory.SetArray("FSDEMG", Encoding.ASCII.GetBytes("Are you sure? Enter QUIT to quit now\0"));
                            Registers.AX = (ushort)EnumFsdStateCodes.VFYCHK;
                            break;
                        }
                    default:
                        //Default
                        Registers.AX = (ushort)EnumFsdStateCodes.VFYCHK;
                        break;
                }
            }

            //Save any changes to fsdscb struct
            Module.Memory.SetArray(fsdscbPointer, fsdscbStruct.Data);
        }

        /// <summary>
        ///     Get a field's answer (Full-Screen Data Entry)
        ///
        ///     Signature: char *stg=fsdnan(int fldno);
        /// </summary>
        private void fsdnan()
        {
            var fieldNo = GetParameter(0);

            //Get FSD Status from the Global Cache
            var fsdStatus = _globalCache.Get<FsdStatus>($"FSD-Status-{ChannelNumber}");

            if (!Module.Memory.TryGetVariablePointer($"fsdnan-buffer-{fieldNo}", out var fsdnanPointer))
                fsdnanPointer = Module.Memory.AllocateVariable($"fsdnan-buffer-{fieldNo}", 0xFF);

            Module.Memory.SetArray(fsdnanPointer, Encoding.ASCII.GetBytes(fsdStatus.Fields[fieldNo].Value + '\0'));

#if DEBUG
            _logger.Info($"Retrieved Field {fieldNo}: {fsdStatus.Fields[fieldNo].Value} ({fsdnanPointer})");
#endif

            Registers.AX = fsdnanPointer.Offset;
            Registers.DX = fsdnanPointer.Segment;
        }

        /// <summary>
        ///     Gets a fields ordinal for a Multiple-Choice Field
        ///
        ///     Signature: int fsdord(int fldi);
        /// </summary>
        private void fsdord()
        {
            var fieldNo = GetParameter(0);

            //Get FSD Status from the Global Cache
            var fsdStatus = _globalCache.Get<FsdStatus>($"FSD-Status-{ChannelNumber}");

            Registers.AX = (ushort)fsdStatus.Fields[fieldNo].SelectedValue;
        }

        /// <summary>
        ///     no-preparation- extract answer from answer string (Full Screen Data Entry)
        ///
        ///     Signature: char *fsdxan(char *answer, char *name);
        /// </summary>
        private void fsdxan()
        {
            var answerPointer = GetParameterPointer(0);
            var answerNamePointer = GetParameterPointer(2);

            var answerName = Encoding.ASCII.GetString(Module.Memory.GetString(answerNamePointer, true));
            var answerString = Encoding.ASCII.GetString(Module.Memory.GetArray(answerPointer, 0x400));

            //Trim the Answer String to just the component we need
            var answerStart = answerString.IndexOf(answerName, StringComparison.InvariantCultureIgnoreCase);
            var trimmedAnswerString = answerString.Substring(answerStart);
            trimmedAnswerString = trimmedAnswerString.Substring(0, trimmedAnswerString.IndexOf('\0'));

            var answerComponents = trimmedAnswerString.Split('=');

            if (!Module.Memory.TryGetVariablePointer("fsdxan-buffer", out var fsdxanPointer))
                fsdxanPointer = Module.Memory.AllocateVariable("fsdxan-buffer", 0xFF);

            Module.Memory.SetZero(fsdxanPointer, 0xFF);
            Module.Memory.SetArray(fsdxanPointer, Encoding.ASCII.GetBytes($"{answerComponents[1]}"));

            Registers.AX = fsdxanPointer.Offset;
            Registers.DX = fsdxanPointer.Segment;
        }

        /// <summary>
        ///     Sorts a bunch of strings by re-arranging an array of pointers
        ///
        ///     Signature: void sortstgs(char *stgs[],int num);
        /// </summary>
        private void sortstgs()
        {
            var stringPointerBase = GetParameterPointer(0);
            var numberOfStrings = GetParameter(2);

            if (numberOfStrings == 0)
                return;

            var listOfStrings = new List<Tuple<IntPtr16, string>>(numberOfStrings);

            //Grab the pointers and the strings they point to, save in a Tuple
            for (var i = 0; i < numberOfStrings; i++)
            {
                var pointerOffset = (ushort)(stringPointerBase.Offset + (i * IntPtr16.Size));
                var destinationPointer = Module.Memory.GetPointer(stringPointerBase.Segment, pointerOffset);
                listOfStrings.Add(new Tuple<IntPtr16, string>(destinationPointer, Encoding.ASCII.GetString(Module.Memory.GetString(destinationPointer, true))));
            }

            //Order them alphabetically by string
            var sortedStrings = listOfStrings.OrderBy(x => x.Item2).ToList();

            //Write the new string destination pointers
            for (var i = 0; i < numberOfStrings; i++)
            {
                var pointerOffset = (ushort)(stringPointerBase.Offset + (i * IntPtr16.Size));
                Module.Memory.SetPointer(stringPointerBase.Segment, pointerOffset, sortedStrings[i].Item1);
            }
        }

        /// <summary>
        ///     Get the last word of a string
        ///
        ///     Signature: char *lastwd(char *string);
        /// </summary>
        private void lastwd()
        {
            var stringPointerBase = GetParameterPointer(0);

            var stringToParse = Encoding.ASCII.GetString(Module.Memory.GetString(stringPointerBase));

            if (!Module.Memory.TryGetVariablePointer("lastwd-buffer", out var lastwdBufferPointer))
                lastwdBufferPointer = Module.Memory.AllocateVariable("lastwd-buffer", 0xFF);

            Module.Memory.SetArray(lastwdBufferPointer, Encoding.ASCII.GetBytes($"{stringToParse.Split(' ').Last()}\0"));

            Registers.AX = lastwdBufferPointer.Offset;
            Registers.DX = lastwdBufferPointer.Segment;
        }

        /// <summary>
        ///     Skip past non-white spaces, returns first NULL or whitespace character in the string
        ///
        ///     Signature: char *skpwrd(char *cp);
        /// </summary>
        private void skpwrd()
        {
            var stringPointerBase = GetParameterPointer(0);

            for (var i = stringPointerBase.Offset; i < ushort.MaxValue; i++)
            {
                var currentCharacter = Module.Memory.GetByte(stringPointerBase.Segment, i);
                if (currentCharacter != 0 && currentCharacter != ' ') continue;
                Registers.AX = i;
                Registers.DX = stringPointerBase.Segment;
                return;
            }

            Registers.AX = 0;
            Registers.DX = 0;
        }

        /// <summary>
        ///     Find text variable & return number
        ///
        ///     Signature: int findtvar(char *name);
        /// </summary>
        private void findtvar()
        {
            var textVariableNamePointer = GetParameterPointer(0);

            var textVariableName = Encoding.ASCII.GetString(Module.Memory.GetString(textVariableNamePointer, true));

            for (var i = 0; i < Module.TextVariables.Count; i++)
            {
                if (Module.TextVariables.Keys.Select(x => x).ToList()[i] != textVariableName) continue;

                Registers.AX = (ushort)i;
                return;
            }

            Registers.AX = 0xFFFF;
        }

        /// <summary>
        ///     Turns on echo utility for the specified user
        ///
        ///
        ///     Signature: void echonu(int usrnum);
        /// </summary>
        private void echonu()
        {
            var channelNumber = GetParameter(0);

#if DEBUG
            _logger.Info($"Disabling Character Interceptor & Enabling Echo on Channel {channelNumber}");
#endif

            ChannelDictionary[channelNumber].CharacterInterceptor = null;
            ChannelDictionary[channelNumber].TransparentMode = false;
        }

        /// <summary>
        ///     Inject a message to another user (implicit inputs othusn, prfbuf).
        ///
        ///     Signature: int gotIt=injoth();
        /// </summary>
        private void injoth()
        {
            var userChannel = Module.Memory.GetWord("OTHUSN");
            var basePointer = Module.Memory.GetVariablePointer("PRFBUF");
            var currentPointer = Module.Memory.GetPointer("PRFPTR");

            var outputLength = (ushort)(currentPointer.Offset - basePointer.Offset);

            var outputBuffer = Module.Memory.GetArray(basePointer, outputLength);

            var outputBufferProcessed = FormatOutput(outputBuffer);

            ChannelDictionary[userChannel].SendToClient(outputBufferProcessed);

            Module.Memory.SetZero(basePointer, outputLength);

            //Set prfptr to the base address of prfbuf
            Module.Memory.SetPointer("PRFPTR", Module.Memory.GetVariablePointer("PRFBUF"));
        }

        /// <summary>
        ///     Defined "SYSOP KEY" in MajorBBS Config
        ///
        ///     This is "SYSOP" by default
        /// </summary>
        private ReadOnlySpan<byte> syskey => Module.Memory.GetVariablePointer("*SYSKEY").ToSpan();

        /// <summary>
        ///     "strip" blank spaces after input
        ///
        ///     Signature: void stripb(char *stg);
        /// </summary>
        private void stripb()
        {
            var stringToParsePointer = GetParameterPointer(0);

            var stringToParse = Module.Memory.GetString(stringToParsePointer).ToArray();

            for (var i = 2; i < stringToParse.Length; i++)
            {
                if (stringToParse[^i] == (byte)' ')
                    continue;

                //String had no trailing spaces
                if (i == 1)
                    return;

                stringToParse[^(i - 1)] = 0;

                //Write the new terminated string back
                Module.Memory.SetArray(stringToParsePointer, stringToParse);
            }
        }

        /// <summary>
        ///     Formats a String for use in btrieve (best I can tell)
        ///
        ///     Signature: void makhdl(char *stg);
        /// </summary>
        private void makhdl()
        {
            stripb();
            zonkhl();
        }

        /// <summary>
        ///     char is a valid signup uid char
        ///
        ///     Signature: int issupc(int c);
        /// </summary>
        private void issupc()
        {
            var character = (char)GetParameter(0);

            if (!char.IsLetterOrDigit(character) && !char.IsSeparator(character) && !char.IsSymbol(character))
            {
                Registers.AX = 0;
            }
            else
            {
                Registers.AX = 1;
            }
        }

        /// <summary>
        ///     I believe, like RTIHDLR, that this routine is used to register a task that runs at a very
        ///     quick interval. This might have been added to handle sub-second routines not running on DOS,
        ///     and not having the DOS Interrupt ability that RTIHDLR used.
        ///
        ///     Signature: int initask(void (*tskaddr)(int taskid));
        /// </summary>
        private void initask()
        {
            var routinePointerOffset = GetParameter(0);
            var routinePointerSegment = GetParameter(1);

            var routine = new RealTimeRoutine(routinePointerSegment, routinePointerOffset);
            var routineNumber = Module.TaskRoutines.Allocate(routine);
            Module.EntryPoints.Add($"TASK-{routineNumber}", routine);
#if DEBUG
            _logger.Info($"Registered routine {routinePointerSegment:X4}:{routinePointerOffset:X4}");
#endif
            Registers.AX = (ushort)routineNumber;
        }

        /// <summary>
        ///     Generate a long random number
        ///
        ///     Signature: long lngrnd(long min,long max);
        /// </summary>
        private void lngrnd()
        {
            var min = GetParameterLong(0);
            var max = GetParameterLong(2);
            var randomValue = new Random(Guid.NewGuid().GetHashCode()).Next(min, max);

            Registers.DX = (ushort)(randomValue >> 16);
            Registers.AX = (ushort)(randomValue & 0xFFFF);
        }

        /// <summary>
        ///     'Acquire' a Btrieve record from a file position
        ///
        ///     Signature: int aabbtv (void *recptr, long abspos, int keynum);
        /// </summary>
        private void aabbtv()
        {
            var recordPointer = GetParameterPointer(0);
            var absolutePosition = GetParameterLong(2);
            var keynum = GetParameter(6);

            var currentBtrieveFile = BtrieveGetProcessor(Module.Memory.GetPointer("BB"));

            var record = currentBtrieveFile.GetRecord((uint)absolutePosition);

            if (record != null)
            {
                //Record Found
                var btvStruct = new BtvFileStruct(Module.Memory.GetArray(Module.Memory.GetPointer("BB"), BtvFileStruct.Size));
                Module.Memory.SetArray(btvStruct.data, record.Data);

                if (recordPointer != IntPtr16.Empty)
                    Module.Memory.SetArray(recordPointer, record.Data);

                Registers.AX = 1;
            }
            else
            {
                //Record Not Found
                Registers.AX = 0;
            }

        }

        /// <summary>
        ///     Checks if an offline user has the specified key
        ///
        ///     Signature: int uidkey (char *uid, char *lock);
        /// </summary>
        private void uidkey()
        {
            // no key support for now, so everybody has the key
            Registers.AX = 1;
        }

        /// <summary>
        ///     Checks if the other user has the specified key, the one specified by othusn
        ///     and othusp.
        ///
        ///     Signature: int othkey (char *lock);
        /// </summary>
        private void othkey()
        {
            // no key support for now, so everybody has the key
            Registers.AX = 1;
        }

        /// <summary>
        ///     Converts a ulong to an ASCII string
        ///
        ///     Signature: char *ul2as(ulong longin)
        ///     Return: AX = Offset in Segment
        ///             DX = Host Segment
        /// </summary>
        private void ul2as()
        {
            var lowByte = GetParameter(0);
            var highByte = GetParameter(1);

            var outputValue = $"{(uint)(highByte << 16 | lowByte)}\0";

            var resultPointer = Module.Memory.GetOrAllocateVariablePointer("UL2AS", 0xF);

            Module.Memory.SetArray(resultPointer, Encoding.Default.GetBytes(outputValue));

#if DEBUG
            _logger.Info(
                $"Received value: {outputValue}, string saved to {resultPointer}");
#endif

            Registers.AX = resultPointer.Offset;
            Registers.DX = resultPointer.Segment;
        }

        /// <summary>
        ///     Current Language
        ///
        ///     This will always be defaulted to 0 in MBBSEmu, which is ANSI
        ///
        ///     Signature: int clingo;
        /// </summary>
        private ReadOnlySpan<byte> clingo => Module.Memory.GetVariablePointer("CLINGO").Data;

        /// <summary>
        ///     Array of pointers to the lingo Structures
        ///
        ///     Since clingo for MBBSEmu will always be 0, we only set one structure in the array
        ///
        ///     Signature: struct lingo **languages;
        /// </summary>
        private ReadOnlySpan<byte> languages => Module.Memory.GetVariablePointer("**LANGUAGES").Data;

        /// <summary>
        ///     MS-DOS exit code (for batch files)
        ///
        ///     Signature: int errcod;
        /// </summary>
        private ReadOnlySpan<byte> errcod => Module.Memory.GetVariablePointer("ERRCOD").Data;

        /// <summary>
        ///     Determines the profanity level of a string
        ///
        ///     MBBSEmu doesn't support multiple profanity levels, so the default value of 0 is returned.
        ///
        ///     Signature:  int profan(char *string);
        /// </summary>
        private void profan()
        {
            Registers.AX = 0;
        }

        /// <summary>
        ///     Expect a YES or NO from the user
        ///
        ///     Signature: int yesno=cncyesno();
        /// </summary>
        private void cncyesno()
        {
            //Get Input
            var inputPointer = Module.Memory.GetVariablePointer("INPUT");
            var nxtcmdPointer = Module.Memory.GetPointer("NXTCMD");
            var inputLength = Module.Memory.GetWord("INPLEN");

            var remainingCharactersInCommand = inputLength - (nxtcmdPointer.Offset - inputPointer.Offset);

            if (remainingCharactersInCommand == 0)
            {
                Registers.AX = 0;
                return;
            }

            var inputString = Module.Memory.GetArray(nxtcmdPointer, (ushort)remainingCharactersInCommand);
            var inputStringComponents = Encoding.ASCII.GetString(inputString).ToUpper().Split('\0');

            if (inputStringComponents.Length == 0)
            {
                Registers.AX = 0;
                return;
            }

            switch (inputStringComponents[0])
            {
                case "YES":
                case "Y":
                    Registers.AX = 'Y';
                    break;
                case "NO":
                case "N":
                    Registers.AX = 'N';
                    break;
                default:
                    Registers.AX = string.IsNullOrEmpty(inputStringComponents[0]) ? (ushort)0 : inputStringComponents[0][0];
                    return;
            }

            Module.Memory.SetPointer("NXTCMD", new IntPtr16(inputPointer.Segment, (ushort)(inputPointer.Offset + inputStringComponents[0].Length + 1)));
        }


        /// <summary>
        ///     Converts all uppercase letters in the string to lowercase
        ///
        ///     Result buffer is 1k
        ///
        ///     Signature: char *lower=strlwr(char *string);
        /// </summary>
        private void strlwr()
        {
            var inputString = GetParameterString(0, false);

            if (inputString.Length > 0x400)
            {
                _logger.Error("Input String is larger than the result buffer. String is being truncated to 1k");
                inputString = inputString.Substring(0, 0x3FF) + '\0';
            }

            var destinationPointer = Module.Memory.GetOrAllocateVariablePointer("STRLWR", 0x400);

            Module.Memory.SetArray(destinationPointer, Encoding.ASCII.GetBytes(inputString.ToLower()));

            Registers.AX = destinationPointer.Offset;
            Registers.DX = destinationPointer.Segment;
        }

        /// <summary>
        ///     Sends formatted output to stdout
        ///
        ///     Some modules used this to print to the main console
        /// </summary>
        private void printf()
        {
            var formatStringPointer = GetParameterPointer(0);

            _logger.Info(Encoding.ASCII.GetString(FormatPrintf(Module.Memory.GetString(formatStringPointer), 2)));
        }

        /// <summary>
        ///     Generic "Has Key" routine which takes in the USER struct vs. the current channel
        ///
        ///     Signature: int ok=gen_haskey(char *lock, int unum, struct user *uptr);
        ///     Returns: AX = 1 == True
        /// </summary>
        /// <returns></returns>
        private void gen_haskey()
        {
            var lockNamePointer = GetParameterPointer(0);
            var lockNameBytes = Module.Memory.GetString(lockNamePointer, true);

#if DEBUG
            _logger.Info($"Returning TRUE for Haskey({Encoding.ASCII.GetString(lockNameBytes)})");
#endif
            Registers.AX = 1;
        }

        /// <summary>
        ///     Expect a Word from the user (character from the current command)
        ///
        ///     cncwrd() is executed after begincnc(), which runs rstrin() replacing the null separtors
        ///     in the string with spaces once again.
        /// </summary>
        private void cncwrd()
        {
            //Get Input
            var inputPointer = Module.Memory.GetVariablePointer("INPUT");
            var nxtcmdPointer = Module.Memory.GetPointer("NXTCMD");
            var inputLength = Module.Memory.GetWord("INPLEN");

            var remainingCharactersInCommand = inputLength - (nxtcmdPointer.Offset - inputPointer.Offset);

            //Skip any excessive spacing
            while (Module.Memory.GetByte(nxtcmdPointer) == ' ' && remainingCharactersInCommand > 0)
            {
                nxtcmdPointer.Offset++;
                remainingCharactersInCommand--;
            }
            var returnPointer = Module.Memory.GetOrAllocateVariablePointer("CNCWRD", 0x1E); //max length is 30 characters
            Registers.DX = returnPointer.Segment;
            Registers.AX = returnPointer.Offset;

            //Verify we're not at the end of the input
            if (remainingCharactersInCommand == 0 || Module.Memory.GetByte(nxtcmdPointer) == 0)
            {
                //Write null to output
                Module.Memory.SetByte(returnPointer, 0);
                return;
            }

            var returnedWord = new MemoryStream();
            var inputString = Module.Memory.GetArray(nxtcmdPointer, (ushort)remainingCharactersInCommand);

            //Build Return Word stopping when a space is encountered
            foreach (var b in inputString)
            {
                if (b == ' ' || b == 0)
                    break;

                returnedWord.WriteByte(b);
            }

            //Truncate to 29 bytes
            if(returnedWord.Length > 29)
                returnedWord.SetLength(29);

            returnedWord.WriteByte(0);

            Module.Memory.SetArray(returnPointer, returnedWord.ToArray());

            //Modify the Counters
            remainingCharactersInCommand -= (int)returnedWord.Length;
            nxtcmdPointer.Offset += (ushort) returnedWord.Length;

            //Advance to the next, non-space character
            while (Module.Memory.GetByte(nxtcmdPointer) == ' ' && remainingCharactersInCommand > 0)
            {
                nxtcmdPointer.Offset++;
                remainingCharactersInCommand--;
            }

            Module.Memory.SetPointer("NXTCMD", new IntPtr16(nxtcmdPointer.Segment, (ushort)(nxtcmdPointer.Offset)));
        }

        /// <summary>
        ///     Returns the number of records within the current Btrieve file
        ///
        ///     Signature: long cntrbtv (void);
        /// </summary>
        private void cntrbtv()
        {
            var currentBtrieveFilePointer = Module.Memory.GetPointer("BB");
            var currentBtrieveFile = BtrieveGetProcessor(currentBtrieveFilePointer);

            Registers.DX = (ushort)(currentBtrieveFile.LoadedFile.RecordLength >> 16);
            Registers.AX = (ushort)(currentBtrieveFile.LoadedFile.RecordLength & 0xFFFF);
        }

        /// <summary>
        ///     Phar-Lap Tiled Memory Allocation
        ///
        ///     Signature: int pltile(ULONG size, INT bsel, UINT stride, UINT tsize)
        /// </summary>
        private void pltile()
        {
            var size = GetParameterLong(0);
            var bsel = GetParameter(2);
            var stride = GetParameter(3);
            var tsize = GetParameter(4);

            if(size > ushort.MaxValue)
                throw new Exception("Allocation Exceeds Segment Size");

            var realSegmentBase = Module.Memory.AllocateRealModeSegment();

            /*
             * There is some magic in PHAPI for mapping of protected-mode segments to real-mode
             * memory addresses. It translates back that each tile is 8 segments apart.
             * Because of this, we'll go ahead and reserve the # of tiles * 8. While this is technically
             * an over allocation, it shouldn't hurt.
            */
            var numberOfSegments = (size / tsize) * 8;

            for(var i = 0; i < numberOfSegments; i++)
                Module.Memory.AllocateRealModeSegment(tsize);

            _logger.Debug($"Allocated base {realSegmentBase} for {size} bytes ({numberOfSegments} segments)");

            Registers.AX = realSegmentBase.Segment;
        }

        ///     Returns the day of the week 0->6 Sunday->Saturday
        ///
        ///     Signature: int daytoday(void);
        /// </summary>
        public void daytoday()
        {
            Registers.AX = (ushort)DateTime.Now.DayOfWeek;
        }

        /// <summary>
        ///     Digits allowed in User-IDs. We default this to TRUE
        ///
        ///     Signature: int digalw;
        /// </summary>
        public ReadOnlySpan<byte> digalw => Module.Memory.GetVariablePointer("DIGALW").Data;

        /// <summary>
        ///     Expect a Decimal from the user (character from the current command)
        ///     Allows for a leading '-' to support negative numbers, and stops at the first
        ///     non-numeric character.
        ///
        ///     cncnum() is executed after begincnc(), which runs rstrin() replacing the null separtors
        ///     in the string with spaces once again.
        /// </summary>
        private void cncnum()
        {
            //Get Input
            var inputPointer = Module.Memory.GetVariablePointer("INPUT");
            var nxtcmdPointer = Module.Memory.GetPointer("NXTCMD");
            var inputLength = Module.Memory.GetWord("INPLEN");

            var remainingCharactersInCommand = inputLength - (nxtcmdPointer.Offset - inputPointer.Offset);

            //Skip any excessive spacing
            while (Module.Memory.GetByte(nxtcmdPointer) == ' ' && remainingCharactersInCommand > 0)
            {
                nxtcmdPointer.Offset++;
                remainingCharactersInCommand--;
            }
            var returnPointer = Module.Memory.GetOrAllocateVariablePointer("CNCNUM", 12); //max length is 12 characters
            Registers.DX = returnPointer.Segment;
            Registers.AX = returnPointer.Offset;

            //Verify we're not at the end of the input
            if (remainingCharactersInCommand == 0 || Module.Memory.GetByte(nxtcmdPointer) == 0)
            {
                //Write null to output
                Module.Memory.SetByte(returnPointer, 0);
                return;
            }

            var returnedWord = new MemoryStream();
            var inputString = Module.Memory.GetArray(nxtcmdPointer, (ushort)remainingCharactersInCommand);

            //Build Return Decimal stopping when a space/non-digit is encountered
            for (var i = 0; i < 12; i++)
            {
                var b = inputString[i];

                //Allow the 1st character to be a negative sign
                if (i == 0 && b == '-')
                {
                    returnedWord.WriteByte(b);
                    continue;
                }

                if (b == ' ' || b == 0 || !char.IsDigit((char) b))
                    break;

                returnedWord.WriteByte(b);
            }

            returnedWord.WriteByte(0);

            Module.Memory.SetArray(returnPointer, returnedWord.ToArray());

            //Modify the Counters -- if there's more than just the null terminator
            if (returnedWord.Length > 1)
            {
                remainingCharactersInCommand -= (int) returnedWord.Length;
                nxtcmdPointer.Offset += (ushort) returnedWord.Length;
            }

            //Advance to the next, non-space character
            while (Module.Memory.GetByte(nxtcmdPointer) == ' ' && remainingCharactersInCommand > 0)
            {
                nxtcmdPointer.Offset++;
                remainingCharactersInCommand--;
            }

            Module.Memory.SetPointer("NXTCMD", new IntPtr16(nxtcmdPointer.Segment, (ushort)(nxtcmdPointer.Offset)));
        }


        /// <summary>
        ///     Retrieves a Hex value as Numeric option from MCV file
        ///
        ///     Signature: unsigned hexopt(int msgnum,unsigned floor,unsigned ceiling);
        ///     Return: AX = Value retrieved
        /// </summary>
        private void hexopt()
        {
            var msgnum = GetParameter(0);
            var floor = (short)GetParameter(1);
            var ceiling = GetParameter(2);

            var outputValue = McvPointerDictionary[_currentMcvFile.Offset].GetHex(msgnum);

            //Validate
            if (outputValue < floor || outputValue > ceiling)
                throw new ArgumentOutOfRangeException($"{msgnum} value {outputValue} is outside specified bounds");

#if DEBUG
            _logger.Info($"Retrieved option {msgnum} value: {outputValue}");
#endif

            Registers.AX = outputValue;
        }

        /// <summary>
        ///     Determines if the specified user is online
        ///
        ///     Signature: int ison=onsys(char *usrid);
        /// </summary>
        private void onsys()
        {
            var usernamePointer = GetParameterPointer(0);

            var username = Encoding.ASCII.GetString(Module.Memory.GetString(usernamePointer, true));

            //Scan the current channels for any usernames that match the specified one
            Registers.AX = ChannelDictionary.Any(x =>
                string.Equals(x.Value.Username, username, StringComparison.CurrentCultureIgnoreCase)) ? (ushort) 1 : (ushort) 0;
        }

        /// <summary>
        ///     Test if the user has enough real credits
        ///
        ///     We always return TRUE since MBBSEmu doesn't use/consume credits
        ///
        ///     Signature: int enuf=rtstcrd(long amount);
        /// </summary>
        private void rtstcrd()
        {
            Registers.AX = 1;
        }


        /// <summary>
        ///     Decode string date formatted 'MM/DD/YY' to int format YYYYYYYMMMMDDDDD
        ///
        ///     Signature: int date=dcdate(char *ascdat);
        /// </summary>
        private void dcdate()
        {
            var inputDate = GetParameterString(0, true);

            var inputDatetime = DateTime.Parse(inputDate);

            Registers.AX = (ushort)((inputDatetime.Month << 5) + inputDatetime.Day + ((inputDatetime.Year - 1980) << 9));
        }
    }
}<|MERGE_RESOLUTION|>--- conflicted
+++ resolved
@@ -1153,13 +1153,11 @@
                 case 660:
                     f_lxrsh();
                     break;
-<<<<<<< HEAD
                 case 157:
                     dcdate();
-=======
+                    break;
                 case 695:
                     fndnxt();
->>>>>>> 7ccc3b03
                     break;
                 default:
                     throw new ArgumentOutOfRangeException($"Unknown Exported Function Ordinal in MAJORBBS: {ordinal}");
