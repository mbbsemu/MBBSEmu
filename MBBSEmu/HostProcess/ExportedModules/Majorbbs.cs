--- conflicted
+++ resolved
@@ -1116,13 +1116,12 @@
                 case 130:
                     cncwrd();
                     break;
-<<<<<<< HEAD
                 case 133:
                     cntrbtv();
                     break;
                 case 469:
                     pltile();
-=======
+                    break;
                 case 155:
                     daytoday();
                     break;
@@ -1131,7 +1130,6 @@
                     break;
                 case 127:
                     cncnum();
->>>>>>> 822564d0
                     break;
                 default:
                     throw new ArgumentOutOfRangeException($"Unknown Exported Function Ordinal in MAJORBBS: {ordinal}");
@@ -7283,7 +7281,6 @@
         }
 
         /// <summary>
-<<<<<<< HEAD
         ///     Returns the number of records within the current Btrieve file
         ///
         ///     Signature: long cntrbtv (void);
@@ -7328,7 +7325,8 @@
             _logger.Debug($"Allocated base {realSegmentBase} for {size} bytes ({numberOfSegments} segments)");
 
             Registers.AX = realSegmentBase.Segment;
-=======
+        }
+
         ///     Returns the day of the week 0->6 Sunday->Saturday
         ///
         ///     Signature: int daytoday(void);
@@ -7420,7 +7418,6 @@
             }
 
             Module.Memory.SetPointer("NXTCMD", new IntPtr16(nxtcmdPointer.Segment, (ushort)(nxtcmdPointer.Offset)));
->>>>>>> 822564d0
         }
 
     }
