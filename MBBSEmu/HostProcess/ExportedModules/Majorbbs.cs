using MBBSEmu.Btrieve;
using MBBSEmu.Btrieve.Enums;
using MBBSEmu.CPU;
using MBBSEmu.Database.Repositories.Account;
using MBBSEmu.Database.Repositories.AccountKey;
using MBBSEmu.Date;
using MBBSEmu.DOS.Interrupts;
using MBBSEmu.Extensions;
using MBBSEmu.HostProcess.Fsd;
using MBBSEmu.HostProcess.Structs;
using MBBSEmu.IO;
using MBBSEmu.Memory;
using MBBSEmu.Module;
using MBBSEmu.Session;
using MBBSEmu.Session.Enums;
using MBBSEmu.Util;
using NLog;
using System;
using System.Collections.Generic;
using System.Diagnostics;
using System.IO;
using System.Linq;
using System.Text;

namespace MBBSEmu.HostProcess.ExportedModules
{
    /// <summary>
    ///     Class which defines functions that are part of the MajorBBS/WG SDK and included in
    ///     MAJORBBS.H
    /// </summary>
    public class Majorbbs : ExportedModuleBase, IExportedModule
    {
        /// <summary>Used to specify the return type of cncint/cnclon/cncnum</summary>
        private enum CncIntegerReturnType
        {
            INT, // for cncint()
            LONG, // for cnclon()
            STRING, // for cncnum()
        }

        public FarPtr GlobalCommandHandler;

        private FarPtr _currentMcvFile
        {
            get => Module.Memory.GetPointer("CURRENT-MCV");
            set => Module.Memory.SetPointer("CURRENT-MCV", value ?? FarPtr.Empty);
        }
        private readonly Stack<FarPtr> _previousMcvFile;

        private readonly Stack<FarPtr> _previousBtrieveFile;

        private const ushort VOLATILE_DATA_SIZE = 0x3FFF;

        private readonly Stopwatch _highResolutionTimer = new Stopwatch();

        private readonly Random _random = new Random(Guid.NewGuid().GetHashCode());

        private AgentStruct _galacticommClientServerAgent;

        /// <summary>
        ///     Stores all active searches created via fnd1st
        /// </summary>
        private Dictionary<Guid, IEnumerator<string>> _activeSearches =
            new Dictionary<Guid, IEnumerator<string>>();

        /// <summary>
        ///     Segment Identifier for Relocation
        /// </summary>
        /// <returns></returns>
        public const ushort Segment = 0xFFFF;

        /// <summary>
        ///     Repository with Account Key Information
        /// </summary>
        private readonly IAccountKeyRepository _accountKeyRepository;

        /// <summary>
        ///     Repository with Account Information
        /// </summary>
        private readonly IAccountRepository _accountRepository;

        /// <summary>
        ///     Index for SPR Variable
        /// </summary>
        private int _sprIndex;

        public new void Dispose()
        {
            base.Dispose();
        }

        public Majorbbs(IClock clock, ILogger logger, AppSettings configuration, IFileUtility fileUtility, IGlobalCache globalCache, MbbsModule module, PointerDictionary<SessionBase> channelDictionary, IAccountKeyRepository accountKeyRepository, IAccountRepository accountRepository) : base(
            clock, logger, configuration, fileUtility, globalCache, module, channelDictionary)
        {
            _accountKeyRepository = accountKeyRepository;
            _accountRepository = accountRepository;
            _previousMcvFile = new Stack<FarPtr>(10);
            _previousBtrieveFile = new Stack<FarPtr>(10);
            _highResolutionTimer.Start();

            //Add extra channel for "system full" message
            var _numberOfChannels = _configuration.BBSChannels + 1;

            //Setup Memory for Variables
            Module.Memory.AllocateVariable("PRFBUF", 0x4000, true); //Output buffer, 8kb
            Module.Memory.AllocateVariable("PRFPTR", FarPtr.Size);
            Module.Memory.AllocateVariable("OUTBSZ", sizeof(ushort));
            Module.Memory.SetWord("OUTBSZ", OUTBUF_SIZE);
            Module.Memory.AllocateVariable("INPUT", 0xFF); //255 Byte Maximum user Input
            Module.Memory.AllocateVariable("USER", (ushort)(User.Size * _numberOfChannels), true);
            Module.Memory.AllocateVariable("*USRPTR", 0x4); //pointer to the current USER record
            Module.Memory.AllocateVariable("STATUS", 0x2); //ushort Status
            Module.Memory.AllocateVariable("CHANNEL", 0x1FE); //255 channels * 2 bytes
            Module.Memory.AllocateVariable("MARGC", sizeof(ushort));
            Module.Memory.AllocateVariable("MARGN", 0x200); //max 128 pointers * 4 bytes each
            Module.Memory.AllocateVariable("MARGV", 0x200); //max 128 pointers * 4 bytes each
            Module.Memory.AllocateVariable("INPLEN", sizeof(ushort));
            Module.Memory.AllocateVariable("USRNUM", 0x2);
            var usraccPointer = Module.Memory.AllocateVariable("USRACC", (ushort)(UserAccount.Size * _numberOfChannels), true);
            var usaptrPointer = Module.Memory.AllocateVariable("USAPTR", 0x4);
            Module.Memory.SetArray(usaptrPointer, usraccPointer.Data);

            var usrExtPointer = Module.Memory.AllocateVariable("EXTUSR", (ushort)(ExtUser.Size * _numberOfChannels), true);
            var extPtrPointer = Module.Memory.AllocateVariable("EXTPTR", 0x4);
            Module.Memory.SetArray(extPtrPointer, usrExtPointer.Data);

            Module.Memory.AllocateVariable("OTHUAP", FarPtr.Size, true); //Pointer to OTHER user
            Module.Memory.AllocateVariable("OTHEXP", FarPtr.Size, true); //Pointer to OTHER user
            var ntermsPointer = Module.Memory.AllocateVariable("NTERMS", 0x2); //ushort number of lines
            Module.Memory.SetWord(ntermsPointer, (ushort)_numberOfChannels); // Number of channels from Settings

            Module.Memory.AllocateVariable("OTHUSN", 0x2); //Set by onsys() or instat()
            Module.Memory.AllocateVariable("OTHUSP", 0x4, true);
            Module.Memory.AllocateVariable("NXTCMD", FarPtr.Size); //Holds Pointer to the "next command"
            Module.Memory.SetPointer("NXTCMD", Module.Memory.GetVariablePointer("INPUT"));
            Module.Memory.AllocateVariable("NMODS", 0x2); //Number of Modules Installed
            Module.Memory.SetWord("NMODS", 0x1); //set this to 1 for now
            Module.Memory.AllocateVariable("MODULE", (FarPtr.Size * 0xFF), true); //Array of Module Info Pointers
            Module.Memory.AllocateVariable("**MODULE", FarPtr.Size);
            Module.Memory.SetPointer("**MODULE", Module.Memory.GetPointer("*MODULE"));
            Module.Memory.AllocateVariable("UACOFF", FarPtr.Size);
            Module.Memory.AllocateVariable("EXTOFF", FarPtr.Size);
            Module.Memory.AllocateVariable("VDAPTR", FarPtr.Size);
            Module.Memory.AllocateVariable("VDATMP", VOLATILE_DATA_SIZE, true);
            Module.Memory.SetWord(Module.Memory.AllocateVariable("VDASIZ", 0x2), VOLATILE_DATA_SIZE);
            Module.Memory.AllocateVariable("BBSTTL", 0x32, true); //50 bytes for BBS Title
            Module.Memory.AllocateVariable("COMPANY", 0x32, true); //50 bytes for company name
            Module.Memory.AllocateVariable("ADDRES1", 0x32, true); //50 bytes for address line 1
            Module.Memory.AllocateVariable("ADDRES2", 0x32, true); //50 bytes for address line 2
            Module.Memory.AllocateVariable("DATAPH", 0x20, true); // 32 bytes for phone #
            Module.Memory.AllocateVariable("LIVEPH", 0x20, true); // 32 bytes for phone #
            Module.Memory.AllocateVariable("MMUCCR", sizeof(ushort)); //Main Menu Credit Consumption Rate
            Module.Memory.SetWord("MMUCCR", 1);
            Module.Memory.AllocateVariable("PFNLVL", sizeof(ushort));
            Module.Memory.SetWord("PFNLVL", 0);
            Module.Memory.AllocateVariable("VERSION", 5);
            Module.Memory.SetArray("VERSION", Encoding.ASCII.GetBytes("2.00"));
            Module.Memory.AllocateVariable("SYSCYC", FarPtr.Size);

            Module.Memory.AllocateVariable("NUMBYTS", sizeof(uint));
            Module.Memory.AllocateVariable("NUMFILS", sizeof(uint));
            Module.Memory.AllocateVariable("NUMBYTP", sizeof(uint));
            Module.Memory.AllocateVariable("NUMDIRS", sizeof(uint));
            Module.Memory.AllocateVariable("NGLOBS", sizeof(ushort));
            Module.Memory.AllocateVariable("FTG", FtgStruct.Size);
            Module.Memory.AllocateVariable("FTGPTR", FarPtr.Size);
            Module.Memory.SetPointer("FTGPTR", Module.Memory.GetVariablePointer("FTG"));
            Module.Memory.AllocateVariable("TSHMSG", 81); //universal global Tagspec Handler message
            Module.Memory.AllocateVariable("FTFSCB", FtfscbStruct.Size);

            Module.Memory.AllocateVariable("SV", SysvblStruct.Size);
            Module.Memory.AllocateVariable("EURMSK", 1);
            Module.Memory.SetByte("EURMSK", (byte)0x7F);
            Module.Memory.AllocateVariable("FSDSCB", 82, true);
            Module.Memory.AllocateVariable("BB", 4); //pointer for current btrieve struct
            Module.Memory.AllocateVariable("FSDEMG", 80); //error message for FSD
            Module.Memory.AllocateVariable("SYSKEY", 6, true);
            Module.Memory.SetArray("SYSKEY", Encoding.ASCII.GetBytes("SYSOP\0"));
            Module.Memory.AllocateVariable("CLINGO", sizeof(ushort));
            Module.Memory.AllocateVariable("LANGUAGES", LingoStruct.Size, true);
            Module.Memory.SetArray("LANGUAGES", new LingoStruct().Data); //ever user will have the same lingo struct
            Module.Memory.AllocateVariable("**LANGUAGES", FarPtr.Size);
            Module.Memory.SetPointer("**LANGUAGES", Module.Memory.GetVariablePointer("*LANGUAGES"));
            Module.Memory.AllocateVariable("ERRCOD", sizeof(ushort));
            Module.Memory.AllocateVariable("CURRENT-MCV", FarPtr.Size);
            Module.Memory.AllocateVariable("DIGALW", sizeof(ushort));
            Module.Memory.SetWord("DIGALW", 1);
            Module.Memory.AllocateVariable("_8087", sizeof(ushort));
            Module.Memory.SetWord("_8087", 3);
            Module.Memory.AllocateVariable("UIDXRF", UidxrefStruct.Size, true);

            var ctypePointer = Module.Memory.AllocateVariable("CTYPE", 0x101);

            /*
             * Fill CTYPE array with standard characters
             * Calls to CTYPE functions such as ISALPHA(), etc.
             * are replaced with relocation records to this memory block.
             * It'll be a relocation+1 if __USELOCALES__ is defined at compile time.
             * This means we just need character 48 ("0") to be at position 49 in the array.
             * We accomplish this by ++ the offset of the pointer first then writing. Every byte
             * should be shifted by 1, thus giving us a proper value lookup post-relocation
             */
            var resultByte = 0;
            for (var i = 0; i < 256; i++)
            {
                if (i == 32)
                {
                    //IS_SP
                    resultByte = 1;
                }
                else if (i >= 48 && i <= 57)
                {
                    //IS_DIG
                    resultByte = 2;
                }
                else if (i >= 65 && i <= 90)
                {
                    //IS_LOW
                    resultByte = 4;
                }
                else if (i >= 97 && i <= 122)
                {
                    //IS_UP
                    resultByte = 8;
                }
                else if (i >= 33 && i <= 47)
                {
                    //IS_PUN
                    resultByte = 64;
                }
                else if (i >= 91 && i <= 96)
                {
                    //IS_PUN
                    resultByte = 64;
                }
                else if (i >= 123 && i <= 126)
                {
                    //IS_PUN
                    resultByte = 64;
                }
                else
                {
                    resultByte = 0;
                }

                Module.Memory.SetByte(ctypePointer.Segment, (ushort)(ctypePointer.Offset + i + 1), (byte)resultByte);
            }
        }

        public void SetRegisters(CpuRegisters registers)
        {
            Registers = registers;
        }

        /// <summary>
        ///     Sets State for the Module Registers and the current Channel Number that's running
        /// </summary>
        /// <param name="channelNumber"></param>
        /// <param name="numberOfModules"></param>
        public void SetState(ushort channelNumber)
        {
            ChannelNumber = channelNumber;

            _previousMcvFile.Clear();
            _previousBtrieveFile.Clear();

            //Bail if it's max value, not processing any input or status
            if (channelNumber == ushort.MaxValue)
                return;

            var vdaChannelPointer = Module.Memory.GetOrAllocateVariablePointer($"VDA-{channelNumber}", VOLATILE_DATA_SIZE);

            Module.Memory.SetArray(Module.Memory.GetVariablePointer("VDAPTR"), vdaChannelPointer.Data);
            Module.Memory.SetWord(Module.Memory.GetVariablePointer("USRNUM"), channelNumber);

            ChannelDictionary[channelNumber].StatusChange = false;
            Module.Memory.SetWord(Module.Memory.GetVariablePointer("STATUS"), ChannelDictionary[channelNumber].Status);

            var userBasePointer = Module.Memory.GetVariablePointer("USER");
            var currentUserPointer = new FarPtr(userBasePointer.Data);
            currentUserPointer.Offset += (ushort)(User.Size * channelNumber);

            //Update User Array and Update Pointer to point to this user
            Module.Memory.SetArray(currentUserPointer, ChannelDictionary[channelNumber].UsrPtr.Data);
            Module.Memory.SetArray(Module.Memory.GetVariablePointer("*USRPTR"), currentUserPointer.Data);

            var userAccBasePointer = Module.Memory.GetVariablePointer("USRACC");
            var currentUserAccPointer = new FarPtr(userAccBasePointer.Data);
            currentUserAccPointer.Offset += (ushort)(UserAccount.Size * channelNumber);
            Module.Memory.SetArray(currentUserAccPointer, ChannelDictionary[channelNumber].UsrAcc.Data);
            Module.Memory.SetArray(Module.Memory.GetVariablePointer("USAPTR"), currentUserAccPointer.Data);

            var userExtAccBasePointer = Module.Memory.GetVariablePointer("EXTUSR");
            var currentExtUserAccPointer = new FarPtr(userExtAccBasePointer.Data);
            currentExtUserAccPointer.Offset += (ushort)(ExtUser.Size * channelNumber);
            Module.Memory.SetArray(currentExtUserAccPointer, ChannelDictionary[channelNumber].ExtUsrAcc.Data);
            Module.Memory.SetArray(Module.Memory.GetVariablePointer("EXTPTR"), currentExtUserAccPointer.Data);

            //Reset NXTCMD
            Module.Memory.SetPointer("NXTCMD", Module.Memory.GetVariablePointer("INPUT"));

            //Reset PRFPTR
            Module.Memory.SetPointer("PRFPTR", Module.Memory.GetVariablePointer("PRFBUF"));
            Module.Memory.SetZero(Module.Memory.GetVariablePointer("PRFBUF"), 0x4000);

            //Set FSDSCB Pointer for Current User
            var channelFsdscb = Module.Memory.GetOrAllocateVariablePointer($"FSD-Fsdscb-{ChannelNumber}", FsdscbStruct.Size);

            Module.Memory.SetPointer("*FSDSCB", channelFsdscb);

            //Processing Channel Input
            if (ChannelDictionary[channelNumber].Status == 3)
                ProcessChannelInput(channelNumber);
        }

        /// <summary>
        ///     Handles processing of Channel Input by setting the INPUT value of the dta in the channel InputCommand buffer
        ///     and then calling parsin()
        /// </summary>
        /// <param name="channelNumber"></param>
        public void ProcessChannelInput(ushort channelNumber)
        {
            //Take INPUT from Channel and save it to INPUT
            var inputPointer = Module.Memory.GetVariablePointer("INPUT");
            Module.Memory.SetZero(inputPointer, 0xFF);
            var inputFromChannel = ChannelDictionary[channelNumber].InputCommand;
            var inputLength = (ushort)ChannelDictionary[ChannelNumber].InputCommand.Length;
            Module.Memory.SetArray(inputPointer, inputFromChannel);
            Module.Memory.SetByte(inputPointer + inputFromChannel.Length, 0);
            Module.Memory.SetWord("INPLEN", inputLength);

            ChannelDictionary[channelNumber].UsrPtr.Flags = 0;

            parsin();

            //Set Concex flag on 0 input
            //TODO -- Need to verify this is correct
            if (Module.Memory.GetWord("INPLEN") == 0)
                ChannelDictionary[channelNumber].UsrPtr.Flags |= (uint)EnumRuntimeFlags.Concex;

        }

        /// <summary>
        ///     Updates the Session with any information from memory before execution finishes
        /// </summary>
        /// <param name="channel"></param>
        public void UpdateSession(ushort channel)
        {
            //Don't process on RTKICK, etc. runs
            if (channel == ushort.MaxValue)
                return;

            //Set the Channel Status
            if (ChannelDictionary[ChannelNumber].OutputEmptyStatus && !ChannelDictionary[ChannelNumber].StatusChange)
            {
                ChannelDictionary[ChannelNumber].Status = 5;
                ChannelDictionary[ChannelNumber].StatusChange = true;
            }
            else if (ChannelDictionary[ChannelNumber].StatusChange)
            {
                ChannelDictionary[ChannelNumber].Status = Module.Memory.GetWord(Module.Memory.GetVariablePointer("STATUS"));
            }
            else
            {
                ChannelDictionary[ChannelNumber].Status = 1;
            }

            var userPointer = Module.Memory.GetVariablePointer("USER");

            ChannelDictionary[ChannelNumber].UsrPtr.Data = Module.Memory.GetArray(userPointer.Segment,
                (ushort)(userPointer.Offset + (User.Size * channel)), User.Size).ToArray();

#if DEBUG
            _logger.Debug($"({Module.ModuleIdentifier}) {channel}->status == {ChannelDictionary[ChannelNumber].Status}");
            _logger.Debug($"({Module.ModuleIdentifier}) {channel}->state == {ChannelDictionary[ChannelNumber].UsrPtr.State}");
            _logger.Debug($"({Module.ModuleIdentifier}) {channel}->substt == {ChannelDictionary[ChannelNumber].UsrPtr.Substt}");
#endif
        }

        /// <summary>
        ///     Invokes method by the specified ordinal using a Jump Table
        /// </summary>
        /// <param name="ordinal"></param>
        /// <param name="offsetsOnly"></param>
        public ReadOnlySpan<byte> Invoke(ushort ordinal, bool offsetsOnly = false)
        {
            //_logger.Info($"Invoking MAJORBBS.DLL:{Ordinals.MAJORBBS[ordinal]}");

            switch (ordinal)
            {
                case 628:
                    return usrnum;
                case 629:
                    return usrptr;
                case 97:
                    return channel;
                case 565:
                    return status;
                case 475:
                    return prfbuf;
                case 437:
                    return nterms;
                case 625:
                    return user;
                case 637:
                    return vdaptr;
                case 401:
                    return margc;
                case 477:
                    return prfptr;
                case 350:
                    return input;
                case 349:
                    return inplen;
                case 402:
                    return margn;
                case 403:
                    return margv;
                case 16:
                    return _exitbuf;
                case 17:
                    return _exitfopen;
                case 18:
                    return _exitopen;
                case 624:
                    return usaptr;
                case 757:
                    BtrieveSetupGlobalPointer("GENBB", "BBSGEN.DAT", GENBB_BASE_SEGMENT);
                    return genbb;
                case 459:
                    return othusn;
                case 434:
                    return nmods;
                case 417:
                    return module;
                case 11:
                    return _ctype;
                case 640:
                    return vdatmp;
                case 83:
                    return bbsttl;
                case 136:
                    return company;
                case 61:
                    return addres1;
                case 62:
                    return addres2;
                case 153:
                    return dataph;
                case 387:
                    return liveph;
                case 639:
                    return vdasiz;
                case 460:
                    return othusp;
                case 458:
                    return othuap;
                case 826:
                    return othexp;
                case 825:
                    return extptr;
                case 414:
                    return mmuccr;
                case 468:
                    return pfnlvl;
                case 442:
                    return nxtcmd;
                case 909:
                    return version;
                case 1048:
                    return syscyc;
                case 440:
                    return numfils;
                case 439:
                    return numbyts;
                case 901:
                    return numbytp;
                case 1072:
                    return numdirs;
                case 733:
                    return nglobs;
                case 304:
                    return ftgptr;
                case 606:
                    return tshmsg;
                case 288:
                    return ftfscb;
                case 462:
                    return outbsz;
                case 593:
                    return sv;
                case 194:
                    return eurmsk;
                case 263:
                    return fsdscb;
                case 741:
                    return bb;
                case 242:
                    return fsdemg;
                case 718:
                    return syskey;
                case 761:
                    return clingo;
                case 762:
                    return languages;
                case 193:
                    return errcod;
                case 169:
                    return digalw;
                case 55:
                    BtrieveSetupGlobalPointer("ACCBB", "BBSUSR.DAT", ACCBB_BASE_SEGMENT);
                    return accbb;
                case 737:
                    return _8087;
                case 610:
                    return uidxrf;
            }

            if (offsetsOnly)
            {
                return new FarPtr(Segment, ordinal).Data;
            }

            switch (ordinal)
            {
                //Ignored Ordinals
                case 561: //srand() handled internally
                case 614: //unfrez -- unlocks video memory, ignored
                case 174: //DSAIRP
                case 189: //ENAIRP
                case 512: //RSTRXF
                case 114: //CLSXRF
                case 340: //HOWBUY -- emits how to buy credits, ignored for MBBSEmu
                case 564: //STANSI -- sets ANSI to user default, ignoring as ANSI is always on
                case 526: //SCBLANK -- set video buffer to blank
                case 563: //SSTATR -- set video attribute
                case 548: //SETWIN -- set window parameters when drawing to video (Screen)
                case 392: //LOCATE -- moves cursor (local screen, not telnet session)
                case 513: //RSTWIN -- restore window parameters (local screen)
                    break;
                case 599:
                    time();
                    break;
                case 432:
                    nkyrec();
                    break;
                case 68:
                    alczer();
                    break;
                case 331:
                    gmdnam();
                    break;
                case 574:
                    strcpy();
                    break;
                case 589:
                    stzcpy();
                    break;
                case 492:
                    register_module();
                    break;
                case 456:
                    opnmsg();
                    break;
                case 441:
                    numopt();
                    break;
                case 650:
                    ynopt();
                    break;
                case 389:
                    lngopt();
                    break;
                case 566:
                    stgopt();
                    break;
                case 316:
                    getasc();
                    break;
                case 377:
                    l2as();
                    break;
                case 77:
                    atol();
                    break;
                case 601:
                    today();
                    break;
                case 665:
                    f_scopy();
                    break;
                case 520:
                    sameas();
                    break;
                case 713:
                    uacoff();
                    break;
                case 474:
                case 787: //pmlt is just multi-lingual prf, so we just call prf
                    prf();
                    break;
                case 463:
                    outprf();
                    break;
                case 160:
                    dedcrd();
                    break;
                case 476:
                    prfmsg();
                    break;
                case 550:
                    shocst();
                    break;
                case 59:
                    addcrd();
                    break;
                case 366:
                    itoa();
                    break;
                case 334:
                    haskey();
                    break;
                case 335:
                    hasmkey();
                    break;
                case 486:
                    rand();
                    break;
                case 428:
                    ncdate();
                    break;
                case 167:
                    dfsthn();
                    break;
                case 119:
                    clsmsg();
                    break;
                case 515:
                    rtihdlr();
                    break;
                case 516:
                    rtkick();
                    break;
                case 543:
                    setmbk();
                    break;
                case 510:
                    rstmbk();
                    break;
                case 455:
                    opnbtv();
                    break;
                case 534:
                    setbtv();
                    break;
                case 569:
                    stpbtv();
                    break;
                case 505:
                    rstbtv();
                    break;
                case 621:
                    updbtv();
                    break;
                case 351:
                    insbtv();
                    break;
                case 170:
                    dinsbtv();
                    break;
                case 488:
                    rdedcrd();
                    break;
                case 559:
                    spr();
                    break;
                case 659:
                    f_lxmul();
                    break;
                case 654:
                    f_ldiv();
                    break;
                case 113:
                    clrprf();
                    break;
                case 65:
                    alcmem();
                    break;
                case 643:
                    vsprintf();
                    break;
                case 1189:
                    scnmdf();
                    break;
                case 435:
                    now();
                    break;
                case 657:
                    f_lumod();
                    break;
                case 544:
                    setmem();
                    break;
                case 582:
                    strncpy();
                    break;
                case 494:
                    register_textvar();
                    break;
                case 997:
                    obtbtvl();
                    break;
                case 444:
                    obtbtv();
                    break;
                case 158:
                    dclvda();
                    break;
                case 636:
                    vdaoff();
                    break;
                case 87:
                    bgncnc();
                    break;
                case 522:
                    sameto();
                    break;
                case 813:
                    samend();
                    break;
                case 122:
                    cncchr();
                    break;
                case 225:
                    f_open();
                    break;
                case 205:
                    f_close();
                    break;
                case 560:
                    sprintf();
                    break;
                case 694:
                    fnd1st();
                    break;
                case 229:
                    f_read();
                    break;
                case 312:
                    f_write();
                    break;
                case 617:
                    unlink();
                    break;
                case 578:
                    strlen();
                    break;
                case 603:
                    tolower();
                    break;
                case 604:
                    toupper();
                    break;
                case 496:
                    rename();
                    break;
                case 511:
                    rstrin();
                    break;
                case 580:
                    strncat();
                    break;
                case 411:
                    memset();
                    break;
                case 326:
                    getmsg();
                    break;
                case 562:
                    sscanf();
                    break;
                case 232:
                    fscanf();
                    break;
                case 355:
                    intdos();
                    break;
                case 786:
                case 178: // same signature/same functionality as prfmlt(), ansi is always true
                    prfmlt();
                    break;
                case 783:
                    clrmlt();
                    break;
                case 330:
                    globalcmd();
                    break;
                case 94:
                    catastro();
                    break;
                case 210:
                    fgets();
                    break;
                case 571:
                    strcat();
                    break;
                case 226:
                    f_printf();
                    break;
                case 266:
                    fseek();
                    break;
                case 430:
                    nctime();
                    break;
                case 572:
                    strchr();
                    break;
                case 467:
                    parsin();
                    break;
                case 420:
                    movmem();
                    break;
                case 267:
                    ftell();
                    break;
                case 352:
                    instat();
                    break;
                case 521:
                    samein();
                    break;
                case 553:
                    skpwht();
                    break;
                case 405:
                    mdfgets();
                    break;
                case 181:
                    echon();
                    break;
                case 587:
                    strupr();
                    break;
                case 584:
                    strstr();
                    break;
                case 164:
                    depad();
                    break;
                case 357:
                    invbtv();
                    break;
                case 261:
                    fsdroom();
                    break;
                case 1101:
                    stpbtvl();
                    break;
                case 573:
                    strcmp();
                    break;
                case 151:
                    curusr();
                    break;
                case 658:
                    f_lxlsh();
                    break;
                case 91:
                    byenow();
                    break;
                case 785:
                    outmlt();
                    break;
                case 622:
                    upvbtv();
                    break;
                case 959:
                    stlcpy();
                    break;
                case 568:
                    stop_polling();
                    break;
                case 85:
                    begin_polling();
                    break;
                case 712:
                    stpans();
                    break;
                case 648:
                    xlttxv();
                    break;
                case 485:
                    qrybtv();
                    break;
                case 53:
                    absbtv();
                    break;
                case 313:
                case 999: //gabbtvl
                    gabbtv();
                    break;
                case 585:
                    strtok();
                    break;
                case 1125:
                    fputs();
                    break;
                case 429:
                    ncedat();
                    break;
                case 487:
                    rawmsg();
                    break;
                case 107:
                    chropt();
                    break;
                case 208:
                case 19:
                    fgetc();
                    break;
                case 576:
                    stricmp();
                    break;
                case 202:
                    farfree();
                    break;
                case 203:
                    farmalloc();
                    break;
                case 400:
                    galmalloc();
                    break;
                case 615:
                    fungetc();
                    break;
                case 230:
                    galfree();
                    break;
                case 227:
                    f_putc();
                    break;
                case 832:
                    alctile();
                    break;
                case 833:
                    ptrtile();
                    break;
                case 879:
                    alcblok();
                    break;
                case 880:
                    ptrblok();
                    break;
                case 827:
                    extoff();
                    break;
                case 231:
                    frzseg();
                    break;
                case 541:
                    setjmp();
                    break;
                case 191:
                    endcnc();
                    break;
                case 393:
                    longjmp();
                    break;
                case 121:
                    cncall();
                    break;
                case 419:
                    morcnc();
                    break;
                case 125:
                    cncint(CncIntegerReturnType.INT);
                    break;
                case 126: // cnclon
                    cncint(CncIntegerReturnType.LONG);
                    break;
                case 656:
                    f_ludiv();
                    break;
                case 996: //getbtvl()
                case 317: //getbtv() calls getbtvl() which shares the same signature with ignored lock type
                    getbtvl();
                    break;
                case 484:
                    qnpbtv();
                    break;
                case 134:
                    cofdat();
                    break;
                case 862:
                    htrval();
                    break;
                case 409:
                    memcpy();
                    break;
                case 408:
                    memcmp();
                    break;
                case 433:
                    nliniu();
                    break;
                case 661:
                    f_lxursh();
                    break;
                case 850:
                    access();
                    break;
                case 447:
                    omdbtv();
                    break;
                case 602:
                    tokopt();
                    break;
                case 201:
                    farcoreleft();
                    break;
                case 173:
                    dostounix();
                    break;
                case 320:
                    getdate();
                    break;
                case 652:
                    zonkhl();
                    break;
                case 315:
                    genrnd();
                    break;
                case 501:
                    rmvwht();
                    break;
                case 655:
                    f_lmod();
                    break;
                case 930:
                    register_agent();
                    break;
                case 421:
                    msgscan();
                    break;
                case 321:
                    getdtd();
                    break;
                case 132:
                    cntdir();
                    break;
                case 117:
                    clsbtv();
                    break;
                case 322:
                    getenv();
                    break;
                case 302:
                    ftgnew();
                    break;
                case 154:
                    datofc();
                    break;
                case 305:
                    ftgsbm();
                    break;
                case 386:
                    listing();
                    break;
                case 607:
                case 461: //otstscrd -- always return true
                    tstcrd();
                    break;
                case 754:
                    strnicmp();
                    break;
                case 109:
                    clock();
                    break;
                case 581:
                    strncmp();
                    break;
                case 180:
                    dupdbtv();
                    break;
                case 451:
                    open();
                    break;
                case 413:
                    mkdir();
                    break;
                case 896:
                    getftime();
                    break;
                case 110:
                    close();
                    break;
                case 234:
                    fsdapr();
                    break;
                case 586:
                    strtol();
                    break;
                case 238:
                    fsdbkg();
                    break;
                case 260:
                    fsdrft();
                    break;
                case 878:
                    fsdrhd();
                    break;
                case 241:
                    fsdego();
                    break;
                case 641:
                    vfyadn();
                    break;
                case 249:
                    fsdnan();
                    break;
                case 252:
                    fsdord();
                    break;
                case 265:
                    fsdxan();
                    break;
                case 558:
                    sortstgs();
                    break;
                case 381:
                    lastwd();
                    break;
                case 554:
                    skpwrd();
                    break;
                case 215:
                    findtvar();
                    break;
                case 182:
                    echonu();
                    break;
                case 348:
                    injoth();
                    break;
                case 577:
                    stripb();
                    break;
                case 399:
                    makhdl();
                    break;
                case 362:
                    issupc();
                    break;
                case 887:
                    initask();
                    break;
                case 390:
                    lngrnd();
                    break;
                case 51:
                    aabbtv();
                    break;
                case 746: // uhskey() same signature and purpose, uidkey() is for offline users
                case 609:
                    uidkey();
                    break;
                case 457:
                    othkey();
                    break;
                case 1040:
                    ul2as();
                    break;
                case 480:
                    profan();
                    break;
                case 131:
                    cncyesno();
                    break;
                case 579:
                    strlwr();
                    break;
                case 701:
                    printf();
                    break;
                case 314:
                    gen_haskey();
                    break;
                case 130:
                    cncwrd();
                    break;
                case 133:
                    cntrbtv();
                    break;
                case 469:
                    pltile();
                    break;
                case 155:
                    daytoday();
                    break;
                case 127: // cncnum
                    cncint(CncIntegerReturnType.STRING);
                    break;
                case 339:
                    hexopt();
                    break;
                case 450: // onsysn() = same functionality as onsys(), adds invisible user parameter which we ignore
                case 449:
                    onsys();
                    break;
                case 517:
                    rtstcrd();
                    break;
                case 660:
                    f_lxrsh();
                    break;
                case 157:
                    dcdate();
                    break;
                case 695:
                    fndnxt();
                    break;
                case 162:
                    delbtv();
                    break;
                case 364:
                    isuidc();
                    break;
                case 960:
                    stp4cs();
                    break;
                case 211:
                    filelength();
                    break;
                case 811:
                    echsec();
                    break;
                case 137:
                    condex();
                    break;
                case 338:
                    hdluid();
                    break;
                case 70:
                    anpbtv();
                    break;
                case 913: // anpbtvl
                case 998: // anpbtvlk
                    anpbtvl();
                    break;
                case 64:
                    alcdup();
                    break;
                case 128:
                    cncsig();
                    break;
                case 905:
                    stzcat();
                    break;
                default:
                    _logger.Error($"Unknown Exported Function Ordinal in MAJORBBS: {ordinal}:{Ordinals.MAJORBBS[ordinal]}");
                    throw new ArgumentOutOfRangeException($"Unknown Exported Function Ordinal in MAJORBBS: {ordinal}:{Ordinals.MAJORBBS[ordinal]}");
            }

            return null;
        }

        /// <summary>
        ///     Acquire next/previous, verifying the next key matches the prior one.
        ///
        ///     <para/>Useful for querying across duplicate keys.
        ///
        ///     Signature: int anpbtvl(void *recptr, int chkcas, int anpopt, int optional_loktyp)
        ///         recptr - where to store the results
        ///         chkcas - check case in strcmp() operation for key comparison
        ///         anpopt - operation to perform
        ///         loktyp - lock type - unsupported in mbbsemu
        ///     Return: 1 if successful, 0 on failure
        /// </summary>
        private void anpbtvl()
        {
            var recordPointer = GetParameterPointer(0);
            var caseSensitive = GetParameterBool(2);
            var operation = (EnumBtrieveOperationCodes) GetParameter(3);

            Registers.AX = anpbtv(recordPointer, caseSensitive, operation) ? 1 : 0;
        }

        private bool anpbtv(FarPtr recordPointer, bool caseSensitive, EnumBtrieveOperationCodes operationCodes)
        {
            var bb = Module.Memory.GetPointer("BB");
            if (bb.IsNull())
                return false;

            var btvStruct = new BtvFileStruct(Module.Memory.GetArray(bb, BtvFileStruct.Size));
            var lastKeyAsString = Encoding.ASCII.GetString(
                Module.Memory.GetString(btvStruct.key, stripNull: true));

            var ret = false;
            if (obtainBtv(recordPointer, FarPtr.Empty, 0xFFFF, operationCodes))
            {
                var nextKeyAsString = Encoding.ASCII.GetString(Module.Memory.GetString(btvStruct.key, stripNull: true));

                ret = string.Compare(lastKeyAsString, nextKeyAsString, ignoreCase: !caseSensitive) == 0;
            }

            return ret;
        }

        /// <summary>
        ///     Get the current calendar time as a value of type time_t
        ///     Epoch Time
        ///
        ///     Signature: time_t time (time_t* timer);
        ///     Return: Value is 32-Bit TIME_T (DX:AX)
        /// </summary>
        private void time()
        {
            //For now, ignore the input pointer for time_t
            var passedSeconds = (int)(_clock.Now - new DateTime(1970, 1, 1, 0, 0, 0, DateTimeKind.Utc)).TotalSeconds;

            Registers.DX = (ushort)(passedSeconds >> 16);
            Registers.AX = (ushort)(passedSeconds & 0xFFFF);

#if DEBUG
            _logger.Debug($"({Module.ModuleIdentifier}) Passed seconds: {passedSeconds} (AX:{Registers.AX:X4}, DX:{Registers.DX:X4})");
#endif
        }

        /// <summary>
        ///     Allocate a new memory block and zeros it out on the host
        ///
        ///     Signature: char *alczer(unsigned nbytes);
        ///     Return: AX = Offset in Segment (host)
        ///             DX = Data Segment
        /// </summary>
        private void alczer()
        {
            var size = GetParameter(0);

            var allocatedMemory = Module.Memory.AllocateVariable(null, size);

#if DEBUG
            _logger.Debug($"({Module.ModuleIdentifier}) Allocated {size} bytes starting at {allocatedMemory}");
#endif

            Registers.SetPointer(allocatedMemory);
        }

        /// <summary>
        ///     Allocates Memory
        ///
        ///     Functionally, for our purposes, the same as alczer
        /// </summary>
        /// <returns></returns>
        private void alcmem() => alczer();

        /// <summary>
        ///     Get's a module's name from the specified .MDF file
        ///
        ///     Signature: char *gmdnam(char *mdfnam);
        ///     Return: AX = Offset in Segment
        ///             DX = Data Segment
        /// </summary>
        private void gmdnam()
        {
            //Points to the module MDF file, but we'll assume it's the same one loaded on startup
            var dataSegmentPointer = GetParameterPointer(0);

            //Get the Module Name from the Mdf
            var moduleName = Module.Mdf.ModuleName + "\0";

            //Only needs to be set once
            var variablePointer = Module.Memory.GetOrAllocateVariablePointer("GMDNAM", (ushort) moduleName.Length);

            //Set Memory
            Module.Memory.SetArray(variablePointer, Encoding.Default.GetBytes(moduleName));
#if DEBUG
            _logger.Debug($"({Module.ModuleIdentifier}) Retrieved Module Name \"{moduleName}\" and saved it at host memory offset {variablePointer}");
#endif

            Registers.SetPointer(variablePointer);
        }

        /// <summary>
        ///     Copies the C string pointed by source into the array pointed by destination, including the terminating null character
        ///
        ///     Signature: char* strcpy(char* destination, const char* source );
        ///     Return: AX = Offset in Segment
        ///             DX = Data Segment
        /// </summary>
        private void strcpy()
        {
            var destinationPointer = GetParameterPointer(0);
            var sourcePointer = GetParameterPointer(2);

            var inputBuffer = Module.Memory.GetString(sourcePointer);

            if (inputBuffer[0] == 0x0 || sourcePointer == FarPtr.Empty)
            {
                Module.Memory.SetByte(destinationPointer, 0);
#if DEBUG
                _logger.Warn($"Source ({sourcePointer}) is NULL");
#endif
            }
            else
            {
                Module.Memory.SetArray(destinationPointer, inputBuffer);
#if DEBUG
                //_logger.Debug($"({Module.ModuleIdentifier}) Copied {inputBuffer.Length} bytes from {sourcePointer} to {destinationPointer} -> {Encoding.ASCII.GetString(inputBuffer)}");
#endif
            }

            Registers.SetPointer(destinationPointer);
        }

        /// <summary>
        ///     Copies a string with a fixed length
        ///
        ///     Signature: stzcpy(char *dest, char *source, int nbytes);
        ///     Return: AX = Offset in Segment
        ///             DX = Data Segment
        /// </summary>
        private void stzcpy()
        {
            var destinationPointer = GetParameterPointer(0);
            var sourcePointer = GetParameterPointer(2);
            var limit = GetParameter(4);

            //Reserve last byte for NUL
            if (limit > 0)
            {
                --limit;
            }

            using var inputBuffer = new MemoryStream(limit);
            var potentialString = Module.Memory.GetArray(sourcePointer, limit);
            for (var i = 0; i < limit; i++)
            {
                if (potentialString[i] == 0x0)
                    break;

                inputBuffer.WriteByte(potentialString[i]);
            }

            //If the value read is less than the limit, it'll be padded with null characters
            //per the MajorBBS Development Guide
            for (var i = inputBuffer.Length; i < limit; i++)
                inputBuffer.WriteByte(0x0);

            //Set last byte to NUL
            inputBuffer.WriteByte(0x0);

            Module.Memory.SetArray(destinationPointer, inputBuffer.ToArray());

#if DEBUG
            _logger.Debug(
                $"({Module.ModuleIdentifier}) Copied \"{Encoding.ASCII.GetString(inputBuffer.ToArray())}\" ({inputBuffer.Length} bytes) from {sourcePointer} to {destinationPointer}");
#endif
            Registers.SetPointer(destinationPointer);
        }

        /// <summary>
        ///     Concatenates Two Strings with a fixed length
        ///
        ///     Signature: char *stzcat(char *dst,char *src,int num);
        /// </summary>
        private void stzcat()
        {
            var destinationPointer = GetParameterPointer(0);
            var sourcePointer = GetParameterPointer(2);
            var destinationBufferLength = GetParameter(4);

            var stringLength = Module.Memory.GetString(destinationPointer, true).Length;

            //Truncate Destination if LIMIT is less than DST 
            if (stringLength > destinationBufferLength)
            {
                if(destinationBufferLength > 0)
                    destinationBufferLength--; //subtract one for the null we're inserting
                
                Module.Memory.SetByte(destinationPointer.Segment, (ushort) (destinationPointer.Offset + destinationBufferLength), 0);
                Registers.SetPointer(destinationPointer);
                return;
            }
            
            var newDestinationPointer = destinationPointer + stringLength;
            destinationBufferLength -= (ushort)stringLength;
            
            SetParameterPointer(0, newDestinationPointer);
            SetParameter(4, destinationBufferLength);
            
            stzcpy();
            Registers.SetPointer(destinationPointer);
        }

        /// <summary>
        ///     Registers the Module with the MajorBBS system
        ///
        ///     Signature: int register_module(struct module *mod)
        ///     Return: AX = Value of usrptr->state whenever user is 'in' this module
        /// </summary>
        private void register_module()
        {
            var destinationPointer = GetParameterPointer(0);

            var moduleStruct = new ModuleStruct(Module.Memory.GetArray(destinationPointer, ModuleStruct.Size));

            //We create a copy in Variable Memory in case the MODULE pointer that was passed in was on the stack
            var localModuleStructPointer = Module.Memory.AllocateVariable($"MODULE-LOCAL-{Module.ModuleDlls[ModuleDll].StateCode}", ModuleStruct.Size);
            Module.Memory.SetArray($"MODULE-LOCAL-{Module.ModuleDlls[ModuleDll].StateCode}", moduleStruct.Data);

            //Set Module Values from Struct
            Module.ModuleDescription = Encoding.ASCII.GetString(moduleStruct.descrp).TrimEnd('\0');
            Module.ModuleDlls[ModuleDll].EntryPoints.Add("lonrou", moduleStruct.lonrou);
            Module.ModuleDlls[ModuleDll].EntryPoints.Add("sttrou", moduleStruct.sttrou);
            Module.ModuleDlls[ModuleDll].EntryPoints.Add("stsrou", moduleStruct.stsrou);
            Module.ModuleDlls[ModuleDll].EntryPoints.Add("injrou", moduleStruct.injrou);
            Module.ModuleDlls[ModuleDll].EntryPoints.Add("lofrou", moduleStruct.lofrou);
            Module.ModuleDlls[ModuleDll].EntryPoints.Add("huprou", moduleStruct.huprou);
            Module.ModuleDlls[ModuleDll].EntryPoints.Add("mcurou", moduleStruct.mcurou);
            Module.ModuleDlls[ModuleDll].EntryPoints.Add("dlarou", moduleStruct.dlarou);
            Module.ModuleDlls[ModuleDll].EntryPoints.Add("finrou", moduleStruct.finrou);

            //usrptr->state is the Module Number in use, as assigned by the host process
            Registers.AX = (ushort)Module.ModuleDlls[ModuleDll].StateCode;
            
            var moduleStructOffset = Module.ModuleDlls[ModuleDll].StateCode * 4;
            
            Module.Memory.SetPointer(Module.Memory.GetVariablePointer("MODULE") + moduleStructOffset, localModuleStructPointer);

#if DEBUG
            _logger.Debug($"({Module.ModuleIdentifier}) MODULE pointer ({Module.Memory.GetVariablePointer("MODULE") + moduleStructOffset}) set to {localModuleStructPointer}");
            _logger.Debug($"({Module.ModuleIdentifier}) Module Description set to {Module.ModuleDescription}");
#endif
        }

        /// <summary>
        ///     Opens the specified CNF file (.MCV in runtime form)
        ///
        ///     Signature: FILE *mbkprt=opnmsg(char *fileName)
        ///     Return: AX = Offset in Segment
        ///             DX = Host Segment
        /// </summary>
        private void opnmsg()
        {
            var mcvFileName = GetParameterString(0, true);

            //If the MCV file doesn't exist, but the MSG does -- we need to build the MCV
            if (!File.Exists(Path.Combine(Module.ModulePath, mcvFileName)) &&
                File.Exists(
                    Path.Combine(Module.ModulePath, mcvFileName.Replace("mcv", "msg", StringComparison.InvariantCultureIgnoreCase))
            ))
            {
                // triggers MSG -> MCV compilation
                _ = new MsgFile(Module.ModulePath,
                    mcvFileName.Replace(".mcv", string.Empty, StringComparison.InvariantCultureIgnoreCase));
            }

            var offset = McvPointerDictionary.Allocate(new McvFile(_fileFinder, mcvFileName, Module.ModulePath));

            if (_currentMcvFile != null)
                _previousMcvFile.Push(_currentMcvFile);

            //Open just sets whatever the currently active MCV file is -- overwriting whatever was there
            _currentMcvFile = new FarPtr(ushort.MaxValue, (ushort)offset);

#if DEBUG
            _logger.Debug($"({Module.ModuleIdentifier}) Opened MCV file: {mcvFileName}, assigned to {ushort.MaxValue:X4}:{offset:X4}");
#endif
            Registers.AX = (ushort)offset;
            Registers.DX = ushort.MaxValue;
        }

        /// <summary>
        ///     Retrieves a numeric option from MCV file
        ///
        ///     Signature: int numopt(int msgnum,int floor,int ceiling)
        ///     Return: AX = Value retrieved
        /// </summary>
        private void numopt()
        {
            var msgnum = GetParameter(0);
            var floor = (short)GetParameter(1);
            var ceiling = GetParameter(2);

            var outputValue = McvPointerDictionary[_currentMcvFile.Offset].GetNumeric(msgnum);

            //Validate
            if (outputValue < floor || (ceiling > 0 && outputValue > ceiling))
                throw new ArgumentOutOfRangeException($"{msgnum} value {outputValue} is outside specified bounds");

#if DEBUG
            _logger.Debug($"({Module.ModuleIdentifier}) Retrieved option {msgnum} value: {outputValue}");
#endif

            Registers.AX = (ushort)outputValue;
        }

        /// <summary>
        ///     Retrieves a yes/no option from an MCV file
        ///
        ///     Signature: int ynopt(int msgnum)
        ///     Return: AX = 1/Yes, 0/No
        /// </summary>
        private void ynopt()
        {
            var msgnum = GetParameter(0);

            var outputValue = McvPointerDictionary[_currentMcvFile.Offset].GetBool(msgnum);

#if DEBUG
            _logger.Debug($"({Module.ModuleIdentifier}) Retrieved option {msgnum} value: {outputValue}");
#endif

            Registers.AX = (ushort)(outputValue ? 1 : 0);
        }

        /// <summary>
        ///     Gets a long (32-bit) numeric option from the MCV File
        ///
        ///     Signature: long lngopt(int msgnum,long floor,long ceiling)
        ///     Return: AX = Most Significant 16-Bits
        ///             DX = Least Significant 16-Bits
        /// </summary>
        private void lngopt()
        {
            var msgnum = GetParameter(0);

            var floorLow = GetParameter(1);
            var floorHigh = GetParameter(2);

            var ceilingLow = GetParameter(3);
            var ceilingHigh = GetParameter(4);

            var floor = floorHigh << 16 | floorLow;
            var ceiling = ceilingHigh << 16 | ceilingLow;

            var outputValue = McvPointerDictionary[_currentMcvFile.Offset].GetLong(msgnum);

            //Validate
            if (outputValue < floor || outputValue > ceiling)
                throw new ArgumentOutOfRangeException($"{msgnum} value {outputValue} is outside specified bounds");

#if DEBUG
            _logger.Debug($"({Module.ModuleIdentifier}) Retrieved option {msgnum} value: {outputValue}");
#endif

            Registers.DX = (ushort)(outputValue >> 16);
            Registers.AX = (ushort)(outputValue & 0xFFFF);
        }

        /// <summary>
        ///     Gets a string from an MCV file
        ///
        ///     Signature: char *string=stgopt(int msgnum)
        ///     Return: AX = Offset in Segment
        ///             DX = Host Segment
        /// </summary>
        private void stgopt()
        {
            var msgnum = GetParameter(0);

            if (!Module.Memory.TryGetVariablePointer($"STGOPT_{_currentMcvFile.Offset}_{msgnum}",
                out var variablePointer))
            {
                var outputValue = McvPointerDictionary[_currentMcvFile.Offset].GetString(msgnum);

                variablePointer = base.Module.Memory.AllocateVariable($"STGOPT_{_currentMcvFile.Offset}_{msgnum}",
                    (ushort)outputValue.Length);

                //Set Value in Memory
                Module.Memory.SetArray(variablePointer, outputValue);

#if DEBUG
                _logger.Debug(
                    $"({Module.ModuleIdentifier}) Retrieved option {msgnum} string value: {outputValue.Length} bytes saved to {variablePointer}");
#endif
            }

            Registers.SetPointer(variablePointer);
        }

        /// <summary>
        ///     Read value of CNF option (text blocks with ASCII compatible line terminators)
        ///
        ///     Functionally, as far as this helper method is concerned, there's no difference between this method and stgopt()
        ///
        ///     Signature: char *bufadr=getasc(int msgnum)
        ///     Return: AX = Offset in Segment
        ///             DX = Host Segment
        /// </summary>
        private void getasc()
        {
#if DEBUG
            _logger.Debug($"Called, redirecting to stgopt()");
#endif
            stgopt();
        }

        /// <summary>
        ///     Converts a long to an ASCII string
        ///
        ///     Signature: char *l2as(long longin)
        ///     Return: AX = Offset in Segment
        ///             DX = Host Segment
        /// </summary>
        private void l2as()
        {
            var lowByte = GetParameter(0);
            var highByte = GetParameter(1);

            var outputValue = $"{highByte << 16 | lowByte}\0";

            //Pre-allocate space for the maximum number of characters for a ulong
            var variablePointer = Module.Memory.GetOrAllocateVariablePointer("L2AS", 0xFF);

            Module.Memory.SetArray(variablePointer, Encoding.Default.GetBytes(outputValue));

#if DEBUG
            _logger.Debug($"({Module.ModuleIdentifier}) Received value: {outputValue}, string saved to {variablePointer}");
#endif

            Registers.SetPointer(variablePointer);
        }

        /// <summary>
        ///     Converts string to a long integer
        ///
        ///     Signature: long int atol(const char *str)
        ///     Return: AX = Offset in Segment
        ///             DX = Host Segment
        /// </summary>
        private void atol()
        {
            var stringToLong = GetParameterString(0, true).Trim();

            var result = GetLeadingNumberFromString(stringToLong);

            Registers.DX = (ushort)(result.Value >> 16);
            Registers.AX = (ushort)(result.Value & 0xFFFF);

            if (result.Valid)
            {
                Registers.F.ClearFlag((ushort)EnumFlags.CF);
            }
            else
            {
                Registers.F.SetFlag((ushort)EnumFlags.CF);

#if DEBUG
                _logger.Warn($"({Module.ModuleIdentifier}) Unable to cast {stringToLong} ({GetParameterPointer(0)}) to long");
#endif
            }
        }

        /// <summary>
        ///     Find out today's date coded as YYYYYYYMMMMDDDDD
        ///
        ///     Signature: int date=today()
        ///     Return: AX = Packed Date
        /// </summary>
        private void today()
        {
            //From DOSFACE.H:
            //#define dddate(mon,day,year) (((mon)<<5)+(day)+(((year)-1980)<<9))
            var packedDate = (_clock.Now.Month << 5) + _clock.Now.Day + ((_clock.Now.Year - 1980) << 9);

#if DEBUG
            _logger.Debug($"({Module.ModuleIdentifier}) Returned packed date: {packedDate}");
#endif

            Registers.AX = (ushort)packedDate;
        }

        /// <summary>
        ///     Copies Struct into another Struct (Borland C++ Implicit Function)
        ///     CX contains the number of bytes to be copied
        ///
        ///     Signature: None -- Compiler Generated
        ///     Return: None
        /// </summary>
        private void f_scopy()
        {
            var sourcePointer = GetParameterPointer(0);
            var destinationPointer = GetParameterPointer(2);

            var sourceString = Module.Memory.GetArray(sourcePointer, Registers.CX);

            Module.Memory.SetArray(destinationPointer, sourceString);

#if DEBUG
            _logger.Debug($"({Module.ModuleIdentifier}) Copied {sourceString.Length} bytes from {sourcePointer} to {destinationPointer}");
#endif

            RealignStack(8);
        }

        /// <summary>
        ///     Case ignoring string match
        ///
        ///     Signature: int match=sameas(char *stgl, char* stg2)
        ///     Returns: AX = 1 if match
        /// </summary>
        private void sameas()
        {
            stricmp();

            Registers.AX = (Registers.AX == 0 ? (ushort)1 : (ushort)0);
        }

        /// <summary>
        ///     Property with the User Number (Channel) of the user currently being serviced
        ///
        ///     Signature: int usrnum
        ///     Returns: int == User Number (Channel)
        /// </summary>
        /// <returns></returns>
        private ReadOnlySpan<byte> usrnum => base.Module.Memory.GetVariablePointer("USRNUM").Data;

        /// <summary>
        ///     Gets the online user account info
        ///
        ///     Signature: struct usracc *uaptr=uacoff(unum)
        ///     Return: AX = Offset in Segment
        ///             DX = Host Segment
        /// </summary>
        /// <returns></returns>
        private void uacoff()
        {
            var userNumber = GetParameter(0);

            var variablePointer = Module.Memory.GetOrAllocateVariablePointer($"USRACC-{userNumber}", UserAccount.Size);

            //If user isn't online, return a null pointer
            if (!ChannelDictionary.TryGetValue(userNumber, out var userChannel))
            {
                Registers.AX = 0;
                Registers.DX = 0;
                return;
            }

            //Set Pointer to new user array
            var uacoffPointer = Module.Memory.GetVariablePointer("UACOFF");
            Module.Memory.SetArray(uacoffPointer, variablePointer.Data);

            //Set User Array Value
            Module.Memory.SetArray(variablePointer, userChannel.UsrAcc.Data);

            Registers.SetPointer(variablePointer);
        }

        /// <summary>
        ///     Like printf(), except the converted text goes into a buffer
        ///
        ///     Signature: void prf(string)
        /// </summary>
        /// <returns></returns>
        private void prf()
        {
            var sourcePointer = GetParameterPointer(0);

            var output = Module.Memory.GetString(sourcePointer, stripNull: false);

            //If the supplied string has any control characters for formatting, process them
            var formattedMessage = FormatPrintf(output, 2);

            var pointerPosition = Module.Memory.GetPointer("PRFPTR");
            Module.Memory.SetArray(pointerPosition, formattedMessage);

            //Update prfptr value
            pointerPosition.Offset += (ushort)(formattedMessage.Length - 1);
            Module.Memory.SetPointer("PRFPTR", pointerPosition);

#if DEBUG
            _logger.Debug($"({Module.ModuleIdentifier}) Added {formattedMessage.Length} bytes to the buffer");
#endif

        }


        /// <summary>
        ///     Resets prf buffer
        /// </summary>
        /// <returns></returns>
        private void clrprf()
        {
            //Set prfptr to the base address of prfbuf
            Module.Memory.SetPointer("PRFPTR", Module.Memory.GetVariablePointer("PRFBUF"));
            Module.Memory.SetByte(Module.Memory.GetVariablePointer("PRFBUF"), 0);

#if DEBUG
            _logger.Debug($"({Module.ModuleIdentifier}) Reset Output Buffer");
#endif
        }

        /// <summary>
        ///     Send prfbuf to a channel & clear
        ///
        ///     Signature: void outprf (unum)
        /// </summary>
        /// <returns></returns>
        private void outprf()
        {
            var userChannel = GetParameter(0);

            var basePointer = Module.Memory.GetVariablePointer("PRFBUF");
            var currentPointer = Module.Memory.GetPointer(Module.Memory.GetVariablePointer("PRFPTR"));

            var outputLength = (ushort)(currentPointer.Offset - basePointer.Offset);

            var outputBuffer = Module.Memory.GetArray(basePointer, outputLength);

            var outputBufferProcessed = FormatOutput(outputBuffer);

            if (ChannelDictionary.ContainsKey(userChannel))
                ChannelDictionary[userChannel].SendToClient(outputBufferProcessed.ToArray());

#if DEBUG
            _logger.Debug($"({Module.ModuleIdentifier}) Sent {outputBuffer.Length} bytes to Channel {userChannel}");
#endif

            Module.Memory.SetZero(basePointer, outputLength);

            //Set prfptr to the base address of prfbuf
            Module.Memory.SetPointer("PRFPTR", Module.Memory.GetVariablePointer("PRFBUF"));
        }

        /// <summary>
        ///     Deduct real credits from online acct
        ///
        ///     Signature: int enuf=dedcrd(long amount, int asmuch)
        ///     Returns: AX = 1 == Had enough, 0 == Not enough
        /// </summary>
        /// <returns></returns>
        private void dedcrd()
        {
            var sourceOffset = GetParameter(0);
            var lowByte = GetParameter(1);
            var highByte = GetParameter(2);

            var creditsToDeduct = (highByte << 16 | lowByte);

#if DEBUG
            _logger.Debug($"({Module.ModuleIdentifier}) Deducted {creditsToDeduct} from the current users account (Ignored)");
#endif

            Registers.AX = 1;
        }

        /// <summary>
        ///     Points to that channels 'user' struct
        ///
        ///     Signature: struct user *usrptr;
        /// </summary>
        /// <returns></returns>
        private ReadOnlySpan<byte> usrptr => Module.Memory.GetVariablePointer("*USRPTR").Data;

        /// <summary>
        ///     Like prf(), but the control string comes from an .MCV file
        ///
        ///     Signature: void prfmsg(msgnum,p1,p2, ..• ,pn);
        /// </summary>
        /// <returns></returns>
        private void prfmsg()
        {
            var messageNumber = GetParameter(0);

            if (!McvPointerDictionary[_currentMcvFile.Offset].Messages
                .TryGetValue(messageNumber, out var outputMessage))
            {
                _logger.Warn(
                    $"({Module.ModuleIdentifier}) prfmsg() unable to locate message number {messageNumber} in current MCV file {McvPointerDictionary[_currentMcvFile.Offset].FileName}");
                return;
            }

            var formattedMessage = FormatPrintf(outputMessage, 1);

            var currentPrfPositionPointer = Module.Memory.GetPointer(Module.Memory.GetVariablePointer("PRFPTR"));

            Module.Memory.SetArray(currentPrfPositionPointer, formattedMessage);
            currentPrfPositionPointer.Offset += (ushort)formattedMessage.Length;
            Module.Memory.SetByte(currentPrfPositionPointer, 0x0); //Null terminate it

#if DEBUG
            _logger.Debug($"({Module.ModuleIdentifier}) Added {formattedMessage.Length} bytes to the buffer from message number {messageNumber}");
#endif
            //Update Pointer
            Module.Memory.SetPointer("PRFPTR", currentPrfPositionPointer);
        }

        /// <summary>
        ///     Displays a message in the Audit Trail
        ///
        ///     Signature: void shocst(char *summary, char *detail, p1, p1,...,pn);
        /// </summary>
        /// <returns></returns>
        private void shocst()
        {
            var stringSummary = GetParameterStringSpan(0);
            var stringDetail = FormatPrintf(GetParameterStringSpan(2), 4);

            Console.ForegroundColor = ConsoleColor.Yellow;
            Console.BackgroundColor = ConsoleColor.Blue;
            Console.WriteLine($"AUDIT SUMMARY: {Encoding.ASCII.GetString(stringSummary)}");
            Console.WriteLine($"AUDIT DETAIL: {Encoding.ASCII.GetString(stringDetail)}");
            Console.ResetColor();
        }

        /// <summary>
        ///     Array of chanel codes (as displayed)
        ///
        ///     Signature: int *channel
        /// </summary>
        /// <returns></returns>
        private ReadOnlySpan<byte> channel
        {
            get
            {
                var pointer = Module.Memory.GetVariablePointer("CHANNEL");

                //Update the Channel Array with the latest channel/user info
                var arrayOutput = new byte[0x1FE];
                ushort channelsWritten = 0;
                foreach (var k in ChannelDictionary.Keys)
                {
                    Array.Copy(BitConverter.GetBytes((ushort)k), 0, arrayOutput, k + (2 * channelsWritten++), 2);
                }

                Module.Memory.SetArray(pointer, arrayOutput);
                return pointer.Data;
            }
        }

        /// <summary>
        ///     Post credits to the specified Users Account
        ///
        ///     signature: int addcrd(char *keyuid,char *tckstg,int real)
        /// </summary>
        /// <returns></returns>
        private void addcrd()
        {
            var string1 = GetParameterStringSpan(0);
            var string2 = GetParameterStringSpan(2);
            var real = GetParameter(4);

#if DEBUG
            _logger.Debug($"({Module.ModuleIdentifier}) Added {Encoding.Default.GetString(string2)} credits to user account {Encoding.Default.GetString(string1)} (unlimited -- this function is ignored)");
#endif
        }

        /// <summary>
        ///     Converts an integer value to a null-terminated string using the specified base and stores the result in the array given by str
        ///
        ///     Signature: char *itoa(int value, char * str, int base)
        /// </summary>
        private void itoa()
        {
            var integerValue = GetParameter(0);
            var string1Pointer = GetParameterPointer(1);
            var baseValue = GetParameter(3);

            var output = Convert.ToString((short)integerValue, baseValue);
            output += "\0";

            Module.Memory.SetArray(string1Pointer, Encoding.Default.GetBytes(output));
            Registers.SetPointer(string1Pointer);

#if DEBUG
            _logger.Debug($"({Module.ModuleIdentifier}) Convterted integer {integerValue} to {output} (base {baseValue}) and saved it to {string1Pointer}");
#endif
        }

        /// <summary>
        ///     Does the user have the specified key
        ///
        ///     Signature: int haskey(char *lock)
        ///     Returns: AX = 1 == True
        /// </summary>
        /// <returns></returns>
        private void haskey()
        {
            var accountLock = GetParameterString(0, true);

            if (string.IsNullOrEmpty(accountLock))
            {
                Registers.AX = 1;
                return;
            }

            IEnumerable<string> keys;

            //If the user isnt registered on the system, most likely RLOGIN -- so apply the default keys
            if (_accountRepository.GetAccountByUsername(ChannelDictionary[ChannelNumber].Username) == null)
            {
                keys = _configuration.DefaultKeys;
            }
            else
            {
                var accountKeys = _accountKeyRepository.GetAccountKeysByUsername(ChannelDictionary[ChannelNumber].Username);
                keys = accountKeys.Select(x => x.accountKey);
            }

            Registers.AX = keys.Any(k =>
                string.Equals(accountLock, k, StringComparison.InvariantCultureIgnoreCase))
                ? (ushort)1
                : (ushort)0;
#if DEBUG
            var lockName = Encoding.ASCII.GetString(Module.Memory.GetString(GetParameterPointer(0), true));
            _logger.Debug($"({Module.ModuleIdentifier}) Returning {Registers.AX} for Haskey({lockName})");
#endif
        }

        /// <summary>
        ///     Returns if the user has the key specified in an offline Security and Accounting option
        ///
        ///     Signature: int hasmkey(int msgnum)
        ///     Returns: AX = 1 == True
        /// </summary>
        /// <returns></returns>
        private void hasmkey()
        {
            var msgnum = GetParameter(0);

            var accountLock = Encoding.ASCII.GetString(McvPointerDictionary[_currentMcvFile.Offset].GetString(msgnum)).TrimEnd('\0');

            if (string.IsNullOrEmpty(accountLock))
            {
                Registers.AX = 1;
                return;
            }

            IEnumerable<string> keys;

            //If the user isnt registered on the system, most likely RLOGIN -- so apply the default keys
            if (_accountRepository.GetAccountByUsername(ChannelDictionary[ChannelNumber].Username) == null)
            {
                keys = _configuration.DefaultKeys;
            }
            else
            {
                var accountKeys = _accountKeyRepository.GetAccountKeysByUsername(ChannelDictionary[ChannelNumber].Username);
                keys = accountKeys.Select(x => x.accountKey);
            }

            Registers.AX = keys.Any(k =>
                string.Equals(accountLock, k, StringComparison.InvariantCultureIgnoreCase))
                ? (ushort)1
                : (ushort)0;
#if DEBUG
            var lockName = Encoding.ASCII.GetString(Module.Memory.GetString(GetParameterPointer(0), true));
            _logger.Debug($"({Module.ModuleIdentifier}) Returning {Registers.AX} for Hasmkey({lockName})");
#endif
        }

        /// <summary>
        ///     Returns a pseudo-random integral number in the range between 0 and RAND_MAX.
        ///
        ///     Signature: int rand()
        ///     Returns: AX = 16-bit Random Number
        /// </summary>
        /// <returns></returns>
        private void rand()
        {
            var randomValue = _random.Next(1, short.MaxValue);

#if DEBUG
            //_logger.Debug($"Generated random number {randomValue} and saved it to AX");
#endif
            Registers.AX = (ushort)randomValue;
        }

        /// <summary>
        ///     Returns Packed Date as a char* in 'MM/DD/YY' format
        ///
        ///     Signature: char *ascdat=ncdate(int date)
        ///     Return: AX = Offset in Segment
        ///             DX = Host Segment
        /// </summary>
        /// <returns></returns>
        private void ncdate()
        {
            /* From DOSFACE.H:
#define ddyear(date) ((((date)>>9)&0x007F)+1980)
#define ddmon(date)   (((date)>>5)&0x000F)
#define ddday(date)    ((date)    &0x001F)
             */

            var packedDate = GetParameter(0);

            //Pack the Date
            var year = ((packedDate >> 9) & 0x007F) + 1980;
            var month = (packedDate >> 5) & 0x000F;
            var day = packedDate & 0x001F;
            var outputDate = $"{month:D2}/{day:D2}/{year % 100}\0";
            var variablePointer = Module.Memory.GetOrAllocateVariablePointer("NCDATE", (ushort) outputDate.Length);

            Module.Memory.SetArray(variablePointer.Segment, variablePointer.Offset,
                Encoding.Default.GetBytes(outputDate));

#if DEBUG
            _logger.Debug($"({Module.ModuleIdentifier}) Received value: {packedDate}, decoded string {outputDate} saved to {variablePointer.Segment:X4}:{variablePointer.Offset:X4}");
#endif
            Registers.SetPointer(variablePointer);
        }

        /// <summary>
        ///     Returns Packed Date as a char* in 'DD-MMM-YY' format
        ///
        ///     Signature: char *ascdat=ncdate(int date)
        ///     Return: AX = Offset in Segment
        ///             DX = Host Segment
        /// </summary>
        /// <returns></returns>
        private void ncedat()
        {
            var packedDate = GetParameter(0);

            //Unpack the Date
            var year = ((packedDate >> 9) & 0x007F) + 1980;
            var month = (packedDate >> 5) & 0x000F;
            var day = packedDate & 0x001F;
            var outputDate = $"{day:D2}/{month:D2}/{year % 100:D2}\0";

            var variablePointer = Module.Memory.GetOrAllocateVariablePointer("NCEDAT", (ushort) outputDate.Length);

            Module.Memory.SetArray(variablePointer.Segment, variablePointer.Offset,
                Encoding.Default.GetBytes(outputDate));

#if DEBUG
            _logger.Debug($"({Module.ModuleIdentifier}) Received value: {packedDate}, decoded string {outputDate} saved to {variablePointer.Segment:X4}:{variablePointer.Offset:X4}");
#endif
            Registers.SetPointer(variablePointer);
        }

        /// <summary>
        ///     Default Status Handler for status conditions this module is not specifically expecting
        ///
        ///     Ignored for now
        ///
        ///     Signature: void dfsthn()
        /// </summary>
        /// <returns></returns>
        private void dfsthn()
        {

        }

        /// <summary>
        ///     Closes the Specified Message File
        ///
        ///     Signature: void clsmsg(FILE *mbkprt)
        /// </summary>
        /// <returns></returns>
        private void clsmsg()
        {
            var filePointer = GetParameterPointer(0);

#if DEBUG
            _logger.Debug($"Closing MCV File: {filePointer}");
#endif

            McvPointerDictionary.Remove(filePointer.Offset);
            _currentMcvFile = null;
        }

        /// <summary>
        ///     Register a real-time routine that needs to execute more than 1 time per second
        ///
        ///     Routines registered this way are executed at 18hz
        ///
        ///     Signature: void rtihdlr(void (*rouptr)(void))
        /// </summary>
        private void rtihdlr()
        {
            var routinePointer = GetParameterPointer(0);

            var routine = new RealTimeRoutine(routinePointer);
            Module.RtihdlrRoutines.Allocate(routine);
#if DEBUG
            _logger.Debug($"({Module.ModuleIdentifier}) Registered routine {routinePointer}");
#endif
        }

        /// <summary>
        ///     'Kicks Off' the specified routine after the specified delay
        ///
        ///     Signature: void rtkick(int time, void *rouptr())
        /// </summary>
        /// <returns></returns>
        private void rtkick()
        {
            var delaySeconds = GetParameter(0);
            var routinePointer = GetParameterPointer(1);

            var routine = new RealTimeRoutine(routinePointer, delaySeconds);
            Module.RtkickRoutines.Allocate(routine);

#if DEBUG
            _logger.Debug($"({Module.ModuleIdentifier}) Registered routine {routinePointer} to execute every {delaySeconds} seconds");
#endif
        }

        /// <summary>
        ///     Sets 'current' MCV file to the specified pointer
        ///
        ///     Signature: FILE *setmbk(mbkptr)
        /// </summary>
        /// <returns></returns>
        private void setmbk()
        {
            var mcvFilePointer = GetParameterPointer(0);

            if (mcvFilePointer.Segment != ushort.MaxValue && !McvPointerDictionary.ContainsKey(mcvFilePointer.Offset))
                throw new ArgumentException($"Invalid MCV File Pointer: {mcvFilePointer}");

            //If there's an MVC currently set, push it to the queue
            if (_currentMcvFile != null)
            {
                _previousMcvFile.Push(new FarPtr(_currentMcvFile.Data));
#if DEBUG
                _logger.Debug($"({Module.ModuleIdentifier}) Enqueue Previous MCV File: {McvPointerDictionary[_currentMcvFile.Offset].FileName} (Pointer: {_currentMcvFile})");
#endif
            }

            _currentMcvFile = mcvFilePointer;

#if DEBUG
            _logger.Debug($"({Module.ModuleIdentifier}) Set Current MCV File: {McvPointerDictionary[_currentMcvFile.Offset].FileName} (Pointer: {mcvFilePointer})");
#endif
        }

        /// <summary>
        ///     Restore previous MCV file block ptr from before last setmbk() call
        ///
        ///     Signature: void rstmbk()
        /// </summary>
        /// <returns></returns>
        private void rstmbk()
        {
            if (_previousMcvFile.Count == 0)
            {
#if DEBUG
                _logger.Debug($"Queue Empty, Ignoring");
#endif
                return;
            }

            _currentMcvFile = _previousMcvFile.Pop();
#if DEBUG
            _logger.Debug($"({Module.ModuleIdentifier}) Reset Current MCV to {McvPointerDictionary[_currentMcvFile.Offset].FileName} ({_currentMcvFile}) (Queue Depth: {_previousMcvFile.Count})");
#endif
        }

        /// <summary>
        ///     Opens a Btrieve file for I/O
        ///
        ///     Signature: BTVFILE *bbptr=opnbtv(char *filename, int reclen)
        ///     Return: AX = Offset to File Pointer
        ///             DX = Host Btrieve Segment
        /// </summary>
        /// <returns></returns>
        private void opnbtv()
        {
            var btrievefileName = GetParameterString(0, true);
            var maxRecordLength = GetParameter(2);

            var btrieveFile = new BtrieveFileProcessor(_fileFinder, Module.ModulePath, btrievefileName, _configuration.BtrieveCacheSize);

            var btvFileStructPointer = AllocateBB(btrieveFile, maxRecordLength, btrievefileName);

            Registers.SetPointer(btvFileStructPointer);
        }

        /// <summary>
        ///     Allocates a new BtvFileStruct and associated it with btrieveFile.
        /// </summary>
        /// <returns>A pointer to the allocated BtvFileStruct</returns>
        [VisibleForTesting]
        public FarPtr AllocateBB(BtrieveFileProcessor btrieveFile, ushort maxRecordLength, string fileName) {
            //Setup Pointers
            var btvFileStructPointer = Module.Memory.AllocateVariable($"{fileName}-STRUCT", BtvFileStruct.Size);
            var btvFileNamePointer =
                Module.Memory.AllocateVariable($"{fileName}-NAME", (ushort)(fileName.Length + 1));
            var btvDataPointer = Module.Memory.AllocateVariable($"{fileName}-RECORD", maxRecordLength);
            var btvKeyPointer = Module.Memory.AllocateVariable($"{fileName}-KEY", maxRecordLength);

            var newBtvStruct = new BtvFileStruct
            { filenam = btvFileNamePointer, reclen = maxRecordLength, data = btvDataPointer, key = btvKeyPointer };
            foreach (var key in btrieveFile.Keys.Values)
                newBtvStruct.SetKeyLength(key.Number, (ushort)key.Length);
            BtrieveSaveProcessor(btvFileStructPointer, btrieveFile);
            Module.Memory.SetArray(btvFileStructPointer, newBtvStruct.Data);
            Module.Memory.SetArray(btvFileNamePointer, Encoding.ASCII.GetBytes(fileName));
            Module.Memory.SetPointer("BB", btvFileStructPointer);

#if DEBUG
            _logger.Debug($"({Module.ModuleIdentifier}) Opened file {fileName} and allocated it to {btvFileStructPointer}");
#endif
            return btvFileStructPointer;
        }

        /// <summary>
        ///     Used to set the Btrieve file for all subsequent database functions
        ///
        ///     Signature: void setbtv(BTVFILE *bbprt)
        /// </summary>
        /// <returns></returns>
        private void setbtv()
        {
            var btrieveFilePointer = GetParameterPointer(0);

            var currentBtrieveFile = Module.Memory.GetPointer("BB");

            if (currentBtrieveFile != FarPtr.Empty)
                _previousBtrieveFile.Push(currentBtrieveFile);

            Module.Memory.SetPointer("BB", btrieveFilePointer);

#if DEBUG
            var btvStruct = new BtvFileStruct(Module.Memory.GetArray(btrieveFilePointer, BtvFileStruct.Size));
            var btvFileName = Encoding.ASCII.GetString(Module.Memory.GetString(btvStruct.filenam));
            _logger.Debug($"({Module.ModuleIdentifier}) Setting current Btrieve file to {btvFileName} ({btrieveFilePointer})");
#endif
        }

        private bool UpdateBB(BtrieveFileProcessor currentBtrieveFile, FarPtr destinationRecordBuffer, EnumBtrieveOperationCodes operationCode, short keyNumber = -1) =>
            UpdateBB(currentBtrieveFile, destinationRecordBuffer, currentBtrieveFile.Position, operationCode.AcquiresData(), keyNumber);

        private bool UpdateBB(BtrieveFileProcessor currentBtrieveFile, FarPtr destinationRecordBuffer, uint position, bool acquiresData, short keyNumber = -1)
        {
            var record = currentBtrieveFile.GetRecord(position);
            if (record == null)
                return false;

            var bbPointer = Module.Memory.GetPointer("BB");
            var btvStruct = new BtvFileStruct(Module.Memory.GetArray(bbPointer, BtvFileStruct.Size));
            if (keyNumber >= 0)
            {
                btvStruct.lastkn = (ushort)keyNumber;
                Module.Memory.SetArray(bbPointer, btvStruct.Data);
            }
            else if (currentBtrieveFile.Keys.Count > 0)
            {
                keyNumber = (short)btvStruct.lastkn;
            }

            if (acquiresData)
            {
                if (destinationRecordBuffer.IsNull())
                    destinationRecordBuffer = btvStruct.data;

                Module.Memory.SetArray(destinationRecordBuffer, record.Data);
            }

            if (keyNumber >= 0 && currentBtrieveFile.Keys.Count > 0)
                Module.Memory.SetArray(btvStruct.key, currentBtrieveFile.Keys[(ushort)keyNumber].ExtractKeyDataFromRecord(record.Data));

            return true;
        }

        /// <summary>
        ///     'Step' based Btrieve operation
        ///
        ///     Signature: int stpbtv (void *recptr, int stpopt)
        ///     Returns: AX = 1 == Record Found, 0 == Database Empty
        /// </summary>
        /// <returns></returns>
        private void stpbtv()
        {
            var btrieveRecordPointer = GetParameterPointer(0);
            var stpopt = (EnumBtrieveOperationCodes)GetParameter(2);
            var currentBtrieveFile = BtrieveGetProcessor(Module.Memory.GetPointer("BB"));

            var result = currentBtrieveFile.PerformOperation(-1, ReadOnlySpan<byte>.Empty, stpopt);
            if (result)
                UpdateBB(currentBtrieveFile, btrieveRecordPointer, stpopt);

            Registers.AX = result ? (ushort)1 : (ushort)0;
        }

        /// <summary>
        ///     Restores the last Btrieve data block for use
        ///
        ///     Signature: void rstbtv()
        /// </summary>
        /// <returns></returns>
        private void rstbtv()
        {
            if (_previousBtrieveFile.Count == 0)
            {
                _logger.Warn($"({Module.ModuleIdentifier}) Previous Btrieve file == null, ignoring");
                return;
            }

            Module.Memory.SetPointer("BB", _previousBtrieveFile.Pop());
        }

        /// <summary>
        ///     Update the Btrieve current record
        ///
        ///     Signature: int dupdbtv(char *recptr)
        /// </summary>
        /// <returns></returns>
        private void dupdbtv()
        {
            Registers.AX = updateBtv() ? (ushort)1 : (ushort)0;
        }

        private bool updateBtv()
        {
            var btrieveRecordPointerPointer = GetParameterPointer(0);

            var currentBtrieveFile = BtrieveGetProcessor(Module.Memory.GetPointer("BB"));

            var dataToWrite = Module.Memory.GetArray(btrieveRecordPointerPointer, (ushort)currentBtrieveFile.RecordLength);

            return currentBtrieveFile.Update(dataToWrite.ToArray());
        }

        /// <summary>
        ///     Insert new fixed-length Btrieve record - harshly
        ///
        ///     Signature: void insbtv(char *recptr)
        /// </summary>
        private void insbtv()
        {
            if (!insertBtv())
                throw new SystemException("Failed to insert database record");
        }

        /// <summary>
        ///     Insert new fixed-length Btrieve record
        ///
        ///     Signature: int dinsbtv(char *recptr)
        /// </summary>
        /// <returns></returns>
        private void dinsbtv()
        {
            Registers.AX = insertBtv() ? (ushort)1 : (ushort)0;
        }

        private bool insertBtv()
        {
            var btrieveRecordPointer = GetParameterPointer(0);

            var currentBtrieveFile = BtrieveGetProcessor(Module.Memory.GetPointer("BB"));
            var dataToWrite = Module.Memory.GetArray(btrieveRecordPointer, (ushort)currentBtrieveFile.RecordLength);

            return currentBtrieveFile.Insert(dataToWrite.ToArray()) != 0;
        }


        /// <summary>
        ///     Insert new variable-length Btrieve record
        ///
        ///     Signature: void invbtv(char *recptr, int length)
        /// </summary>
        private void invbtv()
        {
            var btrieveRecordPointer = GetParameterPointer(0);
            var recordLength = GetParameter(2);
            var currentBtrieveFile = BtrieveGetProcessor(Module.Memory.GetPointer("BB"));
            var record = Module.Memory.GetArray(btrieveRecordPointer, recordLength);

            currentBtrieveFile.Insert(record.ToArray());
        }

        /// <summary>
        ///     Raw status from btusts, where appropriate
        ///
        ///     Signature: int status
        ///     Returns: Segment holding the Users Status
        /// </summary>
        /// <returns></returns>
        private ReadOnlySpan<byte> status => Module.Memory.GetVariablePointer("STATUS").Data;

        /// <summary>
        ///     Deduct real credits from online acct
        ///
        ///     Signature: int enuf=rdedcrd(long amount, int asmuch)
        ///     Returns: Always 1, meaning enough credits
        /// </summary>
        /// <returns></returns>
        private void rdedcrd()
        {
            Registers.AX = 1;
        }

        /// <summary>
        ///     sprintf-like string formatter utility
        ///
        ///     Main differentiation is that spr() supports long integer and floating point conversions
        /// </summary>
        /// <returns></returns>
        private void spr()
        {
            var output = GetParameterStringSpan(0);

            //If the supplied string has any control characters for formatting, process them
            var formattedMessage = FormatPrintf(output, 2);

            if (formattedMessage.Length > 1024)
                throw new OutOfMemoryException(
                    $"SPR write is > 1k ({formattedMessage.Length}) and would overflow pre-allocated buffer");

            _sprIndex++;
            _sprIndex &= 0x3;
            var variablePointer = Module.Memory.GetOrAllocateVariablePointer($"SPR-{_sprIndex}", 1024);

            Module.Memory.SetArray(variablePointer, formattedMessage);

#if DEBUG
            //_logger.Debug($"({Module.ModuleIdentifier}) Added {formattedMessage.Length} bytes to the buffer: {Encoding.ASCII.GetString(formattedMessage)}");
#endif

            Registers.SetPointer(variablePointer);
        }

        /// <summary>
        ///     Long Multiplication (Borland C++ Implicit Function)
        ///
        /// </summary>
        /// <returns></returns>
        private void f_lxmul()
        {

            var value1 = (Registers.DX << 16) | Registers.AX;
            var value2 = (Registers.CX << 16) | Registers.BX;

            var result = value1 * value2;

            Registers.DX = (ushort)(result >> 16);
            Registers.AX = (ushort)(result & 0xFFFF);
        }

        /// <summary>
        ///     Long Division (Borland C++ Implicit Function)
        ///
        ///     Input: Two long values on stack (arg1/arg2)
        ///     Output: DX:AX = quotient
        ///             DI:SI = remainder -- no remainder in early C++
        /// </summary>
        /// <returns></returns>
        private void f_ldiv()
        {

            int arg1 = (GetParameter(1) << 16) | GetParameter(0);
            int arg2 = (GetParameter(3) << 16) | GetParameter(2);

            var quotient = Math.DivRem(arg1, arg2, out var remainder);

            Registers.DX = (ushort)(quotient >> 16);
            Registers.AX = (ushort)(quotient & 0xFFFF);
            //Registers.DI = (ushort)(remainder >> 16);
            //Registers.SI = (ushort)(remainder & 0xFFFF);

            RealignStack(8);
        }

        /// <summary>
        ///     Writes formatted data from variable argument list to string
        ///
        ///     similar to prf, but the destination is a char*, but the output buffer
        /// </summary>
        /// <returns></returns>
        private void vsprintf()
        {
            var targetPointer = GetParameterPointer(0);

            //If the supplied string has any control characters for formatting, process them
            var formattedMessage = FormatPrintf(GetParameterStringSpan(2), 4, true);

            Module.Memory.SetArray(targetPointer, formattedMessage);

            Registers.AX = (ushort)formattedMessage.Length;
        }

        /// <summary>
        ///     Scans the specified MDF file for a line prefix that matches the specified string
        ///
        ///     Signature: char *scnmdf(char *mdfnam,char *linpfx);
        ///     Returns: AX = Offset of String
        ///              DX = Segment of String
        /// </summary>
        /// <returns></returns>
        private void scnmdf()
        {
            var lineprefixOffset = GetParameter(2);
            var lineprefixSegment = GetParameter(3);

            var mdfName = _fileFinder.FindFile(Module.ModulePath, GetParameterFilename(0));

            var lineprefixBytes = Module.Memory.GetString(lineprefixSegment, lineprefixOffset);
            var lineprefix = Encoding.ASCII.GetString(lineprefixBytes);

            //Setup Host Memory Variables Pointer
            var variablePointer = Module.Memory.GetOrAllocateVariablePointer("SCNMDF", 0xFF);

            var recordFound = false;
            foreach (var line in File.ReadAllLines(Path.Combine(Module.ModulePath, mdfName)))
            {
                if (line.StartsWith(lineprefix))
                {
                    var result = Encoding.ASCII.GetBytes(line.Split(':')[1] + "\0");

                    if (result.Length > 256)
                        throw new OverflowException("SCNMDF result is > 256 bytes");

                    Module.Memory.SetArray(variablePointer.Segment, variablePointer.Offset, result);
                    recordFound = true;
                    break;
                }
            }

            //Write Null String to address if nothing was found
            if (!recordFound)
                Module.Memory.SetByte(variablePointer.Segment, variablePointer.Offset, 0x0);

            Registers.SetPointer(variablePointer);
        }

        /// <summary>
        ///     Returns the time of day it is bitwise HHHHHMMMMMMSSSSS coding
        ///
        ///     Signature: int time=now()
        /// </summary>
        /// <returns></returns>
        private void now()
        {
            //From DOSFACE.H:
            //#define dttime(hour,min,sec) (((hour)<<11)+((min)<<5)+((sec)>>1))
            var packedTime = (_clock.Now.Hour << 11) + (_clock.Now.Minute << 5) + (_clock.Now.Second >> 1);

#if DEBUG
            _logger.Debug($"Returned packed time: {packedTime}");
#endif

            Registers.AX = (ushort)packedTime;
        }

        /// <summary>
        ///     Modulo, non-significant (Borland C++ Implicit Function)
        ///
        ///     Signature: DX:AX = arg1 % arg2
        /// </summary>
        /// <returns></returns>
        private void f_lumod()
        {
            uint arg1 = (uint)(GetParameter(1) << 16) | GetParameter(0);
            uint arg2 = (uint)(GetParameter(3) << 16) | GetParameter(2);

            var result = arg1 % arg2;

            Registers.DX = (ushort)(result >> 16);
            Registers.AX = (ushort)(result & 0xFFFF);

            RealignStack(8);
        }

        /// <summary>
        ///     Set a block of memory to a value
        ///
        ///     Signature: void setmem(char *destination, unsigned nbytes, char value)
        /// </summary>
        /// <returns></returns>
        private void setmem()
        {
            var destination = GetParameterPointer(0);
            var numberOfBytesToWrite = GetParameter(2);
            var byteToWrite = GetParameter(3);

            for (var i = 0; i < numberOfBytesToWrite; i++)
            {
                Module.Memory.SetByte(destination.Segment, (ushort)(destination.Offset + i), (byte)byteToWrite);
            }
        }

        /// <summary>
        ///     Output buffer of prf() and prfmsg()
        ///
        ///     Because it's a pointer, the segment only contains Int16:Int16 pointer to the actual prfbuf segment
        ///
        ///     Signature: char *prfbuf
        /// </summary>
        private ReadOnlySpan<byte> prfbuf => Module.Memory.GetVariablePointer("*PRFBUF").Data;

        /// <summary>
        ///     Copies characters from a string
        ///
        ///     Signature: char *strncpy(char *destination, const char *source, size_t num)
        /// </summary>
        /// <returns></returns>
        private void strncpy()
        {
            var destinationPointer = GetParameterPointer(0);
            var source = GetParameterString(2);
            var numberOfBytesToCopy = GetParameter(4);

            Registers.SetPointer(destinationPointer);

            for (var i = 0; i < numberOfBytesToCopy; i++, destinationPointer++)
            {
                if (source[i] == 0x0)
                {
                    //Write remaining nulls
                    for (var j = i; j < numberOfBytesToCopy; j++, destinationPointer++)
                        Module.Memory.SetByte(destinationPointer, 0x0);

                    break;
                }

                Module.Memory.SetByte(destinationPointer, (byte)source[i]);
            }
        }

        private void register_textvar()
        {
            var textPointer = GetParameterPointer(0);
            var functionPointer = GetParameterPointer(2);

            var textBytes = Module.Memory.GetString(textPointer, true);

            Module.TextVariables.Add(Encoding.ASCII.GetString(textBytes), functionPointer);

#if DEBUG
            _logger.Debug($"({Module.ModuleIdentifier}) Registered Textvar \"{Encoding.ASCII.GetString(textBytes)}\" to {functionPointer}");
#endif
        }

        /// <summary>
        ///     Does a GetEqual based on the Key -- the record corresponding to the key is returned
        ///
        ///     Signature: int obtbtv (void *recptr, void *key, int keynum, int obtopt)
        ///     Returns: AX == 0 record not found, 1 record found
        /// </summary>
        /// <returns>true if record found</returns>
        private void obtbtv()
        {
            Registers.AX = obtainBtv() ? (ushort)1 : (ushort)0;
        }

        /// <summary>
        ///     Does a GetEqual based on the Key -- the record corresponding to the key is returned
        ///
        ///     Signature: int obtbtvl (void *recptr, void *key, int keynum, int obtopt, int loktyp)
        ///     Returns: AX == 0 record not found, 1 record found
        /// </summary>
        /// <returns>true if record found</returns>
        private void obtbtvl()
        {
            Registers.AX = obtainBtv() ? (ushort)1 : (ushort)0;
        }

        private bool obtainBtv()
        {
            var recordPointer = GetParameterPointer(0);
            var keyPointer = GetParameterPointer(2);
            var keyNumber = GetParameter(4);
            var obtopt = (EnumBtrieveOperationCodes)GetParameter(5);

            return obtainBtv(recordPointer, keyPointer, keyNumber, obtopt);
        }

        private bool obtainBtv(FarPtr recordPointer, FarPtr keyPointer, int keyNumber, EnumBtrieveOperationCodes obtopt)
        {
            var currentBtrieveFile = BtrieveGetProcessor(Module.Memory.GetPointer("BB"));

            var keyValue = !keyPointer.IsNull() ? Module.Memory.GetArray(keyPointer, currentBtrieveFile.GetKeyLength((ushort)keyNumber)) : null;
            var result = currentBtrieveFile.PerformOperation(keyNumber, keyValue, obtopt);
            if (result)
                UpdateBB(currentBtrieveFile, recordPointer, obtopt, (short)keyNumber);

            return result;
        }

        /// <summary>
        ///     Declare size of the Volatile Data Area (Maximum size the module will require)
        ///     Because this is just another memory block, we use the host memory
        ///
        ///     Signature: void *dclvda(unsigned nbytes);
        /// </summary>
        private void dclvda()
        {
            var size = GetParameter(0);

            if (size > VOLATILE_DATA_SIZE)
                throw new OutOfMemoryException("Volatile Memory declaration > 16k");

#if DEBUG
            _logger.Debug($"({Module.ModuleIdentifier}) Volatile Memory Size requested of {size} bytes ({VOLATILE_DATA_SIZE} bytes currently allocated per channel)");
#endif
        }

        private ReadOnlySpan<byte> nterms => Module.Memory.GetVariablePointer("NTERMS").Data;

        /// <summary>
        ///     Compute volatile data pointer for the specified User Number
        ///
        ///     Because UserNumber and Channels in MBBSEmu are the same, we can just use the usernum AS channel
        ///
        ///     Signature: char *vdaoff(int unum)
        ///
        ///     Returns: AX == Segment of Volatile Data
        ///              DX == Offset of Volatile Data
        /// </summary>
        /// <returns></returns>
        private void vdaoff()
        {
            var channel = GetParameter(0);

            var volatileMemoryAddress = Module.Memory.GetOrAllocateVariablePointer($"VDA-{channel}", VOLATILE_DATA_SIZE);

#if DEBUG
            _logger.Debug($"Returned VDAOFF {volatileMemoryAddress} for Channel {channel}");
#endif

            Registers.SetPointer(volatileMemoryAddress);
        }

        /// <summary>
        ///     Contains information about the current user account (class, state, baud, etc.)
        ///
        ///     Signature: struct user;
        /// </summary>
        /// <returns></returns>
        private ReadOnlySpan<byte> user => Module.Memory.GetVariablePointer("*USER").Data;


        /// <summary>
        ///     Points to the Volatile Data Area for the current channel
        ///
        ///     Signature: char *vdaptr
        /// </summary>
        private ReadOnlySpan<byte> vdaptr
        {
            get
            {
                var variablePointer = Module.Memory.GetOrAllocateVariablePointer("VDAPTR", 0x4);

                return variablePointer.Data;
            }
        }


        /// <summary>
        ///     After calling bgncnc(), the command is unparsed (has spaces again, not separate words),
        ///     and prepared for interpretation using the command concatenation utilities
        ///
        ///     Signature: void bgncnc()
        /// </summary>
        private void bgncnc()
        {
            clrprf();
            rstrin();
        }

        /// <summary>
        ///     Number of Words in the users input line
        ///
        ///     Signature: int margc
        /// </summary>
        private ReadOnlySpan<byte> margc => Module.Memory.GetVariablePointer("MARGC").Data;

        /// <summary>
        ///     Returns the pointer to the next parsed input command from the user
        ///     If this is the first time it's called, it returns the first command
        /// </summary>
        private ReadOnlySpan<byte> nxtcmd => Module.Memory.GetVariablePointer("NXTCMD").Data;

        /// <summary>
        ///     Case-ignoring substring match
        ///
        ///     Signature: int match=sameto(char *shorts, char *longs)
        ///     Returns: AX == 1, match
        /// </summary>
        private void sameto()
        {
            var string1Buffer = GetParameterString(0, true);
            var string2Buffer = GetParameterString(2, true);

            Registers.AX = (ushort)(string2Buffer.Contains(string1Buffer, StringComparison.CurrentCultureIgnoreCase) ? 1 : 0);
        }

        /// <summary>
        ///     Compares ending of strings, checking if the first string ends with the second string (ignoring case)
        ///
        ///     Signature: int samend(char *longs, char *ends)
        ///     Returns: AX == 1, match
        /// </summary>
        private void samend()
        {
            var string1Buffer = GetParameterString(0,true);
            var string2Buffer = GetParameterString(2, true);

            Registers.AX = (ushort)(string1Buffer.EndsWith(string2Buffer, StringComparison.CurrentCultureIgnoreCase) ? 1 : 0);
        }

        /// <summary>
        ///     Expect a Character from the user (character from the current command)
        ///
        ///     cncchr() is executed after begincnc(), which runs rstrin() replacing the null separators
        ///     in the string with spaces once again.
        /// </summary>
        private void cncchr()
        {
            //Get Input
            var inputPointer = Module.Memory.GetVariablePointer("INPUT");
            var nxtcmdPointer = Module.Memory.GetPointer("NXTCMD");
            var inputLength = Module.Memory.GetWord("INPLEN");

            var remainingCharactersInCommand = inputLength - (nxtcmdPointer.Offset - inputPointer.Offset);

            //Skip any excessive spacing
            while (Module.Memory.GetByte(nxtcmdPointer) == 0x20 && remainingCharactersInCommand > 0)
            {
                nxtcmdPointer.Offset++;
                remainingCharactersInCommand--;
            }

            //Verify we're not at the end of the input
            if (remainingCharactersInCommand == 0)
            {
#if DEBUG
                _logger.Debug($"End of Input");
#endif

                Registers.AX = 0;
                return;
            }

            var inputString = Module.Memory.GetArray(nxtcmdPointer, (ushort)remainingCharactersInCommand);

            Registers.AX = char.ToUpper((char)inputString[0]);

#if DEBUG
            _logger.Debug($"({Module.ModuleIdentifier}) Returned char: {(char)Registers.AX}");
#endif
            //End of String
            if (Registers.AX == 0)
                return;

            //Modify the Counters
            remainingCharactersInCommand--;
            nxtcmdPointer.Offset++;

            //Advance to the next, non-space character
            while (Module.Memory.GetByte(nxtcmdPointer) == 0x20 && remainingCharactersInCommand > 0)
            {
                nxtcmdPointer.Offset++;
                remainingCharactersInCommand--;
            }

            Module.Memory.SetPointer("NXTCMD", new FarPtr(nxtcmdPointer.Segment, (ushort)(nxtcmdPointer.Offset)));
        }

        /// <summary>
        ///     Pointer to the current position in prfbuf
        ///
        ///     Signature: char *prfptr;
        /// </summary>
        private ReadOnlySpan<byte> prfptr => Module.Memory.GetVariablePointer("PRFPTR").Data;

        private bool FileAlreadyOpen(string fullPath, out FarPtr fileStructPointer)
        {
            // let's see if this file has already been opened, and if so return the current handle
            if (Module.Memory.TryGetVariablePointer($"FILE_{fullPath}", out fileStructPointer))
            {
                var fileStruct = new FileStruct(Module.Memory.GetArray(fileStructPointer, FileStruct.Size));
                if (FilePointerDictionary.TryGetValue(fileStruct.curp.Offset, out var fileStream))
                {
                    return true;
                }
            }

            fileStructPointer = null;
            return false;
        }

        /// <summary>
        ///     Opens a new file for reading/writing
        ///
        ///     Signature: file* fopen(const char* filename, USE)
        /// </summary>
        private void f_open()
        {
            var filenameInputValue = GetParameterFilename(0);
            var modePointer = GetParameterPointer(2);

            var fileName = _fileFinder.FindFile(Module.ModulePath, filenameInputValue);
            var fullPath = Path.Combine(Module.ModulePath, fileName);

            if (FileAlreadyOpen(fullPath, out var fileStructPointer))
            {
                _logger.Warn($"({Module.ModuleIdentifier}) Reopened File: {fullPath} - most likely a module bug.");

                Registers.SetPointer(fileStructPointer);
                return;
            }

#if DEBUG
            _logger.Debug($"({Module.ModuleIdentifier}) Opening File: {fullPath}");
#endif

            var modeInputBuffer = Module.Memory.GetString(modePointer, true);
            var fileAccessMode = FileStruct.CreateFlagsEnum(modeInputBuffer);
            FileStream fileStream = null;

            if (!File.Exists(fullPath))
            {
                if (fileAccessMode.HasFlag(FileStruct.EnumFileAccessFlags.Read))
                {
                    _logger.Warn($"({Module.ModuleIdentifier}) Unable to find file {fullPath}");
                    Registers.AX = 0;
                    Registers.DX = 0;
                    return;
                }

                //Create a new file for W or A
                _logger.Info($"({Module.ModuleIdentifier}) Creating new file {fileName}");

                fileStream = File.Create(fullPath);
            }
            else
            {
                //Overwrite existing file for W
                if (fileAccessMode.HasFlag(FileStruct.EnumFileAccessFlags.Write))
                {
#if DEBUG
                    _logger.Debug($"Overwriting file {fileName}");
#endif
                    fileStream = File.Create(fullPath);
                }
            }

            //Allocate Memory for FILE struct
            fileStructPointer ??= Module.Memory.GetOrAllocateVariablePointer($"FILE_{fullPath}", FileStruct.Size);

            //Write New Blank Pointer
            var fileStruct = new FileStruct();
            Module.Memory.SetArray(fileStructPointer, fileStruct.Data);

            //Setup the File Stream
            fileStream ??= File.Open(fullPath, FileMode.OpenOrCreate);

            if (fileAccessMode.HasFlag(FileStruct.EnumFileAccessFlags.Append))
                fileStream.Seek(fileStream.Length, SeekOrigin.Begin);

            var fileStreamPointer = FilePointerDictionary.Allocate(fileStream);

            //Set Struct Values
            fileStruct.SetFlags(fileAccessMode);
            fileStruct.curp = new FarPtr(ushort.MaxValue, (ushort)fileStreamPointer);
            fileStruct.fd = (byte)fileStreamPointer;
            Module.Memory.SetArray(fileStructPointer, fileStruct.Data);

#if DEBUG
            _logger.Debug($"({Module.ModuleIdentifier}) {fullPath} FILE struct written to {fileStructPointer}");
#endif
            Registers.SetPointer(fileStructPointer);
        }

        /// <summary>
        ///     Closes an Open File Pointer
        ///
        ///     Signature: int fclose(FILE* stream ). Returns 0 on success, EOF (-1) on failure
        /// </summary>
        private void f_close()
        {
            var filePointer = GetParameterPointer(0);

            var fileStruct = new FileStruct(Module.Memory.GetArray(filePointer, FileStruct.Size));

            // clear the memory
            Module.Memory.SetArray(filePointer, new FileStruct().Data);

            if (fileStruct.curp.Segment == 0 && fileStruct.curp.Offset == 0)
            {
#if DEBUG
                _logger.Warn($"({Module.ModuleIdentifier}) Called FCLOSE on null File Stream Pointer (0000:0000), usually means it tried to open a file that doesn't exist");
                Registers.AX = 0xFFFF;
                return;
#endif
            }

            if (!FilePointerDictionary.ContainsKey(fileStruct.curp.Offset))
            {
                _logger.Warn(
                    $"({Module.ModuleIdentifier}) Attempted to call FCLOSE on pointer not in File Stream Segment {fileStruct.curp} (File Already Closed?)");
                Registers.AX = 0xFFFF;
                return;
            }

            //Clean Up File Stream Pointer
            var fileStream = FilePointerDictionary[fileStruct.curp.Offset];

#if DEBUG
            _logger.Debug($"({Module.ModuleIdentifier}) Closed File {filePointer} {fileStream.Name} (Stream: {fileStruct.curp})");
#endif

            FilePointerDictionary[fileStruct.curp.Offset].Close();
            FilePointerDictionary.Remove(fileStruct.curp.Offset);

            Registers.AX = 0;
        }

        /// <summary>
        ///     sprintf() function in C++ to handle string formatting
        ///
        ///     Signature: int sprintf(char *str, const char *format, ... )
        /// </summary>
        private void sprintf()
        {
            var destinationPointer = GetParameterPointer(0);
            var source = GetParameterStringSpan(2, true);

            //If the supplied string has any control characters for formatting, process them
            var formattedMessage = FormatPrintf(source, 4);

            Module.Memory.SetArray(destinationPointer, formattedMessage);
            Module.Memory.SetByte(destinationPointer + formattedMessage.Length, 0);

            Registers.AX = (ushort)formattedMessage.Length;
        }

        /// <summary>
        ///     Looks for the specified filename (filespec) in the BBS directory, returns 1 if the file is there
        ///
        ///     Signature: int yes=fndlst(struct fndblk &fb, filespec, char attr)
        /// </summary>
        private void fnd1st()
        {
            var findBlockPointer = GetParameterPointer(0);
            var fileName = GetParameterString(2, stripNull: true);
            var attrChar = GetParameter(4);

            var components = FileUtility.SplitIntoComponents(fileName);
            var path = "";
            var search = components[^1];
            for (var i = 0; i < components.Length - 1; ++i)
            {
                path = Path.Combine(path, components[i]);
            }

            if (components.Length > 1)
            {
                path = _fileFinder.FindFile(Module.ModulePath, path);
            }

            path = Path.Combine(Module.ModulePath, path);

            try
            {
                var fileEnumerator = Directory.EnumerateFileSystemEntries(path, search, FileUtility.CASE_INSENSITIVE_ENUMERATION_OPTIONS);
                var guid = Guid.NewGuid();

                _activeSearches.Add(guid, fileEnumerator.GetEnumerator());

                var fndblk = new FndblkStruct() { Guid = guid };
                Module.Memory.SetArray(findBlockPointer, fndblk.Data);
            }
            catch (DirectoryNotFoundException)
            {
                _logger.Warn($"({Module.ModuleIdentifier}) Can't find directory {path}");
                Registers.AX = 0;
                return;
            }

            fndnxt();
        }

        /// <summary>
        ///     Finds the next file from the original fnd1st call, returns 1 if the file is there
        ///
        ///     Signature: int yes=fndnxt(struct fndblk &fb);
        /// </summary>
        private void fndnxt()
        {
            Registers.AX = 0;

            var fndblkPointer = GetParameterPointer(0);
            var fndblk = new FndblkStruct(Module.Memory.GetArray(fndblkPointer, FndblkStruct.StructSize));
            if (!_activeSearches.TryGetValue(fndblk.Guid, out var enumerator))
            {
                _logger.Warn($"({Module.ModuleIdentifier}) Called fndnxt but the GUID wasn't found {fndblk.Guid}");
                return;
            }

            while (true)
            {
                if (!enumerator.MoveNext())
                {
                    _activeSearches.Remove(fndblk.Guid);
                    return;
                }

                var fileInfo = new FileInfo(enumerator.Current);
                fndblk.DateTime = fileInfo.LastWriteTime;
                fndblk.Size = (int)fileInfo.Length;
                fndblk.SetAttributes(fileInfo.Attributes);

                // DOS doesn't support long file names, so filter those out from the result set
                var name = FileUtility.SplitIntoComponents(enumerator.Current)[^1];
                if (name.Length >= FndblkStruct.FilenameSize)
                    continue;

                fndblk.Name = name;
                Module.Memory.SetArray(fndblkPointer, fndblk.Data);
                Registers.AX = 1;
                return;
            }
        }

        /// <summary>
        ///     Reads an array of count elements, each one with a size of size bytes, from the stream and stores
        ///     them in the block of memory specified by ptr.
        ///
        ///     Signature: size_t fread(void* ptr, size_t elementSize, size_t numberOfElements, FILE* stream)
        /// </summary>
        private void f_read()
        {
            var destinationPointer = GetParameterPointer(0);
            var elementSize = GetParameter(2);
            var numberOfElements = GetParameter(3);
            var fileStructPointer = GetParameterPointer(4);

            var fileStruct = new FileStruct(Module.Memory.GetArray(fileStructPointer, FileStruct.Size));

            if (!FilePointerDictionary.TryGetValue(fileStruct.curp.Offset, out var fileStream))
                throw new FileNotFoundException(
                    $"({Module.ModuleIdentifier}) File Stream Pointer for {fileStructPointer} (Stream: {fileStruct.curp}) not found in the File Pointer Dictionary");

            if (fileStream.Position >= fileStream.Length)
            {
                Registers.AX = 0;
                return;
            }

            var totalToRead = elementSize * numberOfElements;
            var buffer = new byte[totalToRead];
            var bytesRead = fileStream.Read(buffer);
            if (bytesRead > 0)
                Module.Memory.SetArray(destinationPointer, new ReadOnlySpan<byte>(buffer, 0, bytesRead));

            //Update EOF Flag if required
            if (fileStream.Position == fileStream.Length)
            {
                fileStruct.flags |= (ushort)FileStruct.EnumFileFlags.EOF;
                Module.Memory.SetArray(fileStructPointer, fileStruct.Data);
            }

            Registers.AX = (ushort)(bytesRead / elementSize);
        }

        /// <summary>
        ///     Writes an array of count elements, each one with a size of size bytes, from the block of memory
        ///     pointed by ptr to the current position in the stream.
        /// </summary>
        private void f_write()
        {
            var sourcePointer = GetParameterPointer(0);
            var size = GetParameter(2);
            var count = GetParameter(3);
            var fileStructPointer = GetParameterPointer(4);

            var fileStruct = new FileStruct(Module.Memory.GetArray(fileStructPointer, FileStruct.Size));

            if (!FilePointerDictionary.TryGetValue(fileStruct.curp.Offset, out var fileStream))
                throw new FileNotFoundException(
                    $"({Module.ModuleIdentifier}) File Pointer {fileStructPointer} (Stream: {fileStruct.curp}) not found in the File Pointer Dictionary");

            var bytesToWrite = size * count;
            fileStream.Write(Module.Memory.GetArray(sourcePointer, (ushort)bytesToWrite));
            var elementsWritten = bytesToWrite / size;

            //Update EOF Flag if required
            if (fileStream.Position == fileStream.Length)
            {
                fileStruct.flags |= (ushort)FileStruct.EnumFileFlags.EOF;
                Module.Memory.SetArray(fileStructPointer, fileStruct.Data);
            }

#if DEBUG
            _logger.Debug(
                $"({Module.ModuleIdentifier}) Wrote {elementsWritten} group(s) of {size} bytes from {sourcePointer}, written to {fileStructPointer} (Stream: {fileStruct.curp})");
#endif
            Registers.AX = (ushort)elementsWritten;
        }

        /// <summary>
        ///     Deleted the specified file
        /// </summary>
        private void unlink()
        {
            var filename = _fileFinder.FindFile(Module.ModulePath, GetParameterFilename(0));
            var fullPath = Path.Combine(Module.ModulePath, filename);
#if DEBUG
            _logger.Debug($"Deleting File: {fullPath}");
#endif

            if (File.Exists(fullPath))
                File.Delete(fullPath);

            Registers.AX = 0;
        }

        /// <summary>
        ///     Returns the length of the C string str
        ///
        ///     Signature: size_t strlen(const char* str)
        /// </summary>
        private void strlen()
        {
            var stringValue = GetParameterString(0, true);
#if DEBUG
<<<<<<< HEAD
            _logger.Debug($"({Module.ModuleIdentifier}) Evaluated string length of {stringValue.Length} for string at {stringPointer}");
=======
            _logger.Debug($"Evaluated string length of {stringValue.Length} for string at {GetParameterPointer(0)}");
>>>>>>> 1694b63e
#endif
            Registers.AX = (ushort)stringValue.Length;
        }

        /// <summary>
        ///     User Input
        ///
        ///     Signature: char input[]
        /// </summary>
        private ReadOnlySpan<byte> input => Module.Memory.GetVariablePointer("INPUT").Data;

        /// <summary>
        ///     Converts a lowercase letter to uppercase
        ///
        ///     Signature: int toupper (int c)
        /// </summary>
        private void toupper()
        {
            var character = GetParameter(0);
            if (character >= 97 && character <= 122)
            {
                Registers.AX = (ushort)(character - 32);
            }
            else
            {
                Registers.AX = character;
            }
#if DEBUG
            _logger.Debug($"({Module.ModuleIdentifier}) Converted {(char)character} to {(char)Registers.AX}");
#endif
        }

        /// <summary>
        ///     Converts a uppercase letter to lowercase
        ///
        ///     Signature: int tolower (int c)
        /// </summary>
        private void tolower()
        {
            var character = GetParameter(0);
            if (character >= 65 && character <= 90)
            {
                Registers.AX = (ushort)(character + 32);
            }
            else
            {
                Registers.AX = character;
            }
#if DEBUG
            _logger.Debug($"({Module.ModuleIdentifier}) Converted {(char)character} to {(char)Registers.AX}");
#endif
        }

        /// <summary>
        ///     Changes the name of the file or directory specified by old name to new name
        ///
        ///     Signature: int rename(const char *oldname, const char *newname )
        /// </summary>
        private void rename()
        {
            var oldFilenameInputValue = GetParameterFilename(0);
            var newFilenameInputValue = GetParameterFilename(2);

            oldFilenameInputValue = _fileFinder.FindFile(Module.ModulePath, oldFilenameInputValue);
            newFilenameInputValue = _fileFinder.FindFile(Module.ModulePath, newFilenameInputValue);

            try
            {
                File.Move(Path.Combine(Module.ModulePath, oldFilenameInputValue), Path.Combine(Module.ModulePath, newFilenameInputValue),
                    true);

#if DEBUG
                _logger.Debug($"({Module.ModuleIdentifier}) Renamed file {oldFilenameInputValue} to {newFilenameInputValue}");
#endif

                Registers.AX = 0;
            }
            catch (Exception e)
            {
                _logger.Error($"{e.Message}");
                Registers.AX = 0xFFFF;
            }
        }


        /// <summary>
        ///     The Length of the total Input Buffer received
        ///
        ///     Signature: int inplen
        /// </summary>
        private ReadOnlySpan<byte> inplen => Module.Memory.GetVariablePointer("INPLEN").Data;

        private ReadOnlySpan<byte> margv => Module.Memory.GetVariablePointer("MARGV").Data;

        private ReadOnlySpan<byte> margn => Module.Memory.GetVariablePointer("MARGN").Data;

        /// <summary>
        ///     Restore parsed input line (undoes effects of parsin())
        ///
        ///     Signature: void rstrin()
        /// </summary>
        private void rstrin()
        {
            var inputLength = Module.Memory.GetWord("INPLEN");
            var inputPointer = Module.Memory.GetVariablePointer("INPUT");

            if (inputLength == 0)
                return;

            for (var i = inputPointer.Offset; i < inputPointer.Offset + (inputLength - 1); i++)
            {
                if (Module.Memory.GetByte(inputPointer.Segment, i) == 0)
                    Module.Memory.SetByte(inputPointer.Segment, i, (byte)' ');
            }
        }

        private ReadOnlySpan<byte> _exitbuf => new byte[] { 0x0, 0x0, 0x0, 0x0 };
        private ReadOnlySpan<byte> _exitfopen => new byte[] { 0x0, 0x0, 0x0, 0x0 };
        private ReadOnlySpan<byte> _exitopen => new byte[] { 0x0, 0x0, 0x0, 0x0 };
        private ReadOnlySpan<byte> extptr => Module.Memory.GetVariablePointer("EXTPTR").Data;
        private ReadOnlySpan<byte> usaptr => Module.Memory.GetVariablePointer("USAPTR").Data;

        /// <summary>
        ///     Appends the first num characters of source to destination, plus a terminating null-character.
        ///
        ///     Signature: char *strncat(char *destination, const char *source, size_t num)
        /// </summary>
        private void strncat()
        {
            var destinationPointer = GetParameterPointer(0);
            var destinationString = GetParameterStringSpan(0, true);
            var sourceString = GetParameterStringSpan(2, true);
            var bytesToCopy = GetParameter(4);

            bytesToCopy = Math.Min(bytesToCopy, (ushort)sourceString.Length);

            Module.Memory.SetArray(destinationPointer.Segment,
                (ushort)(destinationPointer.Offset + destinationString.Length),
                sourceString.Slice(0, bytesToCopy));
            // null terminate always
            Module.Memory.SetByte(destinationPointer.Segment,
                (ushort)(destinationPointer.Offset + destinationString.Length + bytesToCopy), 0x0);

            Registers.SetPointer(destinationPointer);
        }

        /// <summary>
        ///     Sets the first num bytes of the block of memory with the specified value
        ///
        ///     Signature: void _FAR * _RTLENTRYF _EXPFUNC memset(void _FAR *__s, int __c, size_t __n);
        /// </summary>
        private void memset()
        {
            var destinationPointer = GetParameterPointer(0);
            var valueToFill = GetParameter(2);
            var numberOfByteToFill = GetParameter(3);

            for (var i = 0; i < numberOfByteToFill; i++)
            {
                Module.Memory.SetByte(destinationPointer.Segment, (ushort)(destinationPointer.Offset + i),
                    (byte)valueToFill);
            }

            Registers.SetPointer(destinationPointer);
#if DEBUG
            _logger.Debug($"({Module.ModuleIdentifier}) Filled {numberOfByteToFill} bytes at {destinationPointer} with {(byte)valueToFill:X2}");
#endif
        }

        /// <summary>
        ///     Read value of CNF option
        ///
        ///     Signature: char *bufard=getmsg(msgnum)
        /// </summary>
        private void getmsg()
        {
            var msgnum = GetParameter(0);

            var variablePointer = Module.Memory.GetOrAllocateVariablePointer("GETMSG", 0x1000);
            var outputValue = McvPointerDictionary[_currentMcvFile.Offset].GetString(msgnum);

            if (outputValue.Length > 0x1000)
                throw new Exception($"MSG {msgnum} is larger than pre-defined buffer: {outputValue.Length}");

            Module.Memory.SetArray(variablePointer, outputValue);
#if DEBUG
            _logger.Debug($"({Module.ModuleIdentifier}) Retrieved option {0} from {1} (MCV Pointer: {2}), saved {3} bytes to {4}", msgnum,
                McvPointerDictionary[_currentMcvFile.Offset].FileName, _currentMcvFile, outputValue.Length,
                variablePointer);
#endif

            Registers.SetPointer(variablePointer);
        }

        /// <summary>
        ///     Reads data from s and stores them accounting to parameter format into the locations given by the additional arguments
        ///
        ///     Signature: int sscanf(const char *s, const char *format, ...)
        /// </summary>
        private void sscanf()
        {
            var inputString = GetParameterString(0, stripNull: true);
            var formatString = GetParameterString(2, stripNull: true);
            scanf(inputString.GetEnumerator(), formatString, 4);
        }

        private static IEnumerator<char> fromFileStream(FileStream input)
        {
            int b;
            while ((b = input.ReadByte()) >= 0)
                yield return Convert.ToChar(b);
        }

        /// <summary>
        ///     Reads data from stream and stores them accounting to parameter format into the locations given by the additional arguments
        ///
        ///     Signature: int sscanf(FILE *stream, const char *format, ...)
        /// </summary>
        private void fscanf()
        {
            var fileStructPointer = GetParameterPointer(0);
            var formatString = GetParameterString(2, stripNull: true);

            var fileStruct = new FileStruct(Module.Memory.GetArray(fileStructPointer, FileStruct.Size));

            if (!FilePointerDictionary.TryGetValue(fileStruct.curp.Offset, out var fileStream))
            {
                _logger.Warn($"({Module.ModuleIdentifier}) File Stream Pointer for {fileStructPointer} (Stream: {fileStruct.curp}) not found in the File Pointer Dictionary");
                Registers.AX = 0;
                return;
            }

            scanf(fromFileStream(fileStream), formatString, 4);
        }

        private enum FormatParseState
        {
            NORMAL,
            PERCENT
        };

        private void scanf(IEnumerator<char> input, string formatString, int startingParameterOrdinal)
        {
            var matches = 0;
            var formatParseState = FormatParseState.NORMAL;

            if (!input.MoveNext())
            {
                Registers.AX = 0;
                return;
            }

            var moreInput = true;
            string stringValue;
            bool longInteger = false;

            foreach (var formatChar in formatString)
            {
                if (!moreInput)
                    break;

                switch (formatParseState)
                {
                    case FormatParseState.NORMAL when char.IsWhiteSpace(formatChar):
                        ConsumeWhitespace(input);
                        break;
                    case FormatParseState.NORMAL when formatChar == '%':
                        longInteger = false;
                        formatParseState = FormatParseState.PERCENT;
                        break;
                    case FormatParseState.NORMAL:
                        // match a single character
                        (moreInput, _) = ConsumeWhitespace(input);
                        if (moreInput)
                        {
                            moreInput = (formatChar == input.Current);
                            moreInput &= input.MoveNext();
                        }
                        break;
                    case FormatParseState.PERCENT when formatChar == 'i' || formatChar == 'd' || formatChar == 'u':
                        var result = GetLeadingNumberFromString(input);
                        moreInput = result.MoreInput;
                        if (longInteger)
                        {
                            // low word first followed by high word
                            Module.Memory.SetWord(
                                GetParameterPointer(startingParameterOrdinal),
                                (ushort)((uint)result.Value & 0xFFFF));
                            Module.Memory.SetWord(
                                GetParameterPointer(startingParameterOrdinal) + 2,
                                (ushort)((uint)result.Value >> 16));
                        }
                        else
                        {
                            Module.Memory.SetWord(
                                GetParameterPointer(startingParameterOrdinal),
                                (ushort)result.Value);
                        }

                        if (result.Valid)
                            ++matches;

                        startingParameterOrdinal += 2;
                        formatParseState = FormatParseState.NORMAL;
                        break;
                    case FormatParseState.PERCENT when formatChar == 's':
                        (stringValue, moreInput) = ReadString(input, c => ExportedModuleBase.CharacterAccepterResponse.ACCEPT);
                        Module.Memory.SetArray(GetParameterPointer(startingParameterOrdinal), Encoding.ASCII.GetBytes(stringValue));
                        if (stringValue.Length > 0)
                            ++matches;

                        startingParameterOrdinal += 2;
                        formatParseState = FormatParseState.NORMAL;
                        break;
                    case FormatParseState.PERCENT when formatChar == 'l':
                        longInteger = true;
                        break;
                    case FormatParseState.PERCENT when formatChar == '%':
                        formatParseState = FormatParseState.NORMAL;
                        goto case FormatParseState.NORMAL; // yolo
                    case FormatParseState.PERCENT:
                        throw new ArgumentException($"({Module.ModuleIdentifier}) Unsupported sscanf specifier: {formatChar}");
                }
            }

            Registers.AX = (ushort)matches;
        }

        /// <summary>
        ///     General MS-DOS interrupt interface
        ///
        ///     These calls are INT21 calls made from the module
        ///
        ///     Signature: int intdos(union REGS * inregs, union REGS * outregs)
        /// </summary>
        private void intdos()
        {
            var parameterOffset1 = GetParameterPointer(0);
            var parameterOffset2 = GetParameterPointer(2);

            //Load registers and pass to Int21h
            var registers = new CpuRegisters();
            registers.FromRegs(Module.Memory.GetArray(parameterOffset1, 16));
            new Int21h(registers, Module.Memory, _clock, _logger, Module.ModulePath).Handle();

            Module.Memory.SetArray(parameterOffset2, registers.ToRegs());
        }

        /// <summary>
        ///     Like pmlt(), but the control string comes from an .MCV file
        ///
        ///     Signature: void prfmlt(int msgno,...)
        /// </summary>
        private void prfmlt()
        {
            var messageNumber = GetParameter(0);

            var output = McvPointerDictionary[_currentMcvFile.Offset].GetString(messageNumber);

            //If the supplied string has any control characters for formatting, process them
            var formattedMessage = FormatPrintf(output, 1);

            var currentPrfPositionPointer = Module.Memory.GetPointer(Module.Memory.GetVariablePointer("PRFPTR"));
            Module.Memory.SetArray(currentPrfPositionPointer, formattedMessage);
            currentPrfPositionPointer.Offset += (ushort)(formattedMessage.Length - 1); //dont count the null terminator

#if DEBUG
            _logger.Debug($"({Module.ModuleIdentifier}) Added {output.Length} bytes to the buffer (Message #: {messageNumber})");
#endif
            //Update Pointer
            Module.Memory.SetPointer("PRFPTR", currentPrfPositionPointer);
        }

        /// <summary>
        ///     Clear the prf buffer indep of outprf
        ///     Basically the same as clrprf()
        ///
        ///     Signature: void clrmlt()
        /// </summary>
        private void clrmlt() => clrprf();

        /// <summary>
        ///     Registers a Global Command Handler -- any input in the BBS
        ///     (even outside the module) is run through this
        /// </summary>
        private void globalcmd()
        {
            var globalCommandHandlerPointer = GetParameterPointer(0);

            Module.GlobalCommandHandlers.Add(globalCommandHandlerPointer);

#if DEBUG
            _logger.Debug($"({Module.ModuleIdentifier}) Registered Global Command Handler at: {globalCommandHandlerPointer}");
#endif
        }

        /// <summary>
        ///     Catastro Failure, basically a mega show stopping error
        /// </summary>
        private void catastro()
        {
            var message = GetParameterStringSpan(0);

            var formattedMessage = FormatPrintf(message, 2);

            Console.ForegroundColor = ConsoleColor.Yellow;
            Console.BackgroundColor = ConsoleColor.Red;
            Console.WriteLine($"{Encoding.ASCII.GetString(formattedMessage)}");
            Console.ResetColor();

            Registers.Halt = true;
        }

        /// <summary>
        ///     Reads the specified number of characters from the file until a new line or EOF
        ///
        ///     Signature: char* fgets(char* str, int num, FILE* stream )
        /// </summary>
        private void fgets()
        {
            var destinationPointer = GetParameterPointer(0);
            var maxCharactersToRead = GetParameter(2);
            var fileStructPointer = GetParameterPointer(3);

            var fileStruct = new FileStruct(Module.Memory.GetArray(fileStructPointer, FileStruct.Size));

            if (!FilePointerDictionary.TryGetValue(fileStruct.curp.Offset, out var fileStream))
                throw new Exception($"Unable to locate FileStream for {fileStructPointer} (Stream: {fileStruct.curp})");

            if (fileStream.Position == fileStream.Length)
            {
                _logger.Warn($"({Module.ModuleIdentifier}) Attempting to read EOF file, returning null pointer");
                Registers.AX = 0;
                Registers.DX = 0;
                return;
            }

            using var valueFromFile = new MemoryStream(maxCharactersToRead);
            for (var i = 0; i < (maxCharactersToRead - 1); i++)
            {
                var inputValue = (byte)fileStream.ReadByte();

                valueFromFile.WriteByte(inputValue);

                if (inputValue == '\n' || fileStream.Position == fileStream.Length)
                    break;
            }

            valueFromFile.WriteByte(0);

            Module.Memory.SetArray(destinationPointer, valueFromFile.ToArray());

            //Update EOF Flag if required
            if (fileStream.Position == fileStream.Length)
            {
                fileStruct.flags |= (ushort)FileStruct.EnumFileFlags.EOF;
                Module.Memory.SetArray(fileStructPointer, fileStruct.Data);
            }

#if DEBUG
            _logger.Debug(
                $"({Module.ModuleIdentifier}) Read string from {fileStructPointer}, {valueFromFile.Length} bytes (Stream: {fileStruct.curp}), saved at {destinationPointer} (EOF: {fileStream.Position == fileStream.Length})");
#endif
            Registers.SetPointer(destinationPointer);
        }

        /// <summary>
        ///     Concatenates two strings and saves them to the destination.
        ///
        ///     Signature: char *strcat(char *destination, const char *source)
        /// </summary>
        public void strcat()
        {
            var destinationPointer = GetParameterPointer(0);
            var destinationString = GetParameterStringSpan(0, true);
            var sourceString = GetParameterStringSpan(2);

            Module.Memory.SetArray(destinationPointer.Segment,
                (ushort)(destinationPointer.Offset + destinationString.Length),
                sourceString);

            Registers.SetPointer(destinationPointer);
        }

        /// <summary>
        ///     Writes the C string pointed by format to the stream
        ///
        ///     Signature: int fprintf ( FILE * stream, const char * format, ... )
        /// </summary>
        private void f_printf()
        {
            var fileStructPointer = GetParameterPointer(0);
            var sourcePointer = GetParameterPointer(2);

            var fileStruct = new FileStruct(Module.Memory.GetArray(fileStructPointer, FileStruct.Size));

            if (!FilePointerDictionary.TryGetValue(fileStruct.curp.Offset, out var fileStream))
                throw new Exception($"Unable to locate FileStream for {fileStructPointer} (Stream: {fileStruct.curp})");

            var output = Module.Memory.GetString(sourcePointer, true);

            //If the supplied string has any control characters for formatting, process them
            var formattedMessage = FormatPrintf(output, 4);

            fileStream.Write(formattedMessage);

            //Update EOF Flag if required
            if (fileStream.Position == fileStream.Length)
            {
                fileStruct.flags |= (ushort)FileStruct.EnumFileFlags.EOF;
                Module.Memory.SetArray(fileStructPointer, fileStruct.Data);
            }

#if DEBUG
            _logger.Debug($"({Module.ModuleIdentifier}) Wrote {formattedMessage.Length} bytes to {fileStructPointer} (Stream: {fileStruct.curp})");
#endif

            Registers.AX = (ushort)formattedMessage.Length;
        }

        /// <summary>
        ///     Sets the position indicator associated with the stream to a new position.
        ///
        ///     Signature: int fseek ( FILE * stream, long int offset, int origin )
        /// </summary>
        private void fseek()
        {
            var fileStructPointer = GetParameterPointer(0);
            var offset = GetParameterULong(2);
            var origin = GetParameter(4);

            var fileStruct = new FileStruct(Module.Memory.GetArray(fileStructPointer, FileStruct.Size));

            if (!FilePointerDictionary.TryGetValue(fileStruct.curp.Offset, out var fileStream))
                throw new Exception($"Unable to locate FileStream for {fileStructPointer} (Stream: {fileStruct.curp})");

            switch (origin)
            {
                case 2: //EOF
                    fileStream.Seek(offset, SeekOrigin.End);
                    break;
                case 1: //CUR
                    fileStream.Seek(offset, SeekOrigin.Current);
                    break;
                case 0: //SET
                    fileStream.Seek(offset, SeekOrigin.Begin);
                    break;
            }

            //Update EOF Flag if required
            if (fileStream.Position == fileStream.Length)
            {
                fileStruct.flags |= (ushort)FileStruct.EnumFileFlags.EOF;
                Module.Memory.SetArray(fileStructPointer, fileStruct.Data);
            }

#if DEBUG
            _logger.Debug($"({Module.ModuleIdentifier}) Seek to {fileStream.Position} in {fileStructPointer} (Stream: {fileStruct.curp})");
#endif

            Registers.AX = 0;
        }

        /// <summary>
        ///     Takes a packed time from now() and returns it as 'HH:MM:SS'
        ///
        ///     Signature: char *asctim=nctime(int time)
        /// </summary>
        private void nctime()
        {
            //From DOSFACE.H:
            //#define dttime(hour,min,sec) (((hour)<<11)+((min)<<5)+((sec)>>1))
            //var packedTime = (_clock.Now.Hour << 11) + (_clock.Now.Minute << 5) + (_clock.Now.Second >> 1);

            var packedTime = GetParameter(0);

            var unpackedHour = (packedTime >> 11) & 0x1F;
            var unpackedMinutes = (packedTime >> 5) & 0x3F;
            var unpackedSeconds = (packedTime << 1) & 0x3E;

            var unpackedTime = new DateTime(_clock.Now.Year, _clock.Now.Month, _clock.Now.Day, unpackedHour,
                unpackedMinutes, unpackedSeconds);

            var timeString = unpackedTime.ToString("HH:mm:ss");
            var variablePointer = Module.Memory.GetOrAllocateVariablePointer("NCTIME", (ushort) timeString.Length);

            Module.Memory.SetArray(variablePointer.Segment, variablePointer.Offset,
                Encoding.Default.GetBytes(timeString));

#if DEBUG
            _logger.Debug($"({Module.ModuleIdentifier}) Received value: {packedTime}, decoded string {timeString} saved to {variablePointer}");
#endif
            Registers.SetPointer(variablePointer);
        }

        /// <summary>
        ///     Returns a pointer to the first occurrence of character in the C string str
        ///
        ///     Signature: char * strchr ( const char * str, int character )
        ///
        ///     More Info: http://www.cplusplus.com/reference/cstring/strchr/
        /// </summary>
        private void strchr()
        {
            var stringPointer = GetParameterPointer(0);
            var characterToFind = GetParameter(2);

            var stringToSearch = Module.Memory.GetString(stringPointer, stripNull: true);

            for (var i = 0; i < stringToSearch.Length; i++)
            {
                if (stringToSearch[i] != (byte)characterToFind) continue;

                Registers.SetPointer(stringPointer + i);
                return;
            }

            //If character wasn't found, return a null pointer
            Registers.AX = 0;
            Registers.DX = 0;
        }

        /// <summary>
        ///     Parses the input line (null terminating each word)
        ///
        ///     Signature: void parsin()
        /// </summary>
        private void parsin()
        {
            var inputPointer = Module.Memory.GetVariablePointer("INPUT");
            var inputLength = Module.Memory.GetWord("INPLEN");

            //If Length is 0, there's nothing to process
            if (Module.Memory.GetByte(inputPointer) == 0)
            {
                Module.Memory.SetWord("INPLEN", 0);
                Module.Memory.SetWord("MARGC", 0);
                return;
            }

            //Parse out the Input, eliminating excess spaces and separating words by null
            var inputComponents = Encoding.ASCII.GetString(Module.Memory.GetString("INPUT"))
                .Split(' ');
            var parsedInput = string.Join('\0', inputComponents);

            //Setup MARGV & MARGN
            var margvPointer = new FarPtr(Module.Memory.GetVariablePointer("MARGV"));
            var margnPointer = new FarPtr(Module.Memory.GetVariablePointer("MARGN"));

            var margCount = (ushort)inputComponents.Count(x => !string.IsNullOrEmpty(x));

            Module.Memory.SetPointer(margvPointer, inputPointer); //Set 1st command to start at start of input
            margvPointer.Offset += FarPtr.Size;

            for (var i = 0; i < parsedInput.Length; i++)
            {
                if (parsedInput[i] != 0)
                    continue;

                //Set Command End
                var commandEndPointer = new FarPtr(inputPointer.Segment, (ushort)(inputPointer.Offset + i));
                Module.Memory.SetPointer(margnPointer, commandEndPointer);
                margnPointer.Offset += FarPtr.Size;

                i++;

                //Skip any white spaces after the current command
                while (i < parsedInput.Length && parsedInput[i] == 0)
                    i++;

                //Are we at the end of the INPUT? If so, we're done here.
                if (i == parsedInput.Length)
                    break;

                //If not, set the next command start
                var commandStartPointer = new FarPtr(inputPointer.Segment, (ushort)(inputPointer.Offset + i));
                Module.Memory.SetPointer(margvPointer, commandStartPointer);
                margvPointer.Offset += FarPtr.Size;

            }
            Module.Memory.SetWord("INPLEN", (ushort)parsedInput.Length);
            Module.Memory.SetArray("INPUT", Encoding.ASCII.GetBytes(parsedInput));
            Module.Memory.SetWord("MARGC", margCount);
        }

        /// <summary>
        ///     Move a block of memory
        ///
        ///     Signature: void movmem(char *source, char *destination, unsigned nbytes)
        /// </summary>
        private void movmem()
        {
            var sourcePointer = GetParameterPointer(0);
            var destinationPointer = GetParameterPointer(2);
            var bytesToMove = GetParameter(4);

            //Cast to array as the write can overlap and overwrite, mucking up the span read
            var sourceData = Module.Memory.GetArray(sourcePointer, bytesToMove);

            Module.Memory.SetArray(destinationPointer, sourceData);

#if DEBUG
            _logger.Debug($"({Module.ModuleIdentifier}) Moved {bytesToMove} bytes {sourcePointer}->{destinationPointer}");
#endif
        }

        /// <summary>
        ///     Returns the current position in the specified FILE stream
        ///
        ///     Signature: long int ftell(FILE *stream );
        /// </summary>
        private void ftell()
        {
            var fileStructPointer = GetParameterPointer(0);

            var fileStruct = new FileStruct(Module.Memory.GetArray(fileStructPointer, FileStruct.Size));

            var currentPosition = FilePointerDictionary[fileStruct.curp.Offset].Position;

#if DEBUG
            _logger.Debug(
                $"({Module.ModuleIdentifier}) Returning Current Position of {currentPosition} for {fileStructPointer} (Stream: {fileStruct.curp})");
#endif

            Registers.DX = (ushort)(currentPosition >> 16);
            Registers.AX = (ushort)(currentPosition & 0xFFFF);
        }

        /// <summary>
        ///     Determines if a user is using a specific module
        ///
        ///     Signature: int isin=instat(char *usrid, int qstate)
        /// </summary>
        private void instat()
        {
            var useridPointer = GetParameterPointer(0);
            var moduleId = GetParameter(2);

            var userId = Module.Memory.GetString(useridPointer).ToArray();

            var userSession = ChannelDictionary.Values.FirstOrDefault(x =>
                userId.SequenceEqual(StringFromArray(x.UsrAcc.userid).ToArray()));

            //User not found?
            if (userSession == null || ChannelDictionary[userSession.Channel].UsrPtr.State != moduleId)
            {
                Registers.AX = 0;
                return;
            }

            var othusnPointer = Module.Memory.GetVariablePointer("OTHUSN");
            Module.Memory.SetWord(othusnPointer, ChannelDictionary[userSession.Channel].Channel);

            var userBase = new FarPtr(Module.Memory.GetVariablePointer("USER").Data);
            userBase.Offset += (ushort)(User.Size * userSession.Channel);
            Module.Memory.SetArray(Module.Memory.GetVariablePointer("OTHUSP"), userBase.Data);

            var userAccBase = new FarPtr(Module.Memory.GetVariablePointer("USRACC").Data);
            userAccBase.Offset += (ushort)(UserAccount.Size * userSession.Channel);
            Module.Memory.SetArray(Module.Memory.GetVariablePointer("OTHUAP"), userAccBase.Data);

            var userExtAcc = new FarPtr(Module.Memory.GetVariablePointer("EXTUSR").Data);
            userExtAcc.Offset += (ushort)(ExtUser.Size * userSession.Channel);
            Module.Memory.SetArray(Module.Memory.GetVariablePointer("OTHEXP"), userExtAcc.Data);

#if DEBUG
            _logger.Debug($"({Module.ModuleIdentifier}) User Found -- Channel {userSession.Channel}, user[] offset {userBase}");
#endif
            Registers.AX = 1;
        }

        /// <summary>
        ///     Searches the string for any occurrence of the substring
        ///
        ///     Signature: int found=samein(char *subs, char *string)
        /// </summary>
        private void samein()
        {
            var stringToFind = GetParameterString(0, true);
            var stringToSearch = GetParameterString(2, true);

            if (string.IsNullOrEmpty(stringToFind) || string.IsNullOrEmpty(stringToSearch))
            {
                Registers.AX = 0;
                return;
            }

            Registers.AX = (ushort)(stringToSearch.Contains(stringToFind, StringComparison.InvariantCultureIgnoreCase) ? 1 : 0);
        }

        /// <summary>
        ///     Skip past whitespace, returns pointer to the first NULL or non-whitespace character in the string
        ///
        ///     Signature: char *skpwht(char *string)
        /// </summary>
        private void skpwht()
        {
            var stringToSearchPointer = GetParameterPointer(0);

            var stringToSearch = Module.Memory.GetString(stringToSearchPointer, false);

            for (var i = 0; i < stringToSearch.Length; i++)
            {
                if (stringToSearch[i] == 0x0 || stringToSearch[i] == 0x20) continue;

                Registers.SetPointer(stringToSearchPointer + i);
                return;
            }

            Registers.SetPointer(stringToSearchPointer);
        }

        /// <summary>
        ///     Just like the standard fgets(), except it uses '\r' as a line terminator (a hard carriage return on The Major BBS),
        ///     and it won't have a line terminator on the last line if the file doesn't have it.
        ///
        ///     Signature: char *mdfgets(char *buf,int size,FILE *fp)
        /// </summary>
        private void mdfgets()
        {
            var destinationPointer = GetParameterPointer(0);
            var maxCharactersToRead = GetParameter(2);
            var fileStructPointer = GetParameterPointer(3);

            var fileStruct = new FileStruct(Module.Memory.GetArray(fileStructPointer, FileStruct.Size));

            if (!FilePointerDictionary.TryGetValue(fileStruct.curp.Offset, out var fileStream))
                throw new Exception($"({Module.ModuleIdentifier}) Unable to locate FileStream for {fileStructPointer} (Stream: {fileStruct.curp})");

            if (fileStream.Position == fileStream.Length)
            {
                _logger.Warn($"({Module.ModuleIdentifier}) Attempting to read EOF file, returning null pointer");
                Registers.AX = 0;
                Registers.DX = 0;
                return;
            }

            using var valueFromFile = new MemoryStream(maxCharactersToRead);
            for (var i = 0; i < (maxCharactersToRead - 1); i++)
            {
                var inputValue = (byte)fileStream.ReadByte();

                if (inputValue == '\r' || fileStream.Position == fileStream.Length)
                    break;

                valueFromFile.WriteByte(inputValue);
            }

            valueFromFile.WriteByte(0);

            Module.Memory.SetArray(destinationPointer, valueFromFile.ToArray());

            //Update EOF Flag if required
            if (fileStream.Position == fileStream.Length)
            {
                fileStruct.flags |= (ushort)FileStruct.EnumFileFlags.EOF;
                Module.Memory.SetArray(fileStructPointer, fileStruct.Data);
            }

#if DEBUG
            _logger.Debug(
                $"({Module.ModuleIdentifier}) Read string from {fileStructPointer}, {valueFromFile.Length} bytes (Stream: {fileStruct.curp}), saved at {destinationPointer} (EOF: {fileStream.Position == fileStream.Length})");
#endif
            Registers.SetPointer(destinationPointer);
        }

        /// <summary>
        ///     Pointer to the Generic BBS Database (BBSGEN.DAT)
        /// </summary>
        private ReadOnlySpan<byte> genbb => Module.Memory.GetVariablePointer("GENBB").Data;

        /// <summary>
        ///     Pointer to the BBS Accounts Database (BBSUSR.DAT)
        /// </summary>
        private ReadOnlySpan<byte> accbb => Module.Memory.GetVariablePointer("ACCBB").Data;

        /// <summary>
        ///     Turns echo on for this channel
        ///
        ///     Signature: void echon()
        /// </summary>
        private void echon()
        {
            ChannelDictionary[ChannelNumber].TransparentMode = false;
        }

        /// <summary>
        ///     Converts all lowercase characters in a string to uppercase
        ///
        ///     Signature: char *upper=strupr(char *string)
        /// </summary>
        private void strupr()
        {
            strmod(Char.ToUpper);
        }

        private void strmod(Func<char, char> modifier)
        {
            var stringToConvertPointer = GetParameterPointer(0);

            var stringData = Module.Memory.GetString(stringToConvertPointer, stripNull: true).ToArray();

            for (var i = 0; i < stringData.Length; i++)
            {
                stringData[i] = (byte)modifier.Invoke((char)stringData[i]);
            }

            Module.Memory.SetArray(stringToConvertPointer, stringData);

            Registers.SetPointer(stringToConvertPointer);
        }

        /// <summary>
        ///     Returns a pointer to the first occurrence of str2 in str1, or a null pointer if str2 is not part of str1.
        /// </summary>
        private void strstr()
        {
            var stringToSearchPointer = GetParameterPointer(0);
            var stringToSearch = GetParameterString(0, true);
            var stringToFind = GetParameterString(2, true);

            var offset = stringToSearch.IndexOf(stringToFind);
            if (offset >= 0)
            {
                Registers.SetPointer(stringToSearchPointer + offset);
            }
            else
            {
                // not found, return NULL
                Registers.SetPointer(FarPtr.Empty);
            }
        }

        /// <summary>
        ///     Removes trailing blank spaces from string
        ///
        ///     Signature: int nremoved=depad(char *string)
        /// </summary>
        private void depad(bool updateAX = true)
        {
            var stringPointer = GetParameterPointer(0);

            var stringToSearch = Module.Memory.GetString(stringPointer).ToArray();

            ushort numRemoved = 0;
            for (var i = 1; i < stringToSearch.Length; i++)
            {
                if (stringToSearch[^i] == 0x0)
                    continue;

                if (stringToSearch[^i] != 0x20)
                    break;

                stringToSearch[^i] = 0x0;
                numRemoved++;
            }

            Module.Memory.SetArray(stringPointer, stringToSearch);

            if (updateAX)
                Registers.AX = numRemoved;
        }

        private ReadOnlySpan<byte> othusn => Module.Memory.GetVariablePointer("OTHUSN").Data;

        /// <summary>
        ///     Returns number of bytes session will need, or -1=error in data
        ///
        ///     Signature: int fsdroom(int tmpmsg, char *fldspc, int amode)
        /// </summary>
        private void fsdroom()
        {
            var tmpmsg = GetParameter(0);
            var fldspc = GetParameterPointer(1);
            var amode = GetParameter(3);

            Registers.AX = 0x2000;

            //amode == 0 is just to calculate/report back the buffer space available
            if (amode == 0)
                return;

            if (!Module.Memory.TryGetVariablePointer($"FSD-TemplateBuffer-{ChannelNumber}", out var fsdBufferPointer))
                fsdBufferPointer = Module.Memory.AllocateVariable($"FSD-TemplateBuffer-{ChannelNumber}", 0x2000);

            if (!Module.Memory.TryGetVariablePointer($"FSD-FieldSpec-{ChannelNumber}", out var fsdFieldSpecPointer))
                fsdFieldSpecPointer = Module.Memory.AllocateVariable($"FSD-FieldSpec-{ChannelNumber}", 0x2000);

            //Zero out FSD Memory Areas
            Module.Memory.SetZero(fsdBufferPointer, 0x2000);
            Module.Memory.SetZero(fsdFieldSpecPointer, 0x2000);

            //Hydrate FSD Memory Areas with Values
            var template = McvPointerDictionary[_currentMcvFile.Offset].GetString(tmpmsg);
            Module.Memory.SetArray(fsdBufferPointer, template);
            var fieldSpec = Module.Memory.GetString(fldspc);
            Module.Memory.SetArray(fsdFieldSpecPointer, fieldSpec);

            //Establish a new FSD Status Struct for this Channel
            if (!Module.Memory.TryGetVariablePointer($"FSD-Fsdscb-{ChannelNumber}", out var channelFsdscb))
                channelFsdscb = Module.Memory.AllocateVariable($"FSD-Fsdscb-{ChannelNumber}", FsdscbStruct.Size);

            if (!Module.Memory.TryGetVariablePointer($"FSD-Fsdscb-{ChannelNumber}-newans", out var newansPointer))
                newansPointer = Module.Memory.AllocateVariable($"FSD-Fsdscb-{ChannelNumber}-newans", 0x400);

            //Declare flddat -- allocating enough room for up to 100 fields
            if (!Module.Memory.TryGetVariablePointer($"FSD-Fsdscb-{ChannelNumber}-flddat", out var fsdfldPointer))
                fsdfldPointer = Module.Memory.AllocateVariable($"FSD-Fsdscb-{ChannelNumber}-flddat", FsdfldStruct.Size * 100);

            var fsdStatus = new FsdscbStruct(Module.Memory.GetArray(channelFsdscb, FsdscbStruct.Size))
            {
                fldspc = fsdFieldSpecPointer,
                flddat = fsdfldPointer,
                newans = newansPointer
            };

            Module.Memory.SetArray($"FSD-Fsdscb-{ChannelNumber}", fsdStatus.Data);
        }

        /// <summary>
        ///     Btrieve Step Operation Supporting Locks
        ///
        ///     Signature: int stpbtvl (void *recptr, int stpopt, int loktyp)
        /// </summary>
        private void stpbtvl()
        {
            // we don't support locks, so just call the normal version
            stpbtv();
        }

        /// <summary>
        ///     Compares the C string str1 to the C string str2
        ///
        ///     Signature: int strcmp ( const char * str1, const char * str2 )
        /// </summary>
        private void strcmp()
        {
            var string1 = GetParameterString(0, stripNull: true);
            var string2 = GetParameterString(2, stripNull: true);

            Registers.AX = (ushort)string.Compare(string1, string2);
        }

        /// <summary>
        ///     Change the currently active Channel to the specified Channel Number
        ///
        ///     Signature: void curusr(int newunum)
        /// </summary>
        private void curusr()
        {
            var newUserNumber = GetParameter(0);

            if (newUserNumber != ushort.MaxValue && !ChannelDictionary.ContainsKey(newUserNumber))
            {
#if DEBUG
                _logger.Debug($"({Module.ModuleIdentifier}) Invalid Channel: {newUserNumber}");
#endif
                return;
            }

            //Save the Current Channel
            UpdateSession(ChannelNumber);

            //Load the new Channel
            SetState(newUserNumber);

#if DEBUG
            _logger.Debug($"Setting Current User to {newUserNumber}");
#endif
        }

        /// <summary>
        ///     Number of modules currently installed
        /// </summary>
        private ReadOnlySpan<byte> nmods => Module.Memory.GetVariablePointer("NMODS").Data;

        /// <summary>
        ///     This is the pointer, to the pointer, for the MODULE struct because module is declared
        ///     **module in MAJORBBS.H
        ///
        ///     Pointer -> Pointer -> Struct
        /// </summary>
        private ReadOnlySpan<byte> module => Module.Memory.GetVariablePointer("**MODULE").Data;

        /// <summary>
        ///     Long Arithmatic Shift Left (Borland C++ Implicit Function)
        ///
        ///     DX:AX == Long Value
        ///     CL == How many to move
        /// </summary>
        private void f_lxlsh()
        {
            var inputValue = (int)((Registers.DX << 16) | Registers.AX);

            var result = inputValue << Registers.CL;

            Registers.DX = (ushort)(result >> 16);
            Registers.AX = (ushort)(result & 0xFFFF);
        }

        /// <summary>
        ///     Long Logical Shift Right (Borland C++ Implicit Function)
        ///
        ///     DX:AX == Unsigned Long Value
        ///     CL == How many to move
        /// </summary>
        private void f_lxursh()
        {
            var inputValue = (uint)((Registers.DX << 16) | Registers.AX);

            var result = inputValue >> Registers.CL;

            Registers.DX = (ushort)(result >> 16);
            Registers.AX = (ushort)(result & 0xFFFF);
        }

        /// <summary>
        ///     Long Arithmatic Shift Right (Borland C++ Implicit Function)
        ///
        ///     DX:AX == Long Value
        ///     CL == How many to move
        /// </summary>
        private void f_lxrsh()
        {
            var inputValue = (int)((Registers.DX << 16) | Registers.AX);

            var result = inputValue >> Registers.CL;

            Registers.DX = (ushort)(result >> 16);
            Registers.AX = (ushort)(result & 0xFFFF);
        }

        /// <summary>
        ///     Say good-bye to a user and disconnect (hang up)
        ///
        ///     Signature: void byenow(int msgnum, TYPE p1, TYPE p2,...,pn)
        /// </summary>
        private void byenow()
        {
            prfmsg();
        }

        /// <summary>
        ///     Internal Borland C++ Localle Aware ctype Macros
        ///
        ///     See: CTYPE.H
        /// </summary>
        private ReadOnlySpan<byte> _ctype => Module.Memory.GetVariablePointer("CTYPE").Data;

        /// <summary>
        ///     Points to the ad-hoc Volatile Data Area
        ///
        ///     Signature: char *vdatmp
        /// </summary>
        private ReadOnlySpan<byte> vdatmp => Module.Memory.GetVariablePointer("*VDATMP").Data;

        /// <summary>
        ///     Send prfbuf to a channel & clear
        ///     Multilingual version of outprf(), for now we just call outprf()
        /// </summary>
        private void outmlt() => outprf();

        /// <summary>
        ///     Update the Btrieve current record with a variable length record
        ///
        ///     Signature: void upvbtv(char *recptr, int length)
        /// </summary>
        /// <returns></returns>
        private void upvbtv()
        {
            var btrieveRecordPointerPointer = GetParameterPointer(0);
            var length = GetParameter(2);

            var currentBtrieveFile = BtrieveGetProcessor(Module.Memory.GetPointer("BB"));

            var dataToWrite = Module.Memory.GetArray(btrieveRecordPointerPointer, length);

            currentBtrieveFile.Update(dataToWrite.ToArray());
        }

        /// <summary>
        ///     Copies a string with a fixed length
        ///
        ///     Signature: stlcpy(char *dest, char *source, int nbytes);
        ///     Return: AX = Offset in Segment
        ///             DX = Data Segment
        /// </summary>
        private void stlcpy()
        {
            var destinationPointer = GetParameterPointer(0);
            var sourcePointer = GetParameterPointer(2);
            var limit = GetParameter(4);

            using var inputBuffer = new MemoryStream(limit);
            var potentialString = Module.Memory.GetArray(sourcePointer, limit);
            for (var i = 0; i < limit; i++)
            {
                if (potentialString[i] == 0x0)
                    break;

                inputBuffer.WriteByte(potentialString[i]);
            }

            //If the value read is less than the limit, it'll be padded with null characters
            //per the MajorBBS Development Guide
            for (var i = inputBuffer.Length; i < limit; i++)
                inputBuffer.WriteByte(0x0);

            Module.Memory.SetArray(destinationPointer, inputBuffer.ToArray());

#if DEBUG
            _logger.Debug(
                $"({Module.ModuleIdentifier}) Copied \"{Encoding.ASCII.GetString(inputBuffer.ToArray())}\" ({inputBuffer.Length} bytes) from {sourcePointer} to {destinationPointer}");
#endif
            Registers.SetPointer(destinationPointer);
        }

        /// <summary>
        ///     Turn on polling for the specified user number channel
        ///
        ///     This will be called as fast as possible, as often as possible until
        ///     stop_polling() is called
        ///
        ///     Signature: void begin_polling(int unum,void (*rouptr)())
        /// </summary>
        private void begin_polling()
        {
            var channelNumber = GetParameter(0);
            var routinePointer = GetParameterPointer(1);

            //Unset on the specified channel
            if (routinePointer == FarPtr.Empty)
            {
                ChannelDictionary[channelNumber].PollingRoutine = null;
#if DEBUG
                _logger.Debug($"Unassigned Polling Routine on Channel {channelNumber}");
#endif
                return;
            }

            ChannelDictionary[channelNumber].PollingRoutine = routinePointer;
            Module.Memory.SetWord(Module.Memory.GetVariablePointer("STATUS"), 192);
            ChannelDictionary[channelNumber].StatusChange = true;

#if DEBUG
            _logger.Debug($"({Module.ModuleIdentifier}) Assigned Polling Routine {ChannelDictionary[channelNumber].PollingRoutine} to Channel {channelNumber}");
#endif
        }

        /// <summary>
        ///     Stop polling for the specified user number channel
        ///
        ///     Signature: void stop_polling(int unum)
        /// </summary>
        private void stop_polling()
        {
            var channelNumber = GetParameter(0);

            ChannelDictionary[channelNumber].PollingRoutine = null;

#if DEBUG
            _logger.Debug($"({Module.ModuleIdentifier}) Unassigned Polling Routine on Channel {channelNumber}");
#endif
        }

        /// <summary>
        ///     Title of the MajorBBS System
        ///
        ///     Signature: char *bbsttl
        /// </summary>
        private ReadOnlySpan<byte> bbsttl
        {
            get
            {
                var titlePointer = Module.Memory.GetVariablePointer("BBSTTL");

                Module.Memory.SetArray(titlePointer, Encoding.ASCII.GetBytes(_configuration.BBSTitle));
                return Module.Memory.GetVariablePointer("*BBSTTL").Data;
            }
        }

        /// <summary>
        ///     The Company name of the MajorBBS system
        ///
        ///     Signature: char *company
        /// </summary>
        private ReadOnlySpan<byte> company
        {
            get
            {
                var titlePointer = Module.Memory.GetVariablePointer("COMPANY");

                Module.Memory.SetArray(titlePointer, Encoding.ASCII.GetBytes(_configuration.BBSCompanyName));
                return Module.Memory.GetVariablePointer("*COMPANY").Data;
            }
        }

        /// <summary>
        ///     Mailing Address Line 1 of the MajorBBS System
        ///
        ///     Signature: char *addres1 (not a typo)
        /// </summary>
        private ReadOnlySpan<byte> addres1
        {
            get
            {
                var titlePointer = Module.Memory.GetVariablePointer("ADDRES1");

                Module.Memory.SetArray(titlePointer, Encoding.ASCII.GetBytes(_configuration.BBSAddress1));
                return Module.Memory.GetVariablePointer("*ADDRES1").Data;
            }
        }

        /// <summary>
        ///     Mailing Address Line 2 of the MajorBBS System
        ///
        ///     Signature: char *addres2 (not a typo)
        /// </summary>
        private ReadOnlySpan<byte> addres2
        {
            get
            {
                var titlePointer = Module.Memory.GetVariablePointer("ADDRES2");

                Module.Memory.SetArray(titlePointer, Encoding.ASCII.GetBytes(_configuration.BBSAddress2));
                return Module.Memory.GetVariablePointer("*ADDRES2").Data;
            }
        }

        /// <summary>
        ///     The first phone line connected to the MajorBBS system
        ///
        ///     Signature: char *dataph
        /// </summary>
        private ReadOnlySpan<byte> dataph
        {
            get
            {
                var titlePointer = Module.Memory.GetVariablePointer("DATAPH");

                Module.Memory.SetArray(titlePointer, Encoding.ASCII.GetBytes(_configuration.BBSDataPhone));
                return Module.Memory.GetVariablePointer("*DATAPH").Data;
            }
        }

        /// <summary>
        ///     The first phone line reserved for live users
        ///
        ///     Signature: char *liveph
        /// </summary>
        private ReadOnlySpan<byte> liveph
        {
            get
            {
                var titlePointer = Module.Memory.GetVariablePointer("LIVEPH");

                Module.Memory.SetArray(titlePointer, Encoding.ASCII.GetBytes(_configuration.BBSVoicePhone));
                return Module.Memory.GetVariablePointer("*LIVEPH").Data;
            }
        }

        /// <summary>
        ///     Translate buffer (process any possible text_variables)
        ///
        ///     Signature: char *xlttxv(char *buffer,int size)
        /// </summary>
        private void xlttxv()
        {
            var stringToProcess = GetParameterStringSpan(0);
            var size = GetParameter(2);

            var processedString = ProcessTextVariables(stringToProcess);
            var resultPointer = Module.Memory.GetOrAllocateVariablePointer("XLTTXV", 0x800);

            Module.Memory.SetArray(resultPointer, processedString);

            Registers.SetPointer(resultPointer);
        }

        /// <summary>
        ///     Strips ANSI from a string
        ///
        ///     Signature: char *stpans(char *str)
        /// </summary>
        private void stpans()
        {
            var stringToStripPointer = GetParameterPointer(0);
            var stringToStrip = Module.Memory.GetString(stringToStripPointer);

            var ansiFound = false;
            foreach (var t in stringToStrip)
            {
                if (t == 0x1B)
                    ansiFound = true;
            }

            if (ansiFound)
                _logger.Warn($"({Module.ModuleIdentifier}) ANSI found but was not stripped. Process not implemented.");

#if DEBUG
            _logger.Debug($"({Module.ModuleIdentifier}) Ignoring, not stripping ANSI");
#endif

            Registers.SetPointer(stringToStripPointer);
        }

        /// <summary>
        ///     Volatile Data Size after all INIT routines are complete
        ///
        ///     This is hard coded to VOLATILE_DATA_SIZE constant
        ///
        ///     Signature: int vdasiz;
        /// </summary>
        private ReadOnlySpan<byte> vdasiz => Module.Memory.GetVariablePointer("VDASIZ").Data;

        /// <summary>
        ///     Performs a Btrieve Query Operation based on KEYS
        ///
        ///     Signature: int is=qrybtv(char *key, int keynum, int qryopt)
        /// </summary>
        private void qrybtv()
        {
            var keyPointer = GetParameterPointer(0);
            var keyNumber = GetParameter(2);
            var queryOption = (EnumBtrieveOperationCodes)GetParameter(3);

            var currentBtrieveFile = BtrieveGetProcessor(Module.Memory.GetPointer("BB"));

            var key = Module.Memory.GetArray(keyPointer,
                currentBtrieveFile.GetKeyLength(keyNumber));

            var result = currentBtrieveFile.PerformOperation(keyNumber, key, queryOption);
            if (result)
                UpdateBB(currentBtrieveFile, FarPtr.Empty, queryOption, (short)keyNumber);

            Registers.AX = result ? (ushort)1 : (ushort)0;
        }

        /// <summary>
        ///     Returns the Absolute Position (offset) in the current Btrieve file
        ///
        ///     Signature: long absbtv()
        /// </summary>
        private void absbtv()
        {
            var currentBtrieveFile = BtrieveGetProcessor(Module.Memory.GetPointer("BB"));
            var offset = currentBtrieveFile.Position;

            Registers.DX = (ushort)(offset >> 16);
            Registers.AX = (ushort)(offset & 0xFFFF);
        }

        /// <summary>
        ///     Gets the Btrieve Record located at the specified absolution position (offset)
        ///
        ///     Signature: void gabbtv(char *recptr, long abspos, int keynum)
        /// </summary>
        private void gabbtv()
        {
            var recordPointer = GetParameterPointer(0);
            var absolutePosition = GetParameterLong(2);
            var keynum = GetParameter(4);

            var currentBtrieveFile = BtrieveGetProcessor(Module.Memory.GetPointer("BB"));

            UpdateBB(currentBtrieveFile, recordPointer, (uint)absolutePosition, acquiresData: true, (short)keynum);
        }

        /// <summary>
        ///     Pointer to structure for that user in the user[] array (set by onsys() or instat())
        ///
        ///     Signature: struct user *othusp;
        /// </summary>
        private ReadOnlySpan<byte> othusp => Module.Memory.GetVariablePointer("*OTHUSP").Data;

        /// <summary>
        ///     Pointer to structure for that user in the extusr structure (set by onsys() or instat())
        ///
        ///     Signature: struct extusr *othexp;
        /// </summary>
        private ReadOnlySpan<byte> othexp => Module.Memory.GetVariablePointer("*OTHEXP").Data;

        /// <summary>
        ///     Pointer to structure for that user in the 'usracc' structure (set by onsys() or instat())
        ///
        ///     Signature: struct usracc *othuap;
        /// </summary>
        private ReadOnlySpan<byte> othuap => Module.Memory.GetVariablePointer("*OTHUAP").Data;

        /// <summary>
        ///     Splits the specified string into tokens based on the delimiters
        /// </summary>
        private void strtok()
        {
            var stringToSplitPointer = GetParameterPointer(0);
            var stringDelimitersPointer = GetParameterPointer(2);

            var workPointerPointer = Module.Memory.GetOrAllocateVariablePointer("STRTOK-WRK", FarPtr.Size);
            var lengthPointer = Module.Memory.GetOrAllocateVariablePointer("STRTOK-END", 2);

            //If it's the first call, reset the values in memory
            if (!stringToSplitPointer.Equals(FarPtr.Empty))
            {
                Module.Memory.SetPointer(workPointerPointer, stringToSplitPointer);
                Module.Memory.SetWord(lengthPointer, (ushort)(stringToSplitPointer.Offset + Module.Memory.GetString(stringToSplitPointer, stripNull: true).Length));
            }

            var workPointer = Module.Memory.GetPointer(workPointerPointer);
            var endOffset = Module.Memory.GetWord(lengthPointer);

            var stringDelimiter = Encoding.ASCII.GetString(Module.Memory.GetString(stringDelimitersPointer, stripNull: true));

            // skip starting delimiters
            while (workPointer.Offset < endOffset && stringDelimiter.Contains((char)Module.Memory.GetByte(workPointer)))
            {
                Module.Memory.SetByte(workPointer++, 0x0);
            }

            // are we at the end of the string with no more to tokenize?
            if (workPointer.Offset >= endOffset)
            {
                Module.Memory.SetPointer(workPointerPointer, workPointer);
                Registers.DX = 0;
                Registers.AX = 0;
                return;
            }

            Registers.SetPointer(workPointer);

            // scan until we find the next delimiter and then null it out for the return
            while (workPointer.Offset < endOffset && !stringDelimiter.Contains((char)Module.Memory.GetByte(workPointer)))
            {
                workPointer++;
            }

            Module.Memory.SetByte(workPointer++, 0x0);
            Module.Memory.SetPointer(workPointerPointer, workPointer);
        }

        /// <summary>
        ///     fputs - puts a string on a stream
        ///
        ///     Signature: int fputs(const char *string, FILE *stream);
        /// </summary>
        private void fputs()
        {
            var stringToWrite = GetParameterStringSpan(0);
            var fileStructPointer = GetParameterPointer(2);

            var fileStruct = new FileStruct(Module.Memory.GetArray(fileStructPointer, FileStruct.Size));

            if (!FilePointerDictionary.TryGetValue(fileStruct.curp.Offset, out var fileStream))
                throw new FileNotFoundException(
                    $"File Pointer {fileStructPointer} (Stream: {fileStruct.curp}) not found in the File Pointer Dictionary");

            fileStream.Write(stringToWrite);
            fileStream.Flush();

            //Update EOF Flag if required
            if (fileStream.Position == fileStream.Length)
            {
                fileStruct.flags |= (ushort)FileStruct.EnumFileFlags.EOF;
                Module.Memory.SetArray(fileStructPointer, fileStruct.Data);
            }

#if DEBUG
<<<<<<< HEAD
            _logger.Debug($"({Module.ModuleIdentifier}) Wrote {stringToWrite.Length} bytes from {stringPointer}, written to {fileStructPointer} (Stream: {fileStruct.curp})");
=======
            _logger.Debug($"Wrote {stringToWrite.Length} bytes from {GetParameterPointer(0)}, written to {fileStructPointer} (Stream: {fileStruct.curp})");
>>>>>>> 1694b63e
#endif
            Registers.AX = 1;
        }

        /// <summary>
        ///     Read raw value of CNF option
        ///
        ///     Signature: char *bufard=rawmsg(msgnum)
        /// </summary>
        private void rawmsg()
        {
            var msgnum = GetParameter(0);

            var variablePointer = Module.Memory.GetOrAllocateVariablePointer("RAWMSG", 0x1000);
            var outputValue = McvPointerDictionary[_currentMcvFile.Offset].GetString(msgnum);

            if (outputValue.Length > 0x1000)
                throw new Exception($"MSG {msgnum} is larger than pre-defined buffer: {outputValue.Length}");

            Module.Memory.SetArray(variablePointer, outputValue);
#if DEBUG
            _logger.Debug($"({Module.ModuleIdentifier})Retrieved option {0} from {1} (MCV Pointer: {2}), saved {3} bytes to {4}", msgnum,
                McvPointerDictionary[_currentMcvFile.Offset].FileName, _currentMcvFile, outputValue.Length,
                variablePointer);
#endif

            Registers.SetPointer(variablePointer);
        }


        /// <summary>
        ///     Read raw value of CNF option
        ///
        ///     Signature: char result=chropt(msgnum)
        /// </summary>
        private void chropt()
        {
            var msgnum = GetParameter(0);

            var outputValue = McvPointerDictionary[_currentMcvFile.Offset].GetString(msgnum)[0];

#if DEBUG
            _logger.Debug($"({Module.ModuleIdentifier}) Retrieved option {0} from {1} (MCV Pointer: {2}): {3}", msgnum,
                McvPointerDictionary[_currentMcvFile.Offset].FileName, _currentMcvFile, outputValue);
#endif

            Registers.AX = outputValue;
        }

        /// <summary>
        ///     Reads a single character from the current pointer of the specified file stream
        ///
        ///     Signature: int fgetc ( FILE * stream )
        /// </summary>
        private void fgetc()
        {
            var fileStructPointer = GetParameterPointer(0);

            var fileStruct = new FileStruct(Module.Memory.GetArray(fileStructPointer, FileStruct.Size));

            if (!FilePointerDictionary.TryGetValue(fileStruct.curp.Offset, out var fileStream))
                throw new FileNotFoundException(
                    $"File Stream Pointer for {fileStructPointer} (Stream: {fileStruct.curp}) not found in the File Pointer Dictionary");

            var characterRead = fileStream.ReadByte();

            //Update EOF Flag if required
            if (fileStream.Position == fileStream.Length)
            {
                fileStruct.flags |= (ushort)FileStruct.EnumFileFlags.EOF;
                Module.Memory.SetArray(fileStructPointer, fileStruct.Data);
            }

#if DEBUG
            _logger.Debug($"({Module.ModuleIdentifier}) Read 1 byte from {fileStructPointer} (Stream: {fileStruct.curp}): {characterRead:X2}");
#endif

            Registers.AX = (ushort)characterRead;
        }

        /// <summary>
        ///     Case Insensitive Comparison of the C string str1 to the C string str2
        ///
        ///     Signature: int stricmp ( const char * str1, const char * str2 )
        /// </summary>
        private void stricmp()
        {
            var string1 = GetParameterPointer(0) == FarPtr.Empty ? string.Empty : GetParameterString(0, stripNull: true);
            var string2 = GetParameterPointer(2) == FarPtr.Empty ? string.Empty : GetParameterString(2, stripNull: true);

            Registers.AX = (ushort)string.Compare(string1, string2, ignoreCase: true);
        }

        /// <summary>
        ///     Frees memory allocated via farmalloc
        ///
        ///     <para/>Signature: void farfree(void *)
        /// </summary>
        private void farfree()
        {
            // no op, we don't support freeing yet
            _logger.Debug($"({Module.ModuleIdentifier}) Farfreeing {GetParameterPointer(0)}");
        }

        /// <summary>
        ///     Allocates A LOT of memory!!!
        ///
        ///     <para/>Signature: void* farmalloc(ULONG size);
        ///     <para/>Return: AX = Offset in Segment (host)
        ///             DX = Data Segment
        /// </summary>
        private void farmalloc()
        {
            var requestedSize = GetParameterULong(0);
            if (requestedSize > 0xFFFF)
                _logger.Warn($"({Module.ModuleIdentifier}) Trying to allocate {requestedSize} bytes");

            // argument is ULONG size, but who cares, just return a full segment
            Registers.SetPointer(Module.Memory.AllocateRealModeSegment());
        }

        /// <summary>
        ///     Galacticomm's malloc() for debugging
        ///
        ///     Signature: void * galmalloc(unsigned int size);
        ///     Return: AX = Offset in Segment (host)
        ///             DX = Data Segment
        /// </summary>
        private void galmalloc()
        {
            var size = GetParameter(0);

            var allocatedMemory = Module.Memory.AllocateVariable(null, size);

#if DEBUG
            _logger.Debug($"({Module.ModuleIdentifier}) Allocated {size} bytes starting at {allocatedMemory}");
#endif

            Registers.SetPointer(allocatedMemory);
        }


        /// <summary>
        ///     Ungets character from stream and decreases the internal file position by 1
        ///
        ///     Signature: int ungetc(int character,FILE *stream )
        /// </summary>
        private void fungetc()
        {
            var character = GetParameter(0);
            var fileStructPointer = GetParameterPointer(1);

            var fileStruct = new FileStruct(Module.Memory.GetArray(fileStructPointer, FileStruct.Size));

            if (!FilePointerDictionary.TryGetValue(fileStruct.curp.Offset, out var fileStream))
                throw new FileNotFoundException(
                    $"File Stream Pointer for {fileStructPointer} (Stream: {fileStruct.curp}) not found in the File Pointer Dictionary");

            fileStream.Position -= 1;
            fileStream.WriteByte((byte)character);
            fileStream.Position -= 1;

            //Update EOF Flag if required
            if (fileStream.Position == fileStream.Length)
            {
                fileStruct.flags |= (ushort)FileStruct.EnumFileFlags.EOF;
                Module.Memory.SetArray(fileStructPointer, fileStruct.Data);
            }

#if DEBUG
            _logger.Debug($"Unget 1 byte from {fileStructPointer} (Stream: {fileStruct.curp}). New Position: {fileStream.Position}, Character: {(char)character}");
#endif

            Registers.AX = character;
        }

        /// <summary>
        ///     Galacticomm's free() for debugging
        ///
        ///     Signature: void galfree(void *block);
        /// </summary>
        private void galfree()
        {
            //Until we can refactor the memory controller, just return

            //TODO: Memory is going to be leaked, need to fix this
            return;
        }


        /// <summary>
        ///     Write the input character to the specified stream
        ///
        ///     Signature: int fputc(int character, FILE *stream );
        /// </summary>
        private void f_putc()
        {
            var character = GetParameter(0);
            var fileStructPointer = GetParameterPointer(1);

            var fileStruct = new FileStruct(Module.Memory.GetArray(fileStructPointer, FileStruct.Size));

            if (!FilePointerDictionary.TryGetValue(fileStruct.curp.Offset, out var fileStream))
                throw new FileNotFoundException(
                    $"File Pointer {fileStructPointer} (Stream: {fileStruct.curp}) not found in the File Pointer Dictionary");

            fileStream.WriteByte((byte)character);
            fileStream.Flush();
            //Update EOF Flag if required
            if (fileStream.Position == fileStream.Length)
            {
                fileStruct.flags |= (ushort)FileStruct.EnumFileFlags.EOF;
                Module.Memory.SetArray(fileStructPointer, fileStruct.Data);
            }

#if DEBUG
            _logger.Debug($"({Module.ModuleIdentifier}) Character {(char)character} written to {fileStructPointer} (Stream: {fileStruct.curp})");
#endif
            Registers.AX = 1;
        }

        /// <summary>
        ///     Allocate a very large memory region, qty by size bytes.
        ///     Each tile gets its own segment at offset 0, though we
        ///     internally allocate a buffer of the appropriate size to
        ///     ensure we don't waste memory.
        ///
        ///     Signature: void *alctile(unsigned qty,unsigned size);
        /// </summary>
        public void alctile()
        {
            var qty = GetParameter(0);
            var size = GetParameter(1);

            if (qty == 0 || size == 0)
            {
                throw new ArgumentException("qty and size must be non-zero");
            }

            Registers.SetPointer(Module.Memory.AllocateRealModeSegment(size));
            for (var i = 1; i < qty; ++i)
            {
                Module.Memory.AllocateRealModeSegment(size);
            }
        }

        /// <summary>
        ///     Allocate a very large memory region, qty by sizblock bytes
        ///
        ///     Signature: void *alcblok(unsigned qty,unsigned size);
        /// </summary>
        public void alcblok()
        {
            var qty = GetParameter(0);
            var size = GetParameter(1);

            if (qty == 0 || size == 0)
            {
                throw new ArgumentException("qty and size must be non-zero");
            }

            var bigRegion = Module.Memory.AllocateBigMemoryBlock(qty, size);

#if DEBUG
            _logger.Debug($"({Module.ModuleIdentifier}) Created Big Memory Region that is {qty} records of {size} bytes in length at {bigRegion}");
#endif

            Registers.SetPointer(bigRegion);
        }

        /// <summary>
        ///     Dereference an alctile()'d region
        ///
        ///     Signature: void *ptrtile(void *bigptr,unsigned index);
        /// </summary>
        public void ptrtile()
        {
            var firstSegment = GetParameterPointer(0);
            var index = GetParameter(2);

            Registers.DX = (ushort)(firstSegment.Segment + index);
            Registers.AX = 0;
        }

        /// <summary>
        ///     Dereference an alcblok()'d region
        ///
        ///     Signature: void *ptrblok(void *bigptr,unsigned index);
        /// </summary>
        public void ptrblok()
        {
            var bigRegionPointer = GetParameterPointer(0);
            var index = GetParameter(2);

            var indexPointer = Module.Memory.GetBigMemoryBlock(bigRegionPointer, index);

#if DEBUG
            _logger.Debug($"({Module.ModuleIdentifier}) Retrieved Big Memory block {bigRegionPointer}, returned pointer to index {index}: {indexPointer}");
#endif

            Registers.SetPointer(indexPointer);
        }

        /// <summary>
        ///     Gets the extended User Account Information
        ///
        ///     Signature: struct extusr *exptr=extoff(unum)
        ///     Return: AX = Offset in Segment
        ///             DX = Host Segment
        /// </summary>
        /// <returns></returns>
        private void extoff()
        {
            var userNumber = GetParameter(0);

            var variablePointer = Module.Memory.GetOrAllocateVariablePointer($"EXTUSR-{userNumber}", ExtUser.Size);

            //If user isn't online, return a null pointer
            if (!ChannelDictionary.TryGetValue(userNumber, out var userChannel))
            {
                Registers.AX = 0;
                Registers.DX = 0;
                return;
            }

            //Set Pointer to new user array
            var extoffPointer = Module.Memory.GetVariablePointer("EXTOFF");
            Module.Memory.SetArray(extoffPointer, variablePointer.Data);

            //Set User Array Value
            Module.Memory.SetArray(variablePointer, userChannel.ExtUsrAcc.Data);


            Registers.SetPointer(variablePointer);
        }

        /// <summary>
        ///     Gets Video RAM Base Address
        ///
        ///     We write this to a dummy address. This is usually used to show custom graphics
        ///     on the Sysop console
        ///
        ///     Signature: char *frzseg(void)
        /// </summary>
        private void frzseg()
        {
            if (!Module.Memory.HasSegment(0xF000))
                Module.Memory.AddSegment(0xF000);

            Registers.AX = 0x0;
            Registers.DX = 0xF000;
        }

        /// <summary>
        ///     Borland C++ Macro
        ///
        ///     This macro with functional form fills env with information about the current state of the calling environment
        ///     in that point of code execution, so that it can be restored by a later call to longjmp.
        ///
        ///     Signature: int setjmp(jmp_buf env)
        /// </summary>
        private void setjmp()
        {
            var jmpBufPointer = GetParameterPointer(0);

            var jmpBuf = new JmpBufStruct(Module.Memory.GetArray(jmpBufPointer, JmpBufStruct.Size))
            {
                //Base Pointer is pushed and set on the simulated ENTER
                //remove the parameter to set stack prior to the call
                bp = Module.Memory.GetWord(Registers.SS, Registers.BP),
                cs = Registers.CS,
                di = Registers.DI,
                ds = Registers.DS,
                es = Registers.ES,
                ip = Registers.IP,
                si = Registers.SI,
                sp = (ushort)(Registers.SP + 6),
                ss = Registers.SS
            };
            Module.Memory.SetArray(jmpBufPointer, jmpBuf.Data);
            Registers.AX = 0;

#if DEBUG
            _logger.Debug($"({Module.ModuleIdentifier}) Jump Set -- {jmpBuf.cs:X4}:{jmpBuf.ip:X4} AX:{Registers.AX}");
#endif
        }


        /// <summary>
        ///     Returns if we're at the end, or "done", with the current command
        ///
        ///     Signature: int done=endcnc()
        /// </summary>
        private void endcnc()
        {
            //Get Input
            var inputPointer = Module.Memory.GetVariablePointer("INPUT");
            var nxtcmdPointer = Module.Memory.GetPointer("NXTCMD");
            var inputLength = Module.Memory.GetWord("INPLEN");

            var remainingCharactersInCommand = inputLength - (nxtcmdPointer.Offset - inputPointer.Offset);

            //Check to see if nxtcmd is on a space, if so, increment it by 1
            if (Module.Memory.GetByte(nxtcmdPointer) == 0x20)
            {
                remainingCharactersInCommand--;
                nxtcmdPointer.Offset++;
            }

            //End of String
            if (Module.Memory.GetByte(nxtcmdPointer) == 0)
            {
                remainingCharactersInCommand = 0;
            }

            //Get Remaining Characters & Save to Input
            var remainingInput = Module.Memory.GetArray(nxtcmdPointer, (ushort)(remainingCharactersInCommand));
            Module.Memory.SetArray(inputPointer, remainingInput);
            Module.Memory.SetWord("INPLEN", (ushort)remainingCharactersInCommand);
            Module.Memory.SetPointer("NXTCMD", inputPointer);
            parsin();

            Registers.AX = remainingCharactersInCommand == 0 ? (ushort)1 : (ushort)0;
        }

        /// <summary>
        ///     longjmp - performs a non-local goto
        ///
        ///     Signature:
        /// </summary>
        private void longjmp()
        {
            var jmpPointer = GetParameterPointer(0);
            var value = GetParameter(2);

            var jmpBuf = new JmpBufStruct(Module.Memory.GetArray(jmpPointer, JmpBufStruct.Size));

            Registers.BP = jmpBuf.bp;
            Registers.CS = jmpBuf.cs;
            Registers.DI = jmpBuf.di;
            Registers.DS = jmpBuf.ds;
            Registers.ES = jmpBuf.es;
            Registers.IP = (ushort)(jmpBuf.ip + 5);
            Registers.SI = jmpBuf.si;
            Registers.SP = jmpBuf.sp;
            Registers.SS = jmpBuf.ss;
            Registers.AX = value;

#if DEBUG
            _logger.Debug($"{jmpBuf.cs:X4}:{jmpBuf.ip:X4} -- {Registers.AX}");
#endif
        }

        /// <summary>
        ///     Expect a variable-length word sequence (consume all remaining input)
        ///
        ///     Signature: char *cncall(void)
        /// </summary>
        private void cncall()
        {
            rstrin();

            var inputPointer = Module.Memory.GetVariablePointer("INPUT");
            var inputLength = Module.Memory.GetWord("INPLEN");
            var nxtcmdPointer = Module.Memory.GetPointer("NXTCMD");

            //Return current NXTCMD
            Registers.SetPointer(nxtcmdPointer);

            //Set NXTCMD to the end of the INPUT
            var newNxtcmd = new FarPtr(inputPointer.Segment, (ushort)(inputPointer.Offset + inputLength - 1));
            Module.Memory.SetPointer("NXTCMD", newNxtcmd);
        }

        /// <summary>
        ///     Checks to see if there's any more command to parse
        ///     Similar to PEEK
        ///
        ///     Signature: char morcnc(void)
        /// </summary>
        private void morcnc()
        {
            //Get Input
            var inputPointer = Module.Memory.GetVariablePointer("INPUT");
            var nxtcmdPointer = Module.Memory.GetPointer("NXTCMD");
            var inputLength = Module.Memory.GetWord("INPLEN");

            var remainingCharactersInCommand = inputLength - (nxtcmdPointer.Offset - inputPointer.Offset);

            if (remainingCharactersInCommand == 0)
            {
#if DEBUG
                _logger.Debug($"End of Command");
#endif
                Registers.AX = 0;
                return;
            }

            var inputCommand = Module.Memory.GetArray(nxtcmdPointer, (ushort)remainingCharactersInCommand);

            for (var i = 0; i < remainingCharactersInCommand; i++)
            {
                if (inputCommand[i] == 32)
                    continue;

                var resultChar = char.ToUpper((char) inputCommand[i]);

#if DEBUG
                _logger.Debug($"Returning char: {resultChar}");
#endif

                Registers.AX = resultChar;

                //Increment nxtcmd if we hit any blank spaces
                Module.Memory.SetPointer("NXTCMD", new FarPtr(nxtcmdPointer.Segment, (ushort)(nxtcmdPointer.Offset + i)));
                return;
            }

            //Otherwise return zero
            Registers.AX = 0;
        }

        private void cncint_ErrorResult(CncIntegerReturnType returnType)
        {
            switch (returnType)
            {
                case CncIntegerReturnType.INT:
                    Registers.AX = 0;
                    break;
                case CncIntegerReturnType.LONG:
                    Registers.AX = 0;
                    Registers.DX = 0;
                    break;
                case CncIntegerReturnType.STRING:
                    var cncNumArray = Module.Memory.GetOrAllocateVariablePointer("CNCNUM", 16);
                    Module.Memory.SetByte(cncNumArray, 0);
                    Registers.SetPointer(cncNumArray);
                    break;
            }
        }

        /// <summary>
        ///     Expect an integer from the user
        ///
        ///     Signature: returnType n=cncint()
        /// </summary>
        private void cncint(CncIntegerReturnType returnType)
        {
            var inputPointer = Module.Memory.GetVariablePointer("INPUT");
            var nxtcmdPointer = Module.Memory.GetPointer("NXTCMD");
            var inputLength = Module.Memory.GetWord("INPLEN");

            var remainingCharactersInCommand = inputLength - (nxtcmdPointer.Offset - inputPointer.Offset);

            if (remainingCharactersInCommand == 0)
            {
                cncint_ErrorResult(returnType);
                return;
            }

            var inputString = Encoding.ASCII.GetString(Module.Memory.GetArray(nxtcmdPointer, (ushort)remainingCharactersInCommand));

            IEnumerator<char> charEnumerator = inputString.GetEnumerator();
            if (!charEnumerator.MoveNext())
            {
                cncint_ErrorResult(returnType);
                return;
            }

            var (moreInput, skipped) = ConsumeWhitespace(charEnumerator);
            if (!moreInput)
            {
                cncint_ErrorResult(returnType);
                return;
            }

            var result = GetLeadingNumberFromString(charEnumerator);

            if (result.StringValue.Length > 0)
                Module.Memory.SetPointer("NXTCMD", nxtcmdPointer + skipped + result.StringValue.Length);

            switch (returnType)
            {
                case CncIntegerReturnType.INT:
                    Registers.AX = result.Valid ? (ushort)result.Value : (ushort)0;
                    break;
                case CncIntegerReturnType.LONG:
                    Registers.AX = result.Valid ? (ushort)((uint)result.Value & 0xFFFF) : (ushort)0;
                    Registers.DX = result.Valid ? (ushort)((uint)result.Value >> 16) : (ushort)0;
                    break;
                case CncIntegerReturnType.STRING:
                    var cncNumArray = Module.Memory.GetOrAllocateVariablePointer("CNCNUM", 16);
                    Module.Memory.SetArray(cncNumArray, Encoding.ASCII.GetBytes(result.StringValue));
                    Registers.SetPointer(cncNumArray);
                    break;
            }
        }

        /// <summary>
        ///     Main menu credit consumption rate per minute
        ///
        ///     Signature: int mmucrr
        /// </summary>
        private ReadOnlySpan<byte> mmuccr => Module.Memory.GetVariablePointer("MMUCCR").Data;

        /// <summary>
        ///     'Profanity Level' of the Input (from configuration)
        ///
        ///     This is hard coded to 0, which means no profanity detected
        /// </summary>
        private ReadOnlySpan<byte> pfnlvl => Module.Memory.GetVariablePointer("PFNLVL").Data;

        /// <summary>
        ///     Long Unsigned Division (Borland C++ Implicit Function)
        ///
        ///     Input: Two long values on stack (arg1/arg2)
        ///     Output: DX:AX = quotient
        ///             DI:SI = remainder
        /// </summary>
        /// <returns></returns>
        private void f_ludiv()
        {
            uint arg1 = (uint)(GetParameter(1) << 16) | GetParameter(0);
            uint arg2 = (uint)(GetParameter(3) << 16) | GetParameter(2);

            var quotient = arg1 / arg2;

            Registers.DX = (ushort)(quotient >> 16);
            Registers.AX = (ushort)(quotient & 0xFFFF);

            RealignStack(8);
        }


        /// <summary>
        ///     Get a Btrieve record (bomb if not there)
        ///
        ///     Signature: void getbtvl(char *recptr, char *key, int keynum, int getopt, int loktyp)
        /// </summary>
        /// <returns></returns>
        private void getbtvl()
        {
            if (!obtainBtv())
                throw new ArgumentException($"No record found in getbtvl, bombing");
        }

        /// <summary>
        ///     Query Next/Previous Btrieve utility, should only take query next/previous argument
        ///
        ///     Signature: int qnpbtv (int getopt)
        /// </summary>
        private void qnpbtv()
        {
            var queryOption = (EnumBtrieveOperationCodes)GetParameter(0);

            var currentBtrieveFile = BtrieveGetProcessor(Module.Memory.GetPointer("BB"));
            var result = currentBtrieveFile.PerformOperation(currentBtrieveFile.PreviousQuery.Key.Number, currentBtrieveFile.PreviousQuery.KeyData, queryOption);
            if (result)
                UpdateBB(currentBtrieveFile, FarPtr.Empty, queryOption, keyNumber: -1);

            Registers.AX = result ? (ushort)1 : (ushort)0;
        }

        /// <summary>
        ///     Counts the number of days since 1/1/80
        ///
        ///     Signature: int count=cofdat(int date)
        /// </summary>
        private void cofdat()
        {
            var packedDate = GetParameter(0);

            if (packedDate == 0)
            {
                Registers.AX = 0;
                return;
            }

            //Unpack the Date
            var year = ((packedDate >> 9) & 0x007F) + 1980;
            var month = (packedDate >> 5) & 0x000F;
            var day = packedDate & 0x001F;

            var originDate = new DateTime(1980, 1, 1);
            var specifiedDate = new DateTime(year, month, day);

            Registers.AX = (ushort)(specifiedDate - originDate).TotalDays;
        }

        /// <summary>
        ///     Read the free-running 65khz timer (not a typo)
        ///
        ///     Signature: unsigned long tix64k=hrtval()
        /// </summary>
        private void htrval()
        {
            var outputSeconds = (ushort)(_highResolutionTimer.Elapsed.TotalSeconds % ushort.MaxValue);
            var outputMicroseconds = (ushort)_highResolutionTimer.Elapsed.Milliseconds;

            Registers.DX = outputSeconds;
            Registers.AX = outputMicroseconds;
        }

        /// <summary>
        ///    Copies the values of num bytes from the location pointed to by source directly to the memory block pointed to by destination.
        ///
        ///     Signature: void* memcpy (void* destination, const void* source,size_t num );
        ///
        ///     More Info: http://www.cplusplus.com/reference/cstring/memcpy/
        /// </summary>
        private void memcpy()
        {
            var destinationPointer = GetParameterPointer(0);
            var sourcePointer = GetParameterPointer(2);
            var bytesToMove = GetParameter(4);

            //Verify the Destination will not overlap with the Source
            if (sourcePointer.Segment == destinationPointer.Segment)
            {
                if (destinationPointer.Offset < sourcePointer.Offset &&
                    destinationPointer.Offset + bytesToMove >= sourcePointer.Offset)
                {
                    throw new Exception(
                        $"Destination {destinationPointer} would overlap with source {sourcePointer} ({bytesToMove} bytes)");
                }
            }

            //Cast to array as the write can overlap and overwrite, mucking up the span read
            var sourceData = Module.Memory.GetArray(sourcePointer, bytesToMove);

            Module.Memory.SetArray(destinationPointer, sourceData);

#if DEBUG
            _logger.Debug($"Copied {bytesToMove} bytes {sourcePointer}->{destinationPointer}");
#endif
            Registers.SetPointer(destinationPointer);
        }

        /// <summary>
        ///     Compares the first num bytes of the block of memory pointed by ptr1 to the first num bytes pointed by ptr2,
        ///     returning zero if they all match or a value different from zero representing which is greater if they do not.
        ///
        ///     Signature: int memcmp ( const void * ptr1, const void * ptr2, size_t num )
        ///
        ///     More Info: http://www.cplusplus.com/reference/cstring/memcmp/
        /// </summary>
        private void memcmp()
        {
            var ptr1 = GetParameterPointer(0);
            var ptr2 = GetParameterPointer(2);
            var num = GetParameter(4);

            var ptr1Data = Module.Memory.GetArray(ptr1, num);
            var ptr2Data = Module.Memory.GetArray(ptr2, num);

            Registers.AX = 0;
            for (var i = 0; Registers.AX == 0 && i < num; i++)
            {
                Registers.AX = (ushort)(ptr1Data[i] - ptr2Data[i]);
            }
        }

        /// <summary>
        ///     Returns number of system lines 'in use'
        ///
        ///     int nliniu(void);
        /// </summary>
        private void nliniu()
        {
            Registers.AX = (ushort)ChannelDictionary.Count;
        }

        private ReadOnlySpan<byte> version => Module.Memory.GetVariablePointer("VERSION").Data;

        /// <summary>
        ///     access - determines accessibility of a file
        ///
        ///     Signature: int access(const char *filename, int amode);
        /// </summary>
        private void access()
        {
            var mode = GetParameter(2);

            var fileName = _fileFinder.FindFile(Module.ModulePath, GetParameterFilename(0));

            //Strip Relative Pathing, it'll always be relative to the module location
            if (fileName.StartsWith(@".\"))
                fileName = fileName.Replace(@".\", string.Empty);

#if DEBUG
            _logger.Debug($"Checking access for: {fileName}");
#endif

            ushort result = 0xFFFF;
            switch (mode)
            {
                case 0:
                    if (File.Exists(Path.Combine(Module.ModulePath, fileName)))
                        result = 0;
                    break;
            }

            Registers.AX = result;
        }

        /// <summary>
        ///     Set opnbtv() file-open mode
        ///
        ///     Signature: void omdbtv (int mode);
        /// </summary>
        private void omdbtv()
        {
            var mode = GetParameter(0);

            switch (mode)
            {
                case 0:
                    _logger.Debug("Set opnbtv() mode to Normal");
                    break;
                case 0xFFFF:
                    _logger.Debug("Set opnbtv() mode to Accelerated");
                    break;
                case 0xFFFE:
                    _logger.Debug("Set opnbtv() mode to Read-Only");
                    break;
                case 0xFFFD:
                    _logger.Debug("Set opnbtv() mode to Verify (Read-After-Write)");
                    break;
                case 0xFFFC:
                    _logger.Debug("Set opnbtv() mode to Exclusive");
                    break;
                default:
                    throw new Exception($"Unknown opnbtv() mode: {mode}");
            }
        }

        /// <summary>
        ///     Checks a type E CNF option for one of several possible values
        ///
        ///     Signature: int index=tokopt(int msgnum, char *token1, chat *token2,....,NULL);
        /// </summary>
        private void tokopt()
        {
            var msgNum = GetParameter(0);

            var tokenList = new List<byte[]>();

            for (var i = 1; i < ushort.MaxValue; i += 2)
            {
                var messagePointer = GetParameterPointer(i);

                //Break on NULL, as it's the last in the sequence
                if (messagePointer.Equals(FarPtr.Empty))
                    break;

                tokenList.Add(Module.Memory.GetString(messagePointer).ToArray());
            }

            var message = McvPointerDictionary[_currentMcvFile.Offset].GetString(msgNum);

            for (var i = 0; i < tokenList.Count; i++)
            {
                if (message.SequenceEqual(tokenList[i]))
                {
                    Registers.AX = (ushort)(i + 1);
                    return;
                }
            }

            Registers.AX = 0;
        }


        /// <summary>
        ///     Returns the amount of memory left
        ///     TODO: This returns MAX always -- should it not?
        ///
        ///     Signature: long farcoreleft(void);
        /// </summary>
        private void farcoreleft()
        {
            Registers.DX = (ushort)(uint.MaxValue >> 16);
            Registers.AX = (ushort)(uint.MaxValue & 0xFFFF);
        }

        /// <summary>
        ///     Converts date and time to UNIX time format
        ///
        ///     Signature: long dostounix(struct date *d, struct time *t);
        /// </summary>
        private void dostounix()
        {
            var datePointer = GetParameterPointer(0);
            var timePointer = GetParameterPointer(2);

            var dateStruct = new DateStruct(Module.Memory.GetArray(datePointer, DateStruct.Size));
            var timeStruct = new TimeStruct(Module.Memory.GetArray(timePointer, TimeStruct.Size));

            var specifiedDate = new DateTime(dateStruct.year, dateStruct.month, dateStruct.day, timeStruct.hours,
                timeStruct.minutes, timeStruct.seconds);

            var epochTime = (uint)((DateTimeOffset)specifiedDate).ToUnixTimeSeconds();

#if DEBUG
            _logger.Debug($"({Module.ModuleIdentifier}) Returned DOSTOUNIX time: {epochTime}");
#endif

            Registers.DX = (ushort)(epochTime >> 16);
            Registers.AX = (ushort)(epochTime & 0xFFFF);
        }

        /// <summary>
        ///     Gets MS-DOS date
        ///
        ///     void getdate(struct date *dateblk);
        /// </summary>
        private void getdate()
        {
            var datePointer = GetParameterPointer(0);

            var dateStruct = new DateStruct(_clock.Now);

            Module.Memory.SetArray(datePointer, dateStruct.Data);
        }

        /// <summary>
        ///     Capitalizes the first letter after each space in the specified string
        ///
        ///     Signature: void zonkhl(char *stg);
        /// </summary>
        private void zonkhl()
        {
            var inputStringPointer = GetParameterPointer(0);
            var inputString = Module.Memory.GetString(inputStringPointer).ToArray();
            var isSpace = true;

            for (var i = 0; i < inputString.Length; i++)
            {
                if (char.IsUpper((char)inputString[i]))
                    inputString[i] = (byte)char.ToLower((char)inputString[i]);

                if (inputString[i] == (byte)' ')
                    isSpace = true;

                if (char.IsLower((char)inputString[i]) && isSpace)
                {
                    inputString[i] = (byte)char.ToUpper((char)inputString[i]);
                    isSpace = false;
                }
            }

            Module.Memory.SetArray(inputStringPointer, inputString);
        }

        /// <summary>
        ///     Generates a random number between min and max
        ///
        ///     Signature: int genrdn(int min,int max);
        /// </summary>
        private void genrnd()
        {
            var min = GetParameter(0);
            var max = GetParameter(1);

            if (max < min)
                max = min;

            Registers.AX = (ushort)_random.Next(min, max);
        }

        /// <summary>
        ///     Remove all whitespace characters
        ///
        ///     Signature: void rmvwht(char *string);
        /// </summary>
        private void rmvwht()
        {
            var stringPointer = GetParameterPointer(0);

            var stringToParse = Encoding.ASCII.GetString(Module.Memory.GetString(stringPointer));
            var parsedString = string.Concat(stringToParse.Where(c => !char.IsWhiteSpace(c)));

            Module.Memory.SetArray(stringPointer, Encoding.ASCII.GetBytes(parsedString));
        }

        /// <summary>
        ///     Signed Modulo, non-significant (Borland C++ Implicit Function)
        ///
        ///     Signature: DX:AX = arg1 % arg2
        /// </summary>
        /// <returns></returns>
        private void f_lmod()
        {
            int arg1 = (GetParameter(1) << 16) | GetParameter(0);
            int arg2 = (GetParameter(3) << 16) | GetParameter(2);

            var result = arg1 % arg2;

            Registers.DX = (ushort)(result >> 16);
            Registers.AX = (ushort)(result & 0xFFFF);

            RealignStack(8);
        }

        /// <summary>
        ///     Registers Module Agent information for Galacticomm Client/Server
        ///
        ///     While we set this -- we're going to ignore it
        ///
        ///     Signature: void register_agent(struct agent *agdptr);
        /// </summary>
        private void register_agent()
        {
            var agentPointer = GetParameterPointer(0);

            _galacticommClientServerAgent = new AgentStruct(Module.Memory.GetArray(agentPointer, AgentStruct.Size));
        }

        private ReadOnlySpan<byte> syscyc => Module.Memory.GetVariablePointer("SYSCYC").Data;

        /// <summary>
        ///     Read a CNF option from a .MSG file
        ///
        ///     Signature: char *msgscan(char *msgfile,char *vblname);
        /// </summary>
        private void msgscan()
        {
            var msgFilePointer = GetParameterPointer(0);
            var variableNamePointer = GetParameterPointer(2);

            var msgFileName = Encoding.ASCII.GetString(Module.Memory.GetString(msgFilePointer, true));
            var variableName = Encoding.ASCII.GetString(Module.Memory.GetString(variableNamePointer, true));
            var msgFile = Module.Msgs.First(x => x.FileName == msgFileName.ToUpper());

            //Return Null Pointer if Value isn't found
            if (!msgFile.MsgValues.TryGetValue(variableName, out var msgVariableValue))
            {
                Registers.AX = 0;
                Registers.DX = 0;
                return;
            }

            var msgScanResultPointer = Module.Memory.GetOrAllocateVariablePointer("MSGSCAN", 0x1000);

            Module.Memory.SetArray(msgScanResultPointer, new byte[0x1000]); //Zero it out
            Module.Memory.SetArray(msgScanResultPointer, msgVariableValue); //Write

            Registers.SetPointer(msgScanResultPointer);
        }

        /// <summary>
        ///     Returns a file date and time
        ///
        ///     Signature: long timendate=getdtd(int handle);
        /// </summary>
        private void getdtd()
        {
            var fileHandle = GetParameter(0);

            var filePointer = FilePointerDictionary[fileHandle];

            var fileTime = File.GetLastWriteTime(filePointer.Name);

            var packedTime = (ushort)((fileTime.Hour << 11) + (fileTime.Minute << 5) + (fileTime.Second >> 1));
            var packedDate = (ushort)((fileTime.Month << 5) + fileTime.Day + ((fileTime.Year - 1980) << 9));

#if DEBUG
            _logger.Debug($"({Module.ModuleIdentifier}) Returned Packed Date for {filePointer.Name} ({fileTime}) AX: {packedTime} DX: {packedDate}");
#endif
            Registers.AX = packedTime;
            Registers.DX = packedDate;
        }

        /// <summary>
        ///     Count the number of bytes and files in a directory
        ///
        ///     Signature: void cntdir(char *path)
        /// </summary>
        private void cntdir()
        {
            var pathPointer = GetParameterPointer(0);

            var pathString = _fileFinder.FindFile(Module.ModulePath, GetParameterFilename(0));

            var files = Directory.GetFiles(Module.ModulePath, pathString);
            uint totalBytes = 0;
            foreach (var f in files)
            {
                totalBytes += (uint)new FileInfo(f).Length;
            }

            Module.Memory.SetArray("NUMFILS", BitConverter.GetBytes((uint)files.Length));
            Module.Memory.SetArray("NUMBYTS", BitConverter.GetBytes(totalBytes));
        }

        private ReadOnlySpan<byte> numfils => Module.Memory.GetVariablePointer("NUMFILS").Data;
        private ReadOnlySpan<byte> numbyts => Module.Memory.GetVariablePointer("NUMBYTS").Data;
        private ReadOnlySpan<byte> numbytp => Module.Memory.GetVariablePointer("NUMBYTP").Data;
        private ReadOnlySpan<byte> numdirs => Module.Memory.GetVariablePointer("NUMDIRS").Data;

        /// <summary>
        ///     Closes the Specified Btrieve File
        ///
        ///     Signature: void clsbtv(struct btvblk *bbp)
        /// </summary>
        private void clsbtv()
        {
            var filePointer = GetParameterPointer(0);

#if DEBUG
            _logger.Debug($"Closing BTV File: {filePointer}");
#endif

            BtrieveDeleteProcessor(filePointer);
            _currentMcvFile = null;
        }

        private ReadOnlySpan<byte> nglobs => Module.Memory.GetVariablePointer("NGLOBS").Data;

        /// <summary>
        ///     Retrieves a C-string containing the value of the environment variable whose name is specified in the argument
        ///
        ///     Signature: char* getenv(const char* name);
        /// </summary>
        private void getenv()
        {
            var name = GetParameterFilename(0);

            var resultPointer = Module.Memory.GetOrAllocateVariablePointer("GETENV", 0xFF);

            switch (name)
            {
                case "PATH":
                    Module.Memory.SetArray(resultPointer, Encoding.ASCII.GetBytes("C:\\BBSV6\\\0"));
                    break;
            }

            Registers.SetPointer(resultPointer);
        }

        /// <summary>
        ///     (File Transfer) Issue a new tagspec pointer
        ///
        ///     Always returns 0
        ///
        ///     Signature: int ftgnew(void);
        /// </summary>
        private void ftgnew()
        {
            Registers.AX = 1;
        }

        /// <summary>
        ///     Compute DOS date
        ///
        ///     Signature: int date=datofc(int count);
        /// </summary>
        private void datofc()
        {
            var days = GetParameter(0);
            var dtDateTime = new DateTime(1980, 1, 1, 0, 0, 0, 0, System.DateTimeKind.Utc).AddDays(days);

            var packedDate = (dtDateTime.Month << 5) + dtDateTime.Day + ((dtDateTime.Year - 1980) << 9);

            Registers.AX = (ushort)packedDate;
        }

        /// <summary>
        ///     (File Transfer) Submit a tagspec for download
        ///
        ///     Always returns 0 to denote program now has control
        ///
        ///     Signature: int ftgsbm(char *prot);
        /// </summary>
        private void ftgsbm()
        {
            //Ignore Protocol Pointer passed into this method

            //Get Pointer to Download Method from FileSpec
            var fileSpec =
                new FtgStruct(Module.Memory.GetArray(Module.Memory.GetVariablePointer("FTG"), FtgStruct.Size));

            //Call TSHBEG to get file to send
            //Decrement the initial Stack Pointer enough to ensure it wont overwrite anything in ththate current stack space
            Module.Execute(fileSpec.tshndl, ChannelNumber, true, true,
                new Queue<ushort>(new List<ushort> { (ushort)FtgStruct.TagSpecFunctionCodes.TSHBEG }),
                (ushort)(Registers.SP - 0x800));

            //TSHMSG now holds the file to be transfered
            var fileToSend =
                Encoding.ASCII.GetString(Module.Memory.GetString(Module.Memory.GetVariablePointer("TSHMSG"), true));

            fileToSend = _fileFinder.FindFile(Module.ModulePath, fileToSend);

#if DEBUG
            _logger.Debug($"({Module.ModuleIdentifier}) Channel {ChannelNumber} downloding: {fileToSend}");
#endif

            ChannelDictionary[ChannelNumber].SendToClient(File.ReadAllBytes(Path.Combine(Module.ModulePath, fileToSend)));

            //Call TSHFIN to get file to send
            //Decrement the initial Stack Pointer enough to ensure it wont overwrite anything in the current stack space
            Module.Execute(fileSpec.tshndl, ChannelNumber, true, true,
                new Queue<ushort>(new List<ushort> { (ushort)FtgStruct.TagSpecFunctionCodes.TSHFIN }),
                (ushort)(Registers.SP - 0x800));

            Registers.AX = 0;
        }

        /// <summary>
        ///     (File Transfer) Global Tagspec Pointer
        ///
        ///     Signature: struct ftg *ftgptr;
        /// </summary>
        private ReadOnlySpan<byte> ftgptr => Module.Memory.GetVariablePointer("FTGPTR").Data;

        /// <summary>
        ///     Universal global Tagspec Handler messag
        ///
        ///     Signature: char tshmsg[TSHLEN+1];
        /// </summary>
        private ReadOnlySpan<byte> tshmsg => Module.Memory.GetVariablePointer("TSHMSG").Data;

        /// <summary>
        ///     (File Transfer) Contains fields for external use
        ///
        ///     Signature: struct ftfscb {...};
        /// </summary>
        private ReadOnlySpan<byte> ftfscb => Module.Memory.GetVariablePointer("FTFSCB").Data;

        /// <summary>
        ///     Output buffer size per channel
        ///
        ///     Signature: int outbsz;
        /// </summary>
        private ReadOnlySpan<byte> outbsz => Module.Memory.GetVariablePointer("OUTBSZ").Data;

        /// <summary>
        ///     System-Variable Btrieve Record Layout Struct (1 of 3)
        ///
        ///     Signature: struct sysvbl sv;
        /// </summary>
        private ReadOnlySpan<byte> sv => Module.Memory.GetVariablePointer("SV").Data;

        /// <summary>
        ///     List an ASCII file to the users screen
        ///
        ///     Signature: void listing(char *path, void (*whndun)())
        /// </summary>
        private void listing()
        {
            var fileToSend = GetParameterFilename(0);
            var finishedFunctionPointer = GetParameterPointer(2);

            fileToSend = _fileFinder.FindFile(Module.ModulePath, fileToSend);

#if DEBUG
            _logger.Debug($"Channel {ChannelNumber} listing: {fileToSend}");
#endif

            ChannelDictionary[ChannelNumber].SendToClient(File.ReadAllBytes(Path.Combine(Module.ModulePath, fileToSend)));

            Module.Execute(finishedFunctionPointer, ChannelNumber, true, true,
                null, (ushort)(Registers.SP - 0x800));
        }


        /// <summary>
        ///     Gets a btrieve record relative to the current offset, should be next/prev only
        ///
        ///     Signature: int anpbtv (void *recptr, int anpopt)
        /// </summary>
        private void anpbtv()
        {
            var recordPointer = GetParameterPointer(0);
            var btrieveOperation = (EnumBtrieveOperationCodes)GetParameter(2);

            Registers.AX = anpbtv(recordPointer, caseSensitive: true, btrieveOperation) ? 1 : 0;
        }

        /// <summary>
        ///     Test if the user has enough credits -- always returns yes
        ///
        ///     Signature: int enuf=tstcrd(long amount);
        /// </summary>
        private void tstcrd() => Registers.AX = 1;

        /// <summary>
        ///     0x7F if U.S.A. only, 0xFF if European
        ///
        ///     Signature: char eurmsk;
        /// </summary>
        private ReadOnlySpan<byte> eurmsk => Module.Memory.GetVariablePointer("EURMSK").Data;

        /// <summary>
        ///     strnicmp - compare one string to another without case sensitivity
        ///
        ///     Signature: int strnicmp(const char *str1, const char *str2, size_t maxlen);
        /// </summary>
        private void strnicmp()
        {
            var string1 = GetParameterString(0, stripNull: true);
            var string2 = GetParameterString(2, stripNull: true);
            var maxLength = GetParameter(4);

            Registers.AX = (ushort)string.Compare(string1, 0, string2, 0, maxLength, true);
        }

        /// <summary>
        ///     Determines processor time.
        ///
        ///     The clock function returns the processor time elapsed since the beginning of the program invocation.
        ///
        ///     Signature: clock_t clock(void);
        /// </summary>
        private void clock()
        {
            Registers.DX = (ushort)((int)_highResolutionTimer.ElapsedMilliseconds & 0xFFFF);
            Registers.AX = (ushort)(((int)_highResolutionTimer.ElapsedMilliseconds & 0xFFFF0000) >> 16);
        }

        /// <summary>
        ///     Comparison of the C string str1 to the C string str2
        ///
        ///     Signature: int strncmp(const char *str1, const char *str2, size_t maxlen);
        /// </summary>
        private void strncmp()
        {
            var string1 = GetParameterString(0, stripNull: true);
            var string2 = GetParameterString(2, stripNull: true);
            var maxLength = GetParameter(4);

            Registers.AX = (ushort)string.Compare(string1, 0, string2, 0, maxLength);
        }

        /// <summary>
        ///     Less Tolerant Update to Current Record
        ///
        ///     Signature: void updbtv (void *recptr);
        /// </summary>
        private void updbtv()
        {
            if (!updateBtv())
                throw new SystemException("Unable to update btrieve record");
        }

        /// <summary>
        ///     Opens a new file for reading/writing
        ///
        ///     This method differs from f_open in that it doesn't create a FILE struct, it only returns the handle
        ///
        ///     Signature: int open(const char *path, int access [, unsigned mode]);
        /// </summary>
        private void open()
        {
            var filenameInputValue = GetParameterFilename(0);
            var mode = GetParameter(2);

            var fileName = _fileFinder.FindFile(Module.ModulePath, filenameInputValue);
            var fileMode = (EnumOpenFlags)mode;

            var fullPath = Path.Combine(Module.ModulePath, fileName);
#if DEBUG
            _logger.Debug($"({Module.ModuleIdentifier}) Opening File: {fullPath}");
#endif
            if (!File.Exists($"{fullPath}") && !fileMode.HasFlag(EnumOpenFlags.O_CREAT))
            {
                _logger.Warn($"({Module.ModuleIdentifier}) Unable to find file {fullPath}");
                Registers.AX = 0xFFFF;
                return;
            }

            //Setup the File Stream
            var fileStream = File.Open(fullPath, FileMode.OpenOrCreate);

            var fileStreamPointer = FilePointerDictionary.Allocate(fileStream);

            Registers.AX = (ushort)fileStreamPointer;
        }

        /// <summary>
        ///     Creates a Directory
        ///
        ///     Signature: int mkdir(const char *pathname);
        /// </summary>
        private void mkdir()
        {
            var directoryNamePointer = GetParameterPointer(0);

            var directoryName = _fileFinder.FindFile(Module.ModulePath, Encoding.ASCII.GetString(Module.Memory.GetString(directoryNamePointer, true)));
            var fullPath = Path.Combine(Module.ModulePath, directoryName);

            if (!Directory.Exists(fullPath))
            {
                Directory.CreateDirectory(fullPath);
                _logger.Info($"Created Directory: {fullPath}");
            }

            Registers.AX = 0;
        }

        /// <summary>
        ///     getftime - gets file date and time
        ///
        ///     Signature: int getftime(int handle, struct ftime *ftimep);
        /// </summary>
        private void getftime()
        {
            var fileHandle = GetParameter(0);
            var ftimePointer = GetParameterPointer(1);

            var info = new FileInfo(FilePointerDictionary[fileHandle].Name);

            var packedTime = (ushort)((info.CreationTime.Hour << 11) + (info.CreationTime.Minute << 5) + (info.CreationTime.Second >> 1));
            var packedTimeData = BitConverter.GetBytes(packedTime);

            var packedDate = (ushort)(((_clock.Now.Year - 1980) << 9) + (_clock.Now.Month << 5) + _clock.Now.Day);
            var packedDateData = BitConverter.GetBytes(packedDate);

            var ftimeStruct = new byte[4];
            Array.Copy(packedTimeData, 0, ftimeStruct, 0, sizeof(short));
            Array.Copy(packedDateData, 0, ftimeStruct, 2, sizeof(short));

            Module.Memory.SetArray(ftimePointer, ftimeStruct);
        }

        /// <summary>
        ///     close - close a file handle
        ///
        ///     Signature: int close(int handle);
        /// </summary>
        private void close()
        {
            var fileHandle = GetParameter(0);

            //Clean Up File Stream Pointer
            FilePointerDictionary[fileHandle].Close();
            FilePointerDictionary.Remove(fileHandle);
        }

        /// <summary>
        ///     Prepare answers (call after fsdroom()) (Full-Screen Data Entry)
        ///
        ///     Signature: void fsdapr(char *sesbuf, int sbleng, char *answers)
        /// </summary>
        private void fsdapr()
        {
            var sesbuf = GetParameterPointer(0);
            var sbleng = GetParameter(2);
            var answers = GetParameterPointer(3);

            var fsdAnswersPointer = Module.Memory.GetOrAllocateVariablePointer($"FDS-Answers-{ChannelNumber}", 0x800);

            Module.Memory.SetZero(fsdAnswersPointer, 0x800);

            ushort answerBytesToRead = 0x800;
            if (answers.Offset + 0x800 > ushort.MaxValue)
                answerBytesToRead = (ushort)(ushort.MaxValue - answers.Offset);

            Module.Memory.SetArray(fsdAnswersPointer, Module.Memory.GetArray(answers, answerBytesToRead));
        }

        /// <summary>
        ///     fsd information struct
        ///
        ///     Signature: struct fsdscb *fsdscb;
        /// </summary>
        private ReadOnlySpan<byte> fsdscb => Module.Memory.GetVariablePointer("*FSDSCB").Data;

        /// <summary>
        ///     Current btvu file pointer set
        ///
        ///     Signature: struct btvblk *bb;
        /// </summary>
        private ReadOnlySpan<byte> bb => Module.Memory.GetVariablePointer("BB").Data;

        /// <summary>
        ///     Convert a string to a long integer
        ///
        ///     Signature: long strtol(const char *strP, char **suffixPP, int radix);
        /// </summary>
        private void strtol()
        {
            var stringPointer = GetParameterPointer(0);
            var suffixPointer = GetParameterPointer(2);
            var radix = GetParameter(4);

            var stringContainingLongs = Encoding.ASCII.GetString(Module.Memory.GetString(stringPointer, stripNull: true));

            if (stringContainingLongs == "")
            {
                Registers.DX = 0;
                Registers.AX = 0;

                if (suffixPointer != FarPtr.Empty)
                    Module.Memory.SetPointer(suffixPointer, new FarPtr(stringPointer.Segment, stringPointer.Offset));

                return;
            }

            var longToParse = stringContainingLongs.Split(' ', StringSplitOptions.RemoveEmptyEntries)[0];
            var longToParseLength = longToParse.Length + (stringContainingLongs.Length - stringContainingLongs.TrimStart(' ').Length); //We do this as length might change with logic below and add back in leading spaces

            if (longToParseLength == 0 || (radix == 10 && !longToParse.Any(char.IsDigit)))
            {
                Registers.DX = 0;
                Registers.AX = 0;

                if (suffixPointer != FarPtr.Empty)
                    Module.Memory.SetPointer(suffixPointer, new FarPtr(stringPointer.Segment, stringPointer.Offset));

                return;
            }

            if (radix == 0)
            {
                if (longToParse.StartsWith("0x"))
                {
                    radix = 16;
                }
                else
                {
                    radix = 10;
                }
            }

            var isNegative = false;

            if (radix != 10 && longToParse.StartsWith('-'))
            {
                longToParse = longToParse.TrimStart('-');
                isNegative = true;
            }

            if (radix != 10 && longToParse.StartsWith('+'))
                longToParse = longToParse.TrimStart('+');

            var resultLong = Convert.ToInt32(longToParse, radix);

            if (isNegative)
                resultLong *= -1;

            Registers.DX = (ushort)(resultLong >> 16);
            Registers.AX = (ushort)(resultLong & 0xFFFF);

            if (suffixPointer != FarPtr.Empty)
                Module.Memory.SetPointer(suffixPointer,
                    new FarPtr(stringPointer.Segment, (ushort)(stringPointer.Offset + longToParseLength + 1)));
        }

        /// <summary>
        ///     Returns an unmodified copy of the FSD template (set in fsdroom())
        ///
        ///     Signature: char *fsdrft(void);
        /// </summary>
        private void fsdrft()
        {
            var templatePointer = Module.Memory.GetVariablePointer($"FSD-TemplateBuffer-{ChannelNumber}");

            Registers.SetPointer(templatePointer);
        }

        /// <summary>
        ///     Display background for Full-Screen entry mode (Full-Screen Data Entry)
        ///
        ///     Signature: void fsdbkg(char *templt);
        /// </summary>
        private void fsdbkg()
        {
            var templatePointer = GetParameterPointer(0);
            ChannelDictionary[ChannelNumber].SendToClient("\x1B[0m\x1B[2J\x1B[0m"); //FSDBBS.C
            ChannelDictionary[ChannelNumber].SendToClient(FormatNewLineCarriageReturn(Module.Memory.GetString(templatePointer)));
        }

        /// <summary>
        ///     Sets the Header for FSD Session if using RIP
        ///
        ///     Signature: void fsdrhd (char *title);
        /// </summary>
        private void fsdrhd()
        {
            var ripHeaderStringPointer = GetParameterPointer(0);

            var ripHeaderPointer = Module.Memory.GetOrAllocateVariablePointer($"FSD-RIPHeader-{ChannelNumber}", 0xFF);

            Module.Memory.SetArray(ripHeaderPointer, Module.Memory.GetString(ripHeaderStringPointer));
        }

        /// <summary>
        ///     Begin FSD entry session (call after fsdroom(), fsdapr())
        ///
        ///     Signature: void fsdego(int (*fldvfy)(int fldno, char *answer), void (*whndun)(int save));
        /// </summary>
        private void fsdego()
        {
            var fieldVerificationPointer = GetParameterPointer(0);
            var whenDoneRoutinePointer = GetParameterPointer(2);

            var fsdFieldVerificationRoutinePointer = Module.Memory.GetOrAllocateVariablePointer($"FSD-FieldVerificationRoutine-{ChannelNumber}", FarPtr.Size);
            var fsdWhenDoneRoutinePointer = Module.Memory.GetOrAllocateVariablePointer($"FSD-WhenDoneRoutine-{ChannelNumber}", FarPtr.Size);

            Module.Memory.SetPointer(fsdFieldVerificationRoutinePointer, fieldVerificationPointer);
            Module.Memory.SetPointer(fsdWhenDoneRoutinePointer, whenDoneRoutinePointer);

            ChannelDictionary[ChannelNumber].SessionState = EnumSessionState.EnteringFullScreenDisplay;

            //Update fsdscb struct
            var fsdscbStructPointer = Module.Memory.GetVariablePointer($"FSD-Fsdscb-{ChannelNumber}");
            var fsdscbStruct = new FsdscbStruct(Module.Memory.GetArray(fsdscbStructPointer, FsdscbStruct.Size));
            fsdscbStruct.fldvfy = fieldVerificationPointer;
            Module.Memory.SetArray(fsdscbStructPointer, fsdscbStruct.Data);

#if DEBUG
            _logger.Debug($"Channel {ChannelNumber} entering Full Screen Display (v:{fieldVerificationPointer}, d:{whenDoneRoutinePointer}");
#endif
        }

        /// <summary>
        ///     Error message for fsdppc(), fsdprc(), etc. (Full-Screen Data Entry)
        ///
        ///     Signature: char fsdemg[];
        /// </summary>
        private ReadOnlySpan<byte> fsdemg => Module.Memory.GetVariablePointer("FSDEMG").Data;

        /// <summary>
        ///     Factory-issue field verify routine, for ask-done-at-end scheme
        ///
        ///     Signature: int vfyadn(int fldno, char *answer);
        /// </summary>
        private void vfyadn()
        {
            var fieldNo = GetParameter(0);
            var answer = GetParameterStringSpan(1);

            //Get fsdscb Struct for this channel
            var fsdscbPointer = Module.Memory.GetVariablePointer($"FSD-Fsdscb-{ChannelNumber}");
            var fsdscbStruct = new FsdscbStruct(Module.Memory.GetArray(fsdscbPointer, FsdscbStruct.Size));

            //If we're on the last field
            if (fieldNo == fsdscbStruct.numtpl - 1)
            {
                switch (fsdscbStruct.xitkey)
                {
                    case (ushort)EnumKeyCodes.CRSDN: //Down
                    case 9: //Tab
                        Registers.AX = (ushort)EnumFsdStateCodes.VFYCHK;
                        return;

                    case 27: //Escape
                        Registers.AX = (ushort)EnumFsdStateCodes.VFYDEF;
                        return;
                }

                switch (answer[0])//First Character of Answer
                {
                    case (byte)'S': //SAVE
                    case (byte)'Y': //YES=Done and Save
                    case (byte)'D': //DONE
                        {
                            fsdscbStruct.state = (byte)EnumFsdStateCodes.FSDSAV;
                            Registers.AX = (ushort)EnumFsdStateCodes.FSDSAV;
                            break;
                        }

                    case (byte)'Q': //QUIT
                    case (byte)'X': //eXit
                    case (byte)'A': //Abort or Abandon
                        {
                            fsdscbStruct.state = (byte)EnumFsdStateCodes.FSDQIT;
                            Registers.AX = (ushort)EnumFsdStateCodes.FSDQIT;
                            break;
                        }

                    case (byte)'N': //No == Edit Some More
                    case (byte)'E': //Edit
                        {
                            Registers.AX = (ushort)EnumFsdStateCodes.VFYDEF;
                            break;
                        }
                    default:
                        //Default
                        Registers.AX = (ushort)EnumFsdStateCodes.VFYCHK;
                        break;
                }
            }
            else
            {
                //Any field that's not the last
                switch (fsdscbStruct.xitkey)
                {
                    case 27 when fsdscbStruct.chgcnt > 0: //Escape
                        {
                            Module.Memory.SetArray("FSDEMG", Encoding.ASCII.GetBytes("Are you sure? Enter QUIT to quit now\0"));
                            Registers.AX = (ushort)EnumFsdStateCodes.VFYCHK;
                            break;
                        }
                    default:
                        //Default
                        Registers.AX = (ushort)EnumFsdStateCodes.VFYCHK;
                        break;
                }
            }

            //Save any changes to fsdscb struct
            Module.Memory.SetArray(fsdscbPointer, fsdscbStruct.Data);
        }

        /// <summary>
        ///     Get a field's answer (Full-Screen Data Entry)
        ///
        ///     Signature: char *stg=fsdnan(int fldno);
        /// </summary>
        private void fsdnan()
        {
            var fieldNo = GetParameter(0);

            //Get FSD Status from the Global Cache
            var fsdStatus = _globalCache.Get<FsdStatus>($"FSD-Status-{ChannelNumber}");

            if (!Module.Memory.TryGetVariablePointer($"fsdnan-buffer-{fieldNo}", out var fsdnanPointer))
                fsdnanPointer = Module.Memory.AllocateVariable($"fsdnan-buffer-{fieldNo}", 0xFF);

            Module.Memory.SetArray(fsdnanPointer, Encoding.ASCII.GetBytes(fsdStatus.Fields[fieldNo].Value + '\0'));

#if DEBUG
            _logger.Debug($"({Module.ModuleIdentifier}) Retrieved Field {fieldNo}: {fsdStatus.Fields[fieldNo].Value} ({fsdnanPointer})");
#endif

            Registers.SetPointer(fsdnanPointer);
        }

        /// <summary>
        ///     Gets a fields ordinal for a Multiple-Choice Field
        ///
        ///     Signature: int fsdord(int fldi);
        /// </summary>
        private void fsdord()
        {
            var fieldNo = GetParameter(0);

            //Get FSD Status from the Global Cache
            var fsdStatus = _globalCache.Get<FsdStatus>($"FSD-Status-{ChannelNumber}");

            Registers.AX = (ushort)fsdStatus.Fields[fieldNo].SelectedValue;
        }

        /// <summary>
        ///     no-preparation- extract answer from answer string (Full Screen Data Entry)
        ///
        ///     Signature: char *fsdxan(char *answer, char *name);
        /// </summary>
        private void fsdxan()
        {
            var answerPointer = GetParameterPointer(0);
            var answerName = GetParameterString(2, true);

            var answerString = Encoding.ASCII.GetString(Module.Memory.GetArray(answerPointer, 0x400));

            //Trim the Answer String to just the component we need
            var answerStart = answerString.IndexOf(answerName, StringComparison.InvariantCultureIgnoreCase);
            var trimmedAnswerString = answerString.Substring(answerStart);
            trimmedAnswerString = trimmedAnswerString.Substring(0, trimmedAnswerString.IndexOf('\0'));

            var answerComponents = trimmedAnswerString.Split('=');
            var fsdxanPointer = Module.Memory.GetOrAllocateVariablePointer("fsdxan-buffer", 0xFF);

            Module.Memory.SetZero(fsdxanPointer, 0xFF);
            Module.Memory.SetArray(fsdxanPointer, Encoding.ASCII.GetBytes($"{answerComponents[1]}"));

            Registers.SetPointer(fsdxanPointer);
        }

        /// <summary>
        ///     Sorts a bunch of strings by re-arranging an array of pointers
        ///
        ///     Signature: void sortstgs(char *stgs[],int num);
        /// </summary>
        private void sortstgs()
        {
            var stringPointerBase = GetParameterPointer(0);
            var numberOfStrings = GetParameter(2);

            if (numberOfStrings == 0)
                return;

            var listOfStrings = new List<Tuple<FarPtr, string>>(numberOfStrings);

            //Grab the pointers and the strings they point to, save in a Tuple
            for (var i = 0; i < numberOfStrings; i++)
            {
                var pointerOffset = (ushort)(stringPointerBase.Offset + (i * FarPtr.Size));
                var destinationPointer = Module.Memory.GetPointer(stringPointerBase.Segment, pointerOffset);
                listOfStrings.Add(new Tuple<FarPtr, string>(destinationPointer, Encoding.ASCII.GetString(Module.Memory.GetString(destinationPointer, true))));
            }

            //Order them alphabetically by string
            var sortedStrings = listOfStrings.OrderBy(x => x.Item2).ToList();

            //Write the new string destination pointers
            for (var i = 0; i < numberOfStrings; i++)
            {
                var pointerOffset = (ushort)(stringPointerBase.Offset + (i * FarPtr.Size));
                Module.Memory.SetPointer(stringPointerBase.Segment, pointerOffset, sortedStrings[i].Item1);
            }
        }

        /// <summary>
        ///     Get the last word of a string
        ///
        ///     Signature: char *lastwd(char *string);
        /// </summary>
        private void lastwd()
        {
            var stringPointerBase = GetParameterPointer(0);

            var stringToParse = Encoding.ASCII.GetString(Module.Memory.GetString(stringPointerBase, stripNull: true));

            var lastWordIndex = stringToParse.LastIndexOf(' ');
            lastWordIndex++; //Start on next character after space

            Registers.SetPointer(stringPointerBase + lastWordIndex);
        }

        /// <summary>
        ///     Skip past non-white spaces, returns first NULL or whitespace character in the string
        ///
        ///     Signature: char *skpwrd(char *cp);
        /// </summary>
        private void skpwrd()
        {
            var stringPointerBase = GetParameterPointer(0);

            for (var i = stringPointerBase.Offset; i < ushort.MaxValue; i++)
            {
                var currentCharacter = Module.Memory.GetByte(stringPointerBase.Segment, i);
                if (currentCharacter != 0 && currentCharacter != ' ') continue;

                Registers.SetPointer(new FarPtr(stringPointerBase.Segment, i));
                return;
            }

            Registers.SetPointer(stringPointerBase);
        }

        /// <summary>
        ///     Find text variable & return number
        ///
        ///     Signature: int findtvar(char *name);
        /// </summary>
        private void findtvar()
        {
            var textVariableName = GetParameterString(0, true);

            for (var i = 0; i < Module.TextVariables.Count; i++)
            {
                if (Module.TextVariables.Keys.Select(x => x).ToList()[i] != textVariableName) continue;

                Registers.AX = (ushort)i;
                return;
            }

            Registers.AX = 0xFFFF;
        }

        /// <summary>
        ///     Turns on echo utility for the specified user
        ///
        ///
        ///     Signature: void echonu(int usrnum);
        /// </summary>
        private void echonu()
        {
            var channelNumber = GetParameter(0);

#if DEBUG
            _logger.Debug($"Disabling Character Interceptor & Enabling Echo on Channel {channelNumber}");
#endif

            ChannelDictionary[channelNumber].CharacterInterceptor = null;
            ChannelDictionary[channelNumber].TransparentMode = false;
        }

        /// <summary>
        ///     Inject a message to another user (implicit inputs othusn, prfbuf).
        ///
        ///     Signature: int gotIt=injoth();
        /// </summary>
        private void injoth()
        {
            var userChannel = Module.Memory.GetWord("OTHUSN");
            var basePointer = Module.Memory.GetVariablePointer("PRFBUF");
            var currentPointer = Module.Memory.GetPointer("PRFPTR");

            var outputLength = (ushort)(currentPointer.Offset - basePointer.Offset);

            var outputBuffer = Module.Memory.GetArray(basePointer, outputLength);

            var outputBufferProcessed = FormatOutput(outputBuffer);

            ChannelDictionary[userChannel].SendToClient(outputBufferProcessed);

            Module.Memory.SetZero(basePointer, outputLength);

            //Set prfptr to the base address of prfbuf
            Module.Memory.SetPointer("PRFPTR", Module.Memory.GetVariablePointer("PRFBUF"));
        }

        /// <summary>
        ///     Defined "SYSOP KEY" in MajorBBS Config
        ///
        ///     This is "SYSOP" by default
        /// </summary>
        private ReadOnlySpan<byte> syskey => Module.Memory.GetVariablePointer("*SYSKEY").Data;

        /// <summary>
        ///     "strip" blank spaces after input
        ///
        ///     Signature: void stripb(char *stg);
        /// </summary>
        private void stripb() => depad(false);

        /// <summary>
        ///     Formats a String for use in btrieve (best I can tell)
        ///
        ///     Signature: void makhdl(char *stg);
        /// </summary>
        private void makhdl()
        {
            stripb();
            zonkhl();
        }

        /// <summary>
        ///     char is a valid signup uid char
        ///
        ///     Signature: int issupc(int c);
        /// </summary>
        private void issupc()
        {
            var character = (char)GetParameter(0);

            if (!char.IsLetterOrDigit(character) && !char.IsSeparator(character) && !char.IsSymbol(character))
            {
                Registers.AX = 0;
            }
            else
            {
                Registers.AX = 1;
            }
        }

        /// <summary>
        ///     I believe, like RTIHDLR, that this routine is used to register a task that runs at a very
        ///     quick interval. This might have been added to handle sub-second routines not running on DOS,
        ///     and not having the DOS Interrupt ability that RTIHDLR used.
        ///
        ///     Signature: int initask(void (*tskaddr)(int taskid));
        /// </summary>
        private void initask()
        {
            var routinePointer = GetParameterPointer(0);

            var routine = new RealTimeRoutine(routinePointer);
            var routineNumber = Module.TaskRoutines.Allocate(routine);
#if DEBUG
            _logger.Debug($"({Module.ModuleIdentifier}) Registered routine {routinePointer}");
#endif
            Registers.AX = (ushort)routineNumber;
        }

        /// <summary>
        ///     Generate a long random number
        ///
        ///     Signature: long lngrnd(long min,long max);
        /// </summary>
        private void lngrnd()
        {
            var min = GetParameterLong(0);
            var max = GetParameterLong(2);

            if (max < min)
                max = min;

            var randomValue = _random.Next(min, max);

            Registers.DX = (ushort)(randomValue >> 16);
            Registers.AX = (ushort)(randomValue & 0xFFFF);
        }

        /// <summary>
        ///     'Acquire' a Btrieve record from a file position
        ///
        ///     Signature: int aabbtv (void *recptr, long abspos, int keynum);
        /// </summary>
        private void aabbtv()
        {
            var recordPointer = GetParameterPointer(0);
            var absolutePosition = GetParameterLong(2);
            var keynum = GetParameter(4);

            var currentBtrieveFile = BtrieveGetProcessor(Module.Memory.GetPointer("BB"));

            Registers.AX = UpdateBB(currentBtrieveFile, recordPointer, (uint)absolutePosition, acquiresData: true, (short)keynum) ? (ushort)1 : (ushort)0;
        }

        /// <summary>
        ///     Checks if an offline user has the specified key
        ///
        ///     Signature: int uidkey (char *uid, char *lock);
        /// </summary>
        private void uidkey()
        {
            var userName = GetParameterString(0, true);
            var accountLock = GetParameterString(2, true);

            if (string.IsNullOrEmpty(accountLock))
            {
                Registers.AX = 1;
                return;
            }

            IEnumerable<string> keys;

            //If the user isnt registered on the system, most likely RLOGIN -- so apply the default keys
            if (_accountRepository.GetAccountByUsername(userName) == null)
            {
                keys = _configuration.DefaultKeys;
            }
            else
            {
                var accountKeys = _accountKeyRepository.GetAccountKeysByUsername(userName);
                keys = accountKeys.Select(x => x.accountKey);
            }

            Registers.AX = (ushort)(keys.Any(k =>
               string.Equals(accountLock, k, StringComparison.InvariantCultureIgnoreCase))
                ? 1
                : 0);
#if DEBUG
            var lockName = Encoding.ASCII.GetString(Module.Memory.GetString(GetParameterPointer(0), true));
            _logger.Debug($"({Module.ModuleIdentifier}) Returning {Registers.AX} for uidkey({userName}, {lockName})");
#endif
        }

        /// <summary>
        ///     Create a new key record
        ///
        ///     Signature: void nkyrec (char *uid);
        /// </summary>
        private void nkyrec()
        {

            var uid = GetParameterString(0, stripNull: true);

#if DEBUG
            _logger.Debug($"New Key Record: {uid}");
#endif
        }

        /// <summary>
        ///     Checks if the other user has the specified key, the one specified by othusn
        ///     and othusp.
        ///
        ///     Signature: int othkey (char *lock);
        /// </summary>
        private void othkey()
        {
            var accountLock = GetParameterString(0, true);
            var userChannel = Module.Memory.GetWord("OTHUSN");

            if (string.IsNullOrEmpty(accountLock))
            {
                Registers.AX = 1;
                return;
            }

            IEnumerable<string> keys;

            //If the user isnt registered on the system, most likely RLOGIN -- so apply the default keys
            if (_accountRepository.GetAccountByUsername(ChannelDictionary[userChannel].Username) == null)
            {
                keys = _configuration.DefaultKeys;
            }
            else
            {
                var accountKeys = _accountKeyRepository.GetAccountKeysByUsername(ChannelDictionary[userChannel].Username);
                keys = accountKeys.Select(x => x.accountKey);
            }

            Registers.AX = keys.Any(k =>
                string.Equals(accountLock, k, StringComparison.InvariantCultureIgnoreCase))
                ? (ushort)1
                : (ushort)0;
#if DEBUG
            _logger.Debug($"({Module.ModuleIdentifier}) Returning {Registers.AX} for othkey({accountLock})");
#endif
        }

        /// <summary>
        ///     Converts a ulong to an ASCII string
        ///
        ///     Signature: char *ul2as(ulong longin)
        ///     Return: AX = Offset in Segment
        ///             DX = Host Segment
        /// </summary>
        private void ul2as()
        {
            var lowByte = GetParameter(0);
            var highByte = GetParameter(1);

            var outputValue = $"{(uint)(highByte << 16 | lowByte)}\0";

            var resultPointer = Module.Memory.GetOrAllocateVariablePointer("UL2AS", 0xF);

            Module.Memory.SetArray(resultPointer, Encoding.Default.GetBytes(outputValue));

#if DEBUG
            _logger.Debug($"({Module.ModuleIdentifier}) Received value: {outputValue}, string saved to {resultPointer}");
#endif

            Registers.SetPointer(resultPointer);
        }

        /// <summary>
        ///     Current Language
        ///
        ///     This will always be defaulted to 0 in MBBSEmu, which is ANSI
        ///
        ///     Signature: int clingo;
        /// </summary>
        private ReadOnlySpan<byte> clingo => Module.Memory.GetVariablePointer("CLINGO").Data;

        /// <summary>
        ///     Array of pointers to the lingo Structures
        ///
        ///     Since clingo for MBBSEmu will always be 0, we only set one structure in the array
        ///
        ///     Signature: struct lingo **languages;
        /// </summary>
        private ReadOnlySpan<byte> languages => Module.Memory.GetVariablePointer("**LANGUAGES").Data;

        /// <summary>
        ///     MS-DOS exit code (for batch files)
        ///
        ///     Signature: int errcod;
        /// </summary>
        private ReadOnlySpan<byte> errcod => Module.Memory.GetVariablePointer("ERRCOD").Data;

        /// <summary>
        ///     Determines the profanity level of a string
        ///
        ///     MBBSEmu doesn't support multiple profanity levels, so the default value of 0 is returned.
        ///
        ///     Signature:  int profan(char *string);
        /// </summary>
        private void profan()
        {
            Registers.AX = 0;
        }

        /// <summary>
        ///     Expect a YES or NO from the user
        ///
        ///     Signature: int yesno=cncyesno();
        /// </summary>
        private void cncyesno()
        {
            //Get Input
            var inputPointer = Module.Memory.GetVariablePointer("INPUT");
            var nxtcmdPointer = Module.Memory.GetPointer("NXTCMD");
            var inputLength = Module.Memory.GetWord("INPLEN");

            var remainingCharactersInCommand = inputLength - (nxtcmdPointer.Offset - inputPointer.Offset);

            if (remainingCharactersInCommand == 0)
            {
                Registers.AX = 0;
                return;
            }

            var inputString = Module.Memory.GetArray(nxtcmdPointer, (ushort)remainingCharactersInCommand);
            var inputStringComponents = Encoding.ASCII.GetString(inputString).ToUpper().Split('\0');

            if (inputStringComponents.Length == 0)
            {
                Registers.AX = 0;
                return;
            }

            switch (inputStringComponents[0])
            {
                case "YES":
                case "Y":
                    Registers.AX = 'Y';
                    break;
                case "NO":
                case "N":
                    Registers.AX = 'N';
                    break;
                default:
                    Registers.AX = string.IsNullOrEmpty(inputStringComponents[0]) ? (ushort)0 : inputStringComponents[0][0];
                    return;
            }

            Module.Memory.SetPointer("NXTCMD", new FarPtr(inputPointer.Segment, (ushort)(inputPointer.Offset + inputStringComponents[0].Length + 1)));
        }


        /// <summary>
        ///     Converts all uppercase letters in the string to lowercase
        ///
        ///     Result buffer is 1k
        ///
        ///     Signature: char *lower=strlwr(char *string);
        /// </summary>
        private void strlwr()
        {
            strmod(Char.ToLower);
        }

        /// <summary>
        ///     Sends formatted output to stdout
        ///
        ///     Some modules used this to print to the main console
        /// </summary>
        private void printf()
        {
            var formatStringPointer = GetParameterPointer(0);

            _logger.Info(Encoding.ASCII.GetString(FormatPrintf(Module.Memory.GetString(formatStringPointer), 2)));
        }

        /// <summary>
        ///     Generic "Has Key" routine which takes in the USER struct vs. the current channel
        ///
        ///     Signature: int ok=gen_haskey(char *lock, int unum, struct user *uptr);
        ///     Returns: AX = 1 == True
        /// </summary>
        /// <returns></returns>
        private void gen_haskey()
        {
            var accountLock = GetParameterString(0, true);
            var userChannel = GetParameter(2);

            if (string.IsNullOrEmpty(accountLock))
            {
                Registers.AX = 1;
                return;
            }

            IEnumerable<string> keys;

            //If the user isnt registered on the system, most likely RLOGIN -- so apply the default keys
            if (_accountRepository.GetAccountByUsername(ChannelDictionary[userChannel].Username) == null)
            {
                keys = _configuration.DefaultKeys;
            }
            else
            {
                var accountKeys = _accountKeyRepository.GetAccountKeysByUsername(ChannelDictionary[userChannel].Username);
                keys = accountKeys.Select(x => x.accountKey);
            }

            Registers.AX = keys.Any(k =>
                string.Equals(accountLock, k, StringComparison.InvariantCultureIgnoreCase))
                ? (ushort)1
                : (ushort)0;
#if DEBUG
            _logger.Debug($"({Module.ModuleIdentifier}) Returning {Registers.AX} for gen_haskey({accountLock})");
#endif
        }

        /// <summary>
        ///     Expect a Word from the user (character from the current command)
        ///
        ///     cncwrd() is executed after begincnc(), which runs rstrin() replacing the null separators
        ///     in the string with spaces once again.
        /// </summary>
        private void cncwrd()
        {
            //Get Input
            var inputPointer = Module.Memory.GetVariablePointer("INPUT");
            var nxtcmdPointer = Module.Memory.GetPointer("NXTCMD");
            var inputLength = Module.Memory.GetWord("INPLEN");

            var remainingCharactersInCommand = inputLength - (nxtcmdPointer.Offset - inputPointer.Offset);

            //Skip any excessive spacing
            while (Module.Memory.GetByte(nxtcmdPointer) == ' ' && remainingCharactersInCommand > 0)
            {
                nxtcmdPointer.Offset++;
                remainingCharactersInCommand--;
            }
            var returnPointer = Module.Memory.GetOrAllocateVariablePointer("CNCWRD", 0x1E); //max length is 30 characters
            Registers.SetPointer(returnPointer);

            //Verify we're not at the end of the input
            if (remainingCharactersInCommand == 0 || Module.Memory.GetByte(nxtcmdPointer) == 0)
            {
                //Write null to output
                Module.Memory.SetByte(returnPointer, 0);
                return;
            }

            var inputString = Module.Memory.GetArray(nxtcmdPointer, (ushort)remainingCharactersInCommand);
            var returnedWord = new MemoryStream(remainingCharactersInCommand);

            //Build Return Word stopping when a space is encountered
            foreach (var b in inputString)
            {
                if (b == ' ' || b == 0)
                    break;

                returnedWord.WriteByte(b);
            }

            //Truncate to 29 bytes
            if (returnedWord.Length > 29)
                returnedWord.SetLength(29);

            returnedWord.WriteByte(0);

            Module.Memory.SetArray(returnPointer, returnedWord.ToArray());

            //Modify the Counters
            remainingCharactersInCommand -= (int)returnedWord.Length;
            nxtcmdPointer.Offset += (ushort)returnedWord.Length;

            //Advance to the next, non-space character
            while (Module.Memory.GetByte(nxtcmdPointer) == ' ' && remainingCharactersInCommand > 0)
            {
                nxtcmdPointer.Offset++;
                remainingCharactersInCommand--;
            }

            Module.Memory.SetPointer("NXTCMD", new FarPtr(nxtcmdPointer.Segment, (ushort)(nxtcmdPointer.Offset)));
        }

        /// <summary>
        ///     Returns the number of records within the current Btrieve file
        ///
        ///     Signature: long cntrbtv (void);
        /// </summary>
        private void cntrbtv()
        {
            var currentBtrieveFilePointer = Module.Memory.GetPointer("BB");
            var currentBtrieveFile = BtrieveGetProcessor(currentBtrieveFilePointer);

            var records = currentBtrieveFile.GetRecordCount();
            Registers.DX = (ushort)(records >> 16);
            Registers.AX = (ushort)(records & 0xFFFF);
        }

        /// <summary>
        ///     Phar-Lap Tiled Memory Allocation
        ///
        ///     Signature: int pltile(ULONG size, INT bsel, UINT stride, UINT tsize)
        /// </summary>
        private void pltile()
        {
            var size = GetParameterLong(0);
            var bsel = GetParameter(2);
            var stride = GetParameter(3);
            var tsize = GetParameter(4);

            if (size > ushort.MaxValue)
                throw new Exception("Allocation Exceeds Segment Size");

            var realSegmentBase = Module.Memory.AllocateRealModeSegment();

            /*
             * There is some magic in PHAPI for mapping of protected-mode segments to real-mode
             * memory addresses. It translates back that each tile is 8 segments apart.
             * Because of this, we'll go ahead and reserve the # of tiles * 8. While this is technically
             * an over allocation, it shouldn't hurt.
            */
            var numberOfSegments = (size / tsize) * 8;

            for (var i = 0; i < numberOfSegments; i++)
                Module.Memory.AllocateRealModeSegment(tsize);

            _logger.Debug($"({Module.ModuleIdentifier}) Allocated base {realSegmentBase} for {size} bytes ({numberOfSegments} segments)");

            Registers.AX = realSegmentBase.Segment;
        }

        ///     Returns the day of the week 0->6 Sunday->Saturday
        ///
        ///     Signature: int daytoday(void);
        /// </summary>
        public void daytoday()
        {
            Registers.AX = (ushort)_clock.Now.DayOfWeek;
        }

        /// <summary>
        ///     Digits allowed in User-IDs. We default this to TRUE
        ///
        ///     Signature: int digalw;
        /// </summary>
        public ReadOnlySpan<byte> digalw => Module.Memory.GetVariablePointer("DIGALW").Data;

        /// <summary>
        ///     Retrieves a Hex value as Numeric option from MCV file
        ///
        ///     Signature: unsigned hexopt(int msgnum,unsigned floor,unsigned ceiling);
        ///     Return: AX = Value retrieved
        /// </summary>
        private void hexopt()
        {
            var msgnum = GetParameter(0);
            var floor = (short)GetParameter(1);
            var ceiling = GetParameter(2);

            var outputValue = McvPointerDictionary[_currentMcvFile.Offset].GetHex(msgnum);

            //Validate
            if (outputValue < floor || outputValue > ceiling)
                throw new ArgumentOutOfRangeException($"{msgnum} value {outputValue} is outside specified bounds");

#if DEBUG
            _logger.Debug($"({Module.ModuleIdentifier}) Retrieved option {msgnum} value: {outputValue}");
#endif

            Registers.AX = outputValue;
        }

        /// <summary>
        ///     Determines if the specified user is online
        ///
        ///     Signature: int ison=onsys(char *usrid);
        /// </summary>
        private void onsys()
        {
            var username = GetParameterString(0, true);

            //Scan the current channels for any usernames that match the specified one
            Registers.AX = ChannelDictionary.Any(x =>
                string.Equals(x.Value.Username, username, StringComparison.CurrentCultureIgnoreCase)) ? (ushort)1 : (ushort)0;
        }

        /// <summary>
        ///     Test if the user has enough real credits
        ///
        ///     We always return TRUE since MBBSEmu doesn't use/consume credits
        ///
        ///     Signature: int enuf=rtstcrd(long amount);
        /// </summary>
        private void rtstcrd()
        {
            Registers.AX = 1;
        }


        /// <summary>
        ///     Decode string date formatted 'MM/DD/YY' to int format YYYYYYYMMMMDDDDD
        ///
        ///     Signature: int date=dcdate(char *ascdat);
        /// </summary>
        private void dcdate()
        {
            var inputDate = GetParameterString(0, true);

            if (!DateTime.TryParse(inputDate, out var inputDateTime))
            {
                Registers.AX = 0xFFFF;
                return;
            }

            Registers.AX = (ushort)((inputDateTime.Month << 5) + inputDateTime.Day + ((inputDateTime.Year - 1980) << 9));
        }

        /// <summary>
        ///     Determines if a Floating Point Co-Processor is present to handle x87 Instructions
        ///
        ///     Because the CpuCore in MBBSEmu supports x87, we'll return 3 which denotes its presence.
        ///
        ///     Values and their Definitions are:
        ///      0 - no coprocessor, or ignored because of SET 87=N.
        ///      1 - 8087 or 80187, or using coprocessor because of SET 87=Y.
        ///      2 - 80287
        ///      3 - 80387
        ///
        ///     Signature: int _RTLENTRY _EXPDATA  _8087 = 3;
        /// </summary>
        private ReadOnlySpan<byte> _8087 => Module.Memory.GetVariablePointer("_8087").Data;

        /// <summary>
        ///     Determines if the specified char is a valid User-ID Character
        ///
        ///     Because MBBSEmu doesn't put restrictions on User-ID Characters, we'll verify it's a standard,
        ///     printable ASCII value (between 32 & 126)
        ///
        ///     Signature: int isuidc(int c);
        /// </summary>
        private void isuidc()
        {
            var characterToCheck = GetParameter(0);
            Registers.AX = (ushort)(characterToCheck >= 32 && characterToCheck <= 126 ? 1 : 0);
        }

        /// <summary>
        ///     Deletes the Btrieve Record at the current Btrieve File Position
        ///
        ///     Signature: void delbtv();
        /// </summary>
        private void delbtv()
        {
            var currentBtrieveFile = BtrieveGetProcessor(Module.Memory.GetPointer("BB"));

            currentBtrieveFile.Delete();
        }

        /// <summary>
        ///     Strips non-printable ASCII characters from the specified string
        ///
        ///     Signature: char* stp4cs(char *buf);
        /// </summary>
        private void stp4cs()
        {
            var stringPointer = GetParameterPointer(0);

            var inputString = Module.Memory.GetString(stringPointer, true);

            var result = new MemoryStream(inputString.Length);

            for (var i = 0; i < inputString.Length; i++)
            {
                if (inputString[i] >= 32 && inputString[i] <= 127)
                    result.WriteByte(inputString[i]);
            }

            result.WriteByte(0);
            Module.Memory.SetArray(stringPointer, result.ToArray());
            Registers.SetPointer(stringPointer);
        }

        /// <summary>
        ///     filelength - gets file size in bytes
        ///
        ///     Signature: long filelength(int handle);
        /// </summary>
        private void filelength()
        {
            var fileHandle = GetParameter(0);
            var result = -1L;

            if (FilePointerDictionary.TryGetValue(fileHandle, out var filePointer))
            {
                result = filePointer.Length;
            }

            Registers.DX = (ushort)(result >> 16);
            Registers.AX = (ushort)(result & 0xFFFF);
        }

        /// <summary>
        ///     Sets Secure Echo to ON for the specified number of input characters. Characters within
        ///     the specified width are echo'd as the secure character.
        ///
        ///     Signature: void echsec(char c, int width);
        /// </summary>
        private void echsec()
        {
            ChannelDictionary[ChannelNumber].EchoSecureEnabled = true;
            ChannelDictionary[ChannelNumber].ExtUsrAcc.ech = (byte)GetParameter(0);
            ChannelDictionary[ChannelNumber].ExtUsrAcc.wid = (byte)GetParameter(1);

#if DEBUG
            _logger.Debug($"({Module.ModuleIdentifier}) Setting Echo Security ON for {ChannelDictionary[ChannelNumber].ExtUsrAcc.wid} characters with the character {(char)ChannelDictionary[ChannelNumber].ExtUsrAcc.ech}");
#endif
        }

        /// <summary>
        ///     Conditional exit to parent menu for after handling concatenated commands
        ///
        ///     Signature: void condex();
        /// </summary>
        private void condex()
        {
            if (!ChannelDictionary[ChannelNumber].UsrPtr.Flags.IsFlagSet((ushort)EnumRuntimeFlags.Concex)) return;
            Registers.Halt = true;
            ChannelDictionary[ChannelNumber].Status = 0;
        }

        /// <summary>
        ///     Handle the entering of a User-Id
        ///
        ///     Signature: int hdluid(char *stg);
        /// </summary>
        private void hdluid()
        {
            var searchUserName = GetParameterString(0, true);
            var userXrefPointer = new FarPtr(Module.Memory.GetVariablePointer("UIDXRF").Data);
            var userXref = new UidxrefStruct(Module.Memory.GetArray(userXrefPointer, UidxrefStruct.Size));

            //Look up user ID
            var userAccount = _accountRepository.GetAccounts().ToList().FirstOrDefault(item => item.userName.Contains(searchUserName, StringComparison.CurrentCultureIgnoreCase));

            if (userAccount != null && searchUserName != "")
            {
                userXref.xrfstg = Encoding.ASCII.GetBytes(searchUserName + "\0");
                userXref.userid = Encoding.ASCII.GetBytes(userAccount.userName + "\0");
                Module.Memory.SetArray(userXrefPointer, userXref.Data);
                Registers.AX = 0;
            }
            else
            {
                userXref.xrfstg = Encoding.ASCII.GetBytes(searchUserName + "\0");
                userXref.userid = Encoding.ASCII.GetBytes(searchUserName + "\0");
                Module.Memory.SetArray(userXrefPointer, userXref.Data);
                Registers.AX = 0xFFFF;
            }

        }

        /// <summary>
        ///     User-id cross reference structure
        ///
        ///     Signature: struct uidxrf;
        /// </summary>
        public ReadOnlySpan<byte> uidxrf => Module.Memory.GetVariablePointer("UIDXRF").Data;

        /// <summary>
        ///     Allocate new space for a string
        ///
        ///     Signature: char *alcdup(char *stg);
        /// </summary>
        private void alcdup()
        {
            var sourceStringPointer = GetParameterPointer(0);
            var inputBuffer = Module.Memory.GetString(sourceStringPointer);
            var destinationAllocatedPointer = Module.Memory.AllocateVariable(null, (ushort)inputBuffer.Length);

            if (sourceStringPointer == FarPtr.Empty)
            {
                Module.Memory.SetByte(destinationAllocatedPointer, 0);
#if DEBUG
                _logger.Warn($"({Module.ModuleIdentifier}) Source ({sourceStringPointer}) is NULL");
#endif
            }
            else
            {
                Module.Memory.SetArray(destinationAllocatedPointer, inputBuffer);
#if DEBUG
                //_logger.Debug($"({Module.ModuleIdentifier}) Copied {inputBuffer.Length} bytes from {sourceStringPointer} to {destinationAllocatedPointer} -> {Encoding.ASCII.GetString(inputBuffer)}");
#endif
            }

#if DEBUG
            _logger.Debug($"({Module.ModuleIdentifier}) Allocated {inputBuffer.Length} bytes starting at {destinationAllocatedPointer}");
#endif

            Registers.SetPointer(destinationAllocatedPointer);
        }

        /// <summary>
        ///     Expect a forum name, with or without '/' prefix
        ///
        ///     Signature: char *signam=cncsig();
        /// </summary>
        private void cncsig()
        {
            //Get Input
            var inputPointer = Module.Memory.GetVariablePointer("INPUT");
            var nxtcmdPointer = Module.Memory.GetPointer("NXTCMD");
            var inputLength = Module.Memory.GetWord("INPLEN");

            var remainingCharactersInCommand = inputLength - (nxtcmdPointer.Offset - inputPointer.Offset);

            //Skip any excessive spacing
            while (Module.Memory.GetByte(nxtcmdPointer) == ' ' && remainingCharactersInCommand > 0)
            {
                nxtcmdPointer.Offset++;
                remainingCharactersInCommand--;
            }
            var returnPointer = Module.Memory.GetOrAllocateVariablePointer("CNCSIG", 0xA); //max length is 10 characters
            Registers.SetPointer(returnPointer);

            //Verify we're not at the end of the input
            if (remainingCharactersInCommand == 0 || Module.Memory.GetByte(nxtcmdPointer) == 0)
            {
                //Write null to output
                Module.Memory.SetByte(returnPointer, 0);
                return;
            }

            var inputString = Module.Memory.GetArray(nxtcmdPointer, (ushort)remainingCharactersInCommand);

            //Make room for leading forward slash (SIGIDC) if missing
            if (inputString[0] != (byte) '/')
                remainingCharactersInCommand += 1;

            var returnedSig = new MemoryStream(remainingCharactersInCommand);

            //Add leading forward slash (SIGIDC) if missing
            if (inputString[0] != (byte) '/')
            {
                returnedSig.WriteByte((byte) '/');
                nxtcmdPointer--;
            }

            //Build Return Sig stopping when a space is encountered
            foreach (var b in inputString)
            {
                if (b == ' ' || b == 0)
                    break;

                returnedSig.WriteByte(b);
            }

            //Truncate to 9 bytes
            if (returnedSig.Length > 9)
            {
                returnedSig.SetLength(9);
                nxtcmdPointer--;
            }

            returnedSig.WriteByte(0);

            Module.Memory.SetArray(returnPointer, returnedSig.ToArray());

            //Modify the Counters
            remainingCharactersInCommand -= (int)returnedSig.Length;
            nxtcmdPointer.Offset += (ushort)returnedSig.Length;

            //Advance to the next, non-space character
            while (Module.Memory.GetByte(nxtcmdPointer) == ' ' && remainingCharactersInCommand > 0)
            {
                nxtcmdPointer.Offset++;
                remainingCharactersInCommand--;
            }

            Module.Memory.SetPointer("NXTCMD", new FarPtr(nxtcmdPointer.Segment, (ushort)(nxtcmdPointer.Offset)));
        }
    }
}<|MERGE_RESOLUTION|>--- conflicted
+++ resolved
@@ -3414,11 +3414,7 @@
         {
             var stringValue = GetParameterString(0, true);
 #if DEBUG
-<<<<<<< HEAD
-            _logger.Debug($"({Module.ModuleIdentifier}) Evaluated string length of {stringValue.Length} for string at {stringPointer}");
-=======
             _logger.Debug($"Evaluated string length of {stringValue.Length} for string at {GetParameterPointer(0)}");
->>>>>>> 1694b63e
 #endif
             Registers.AX = (ushort)stringValue.Length;
         }
@@ -4985,11 +4981,7 @@
             }
 
 #if DEBUG
-<<<<<<< HEAD
-            _logger.Debug($"({Module.ModuleIdentifier}) Wrote {stringToWrite.Length} bytes from {stringPointer}, written to {fileStructPointer} (Stream: {fileStruct.curp})");
-=======
             _logger.Debug($"Wrote {stringToWrite.Length} bytes from {GetParameterPointer(0)}, written to {fileStructPointer} (Stream: {fileStruct.curp})");
->>>>>>> 1694b63e
 #endif
             Registers.AX = 1;
         }
