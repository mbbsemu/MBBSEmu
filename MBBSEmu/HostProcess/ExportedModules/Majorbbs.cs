using MBBSEmu.Btrieve;
using MBBSEmu.Btrieve.Enums;
using MBBSEmu.CPU;
using MBBSEmu.Database.Repositories.Account;
using MBBSEmu.Database.Repositories.AccountKey;
<<<<<<< HEAD
using MBBSEmu.DOS.Interrupts;
=======
using MBBSEmu.Date;
>>>>>>> 5b15c1b7
using MBBSEmu.Extensions;
using MBBSEmu.HostProcess.Fsd;
using MBBSEmu.HostProcess.Structs;
using MBBSEmu.IO;
using MBBSEmu.Memory;
using MBBSEmu.Module;
using MBBSEmu.Session;
using MBBSEmu.Session.Enums;
using MBBSEmu.Util;
using NLog;
using System;
using System.Collections.Generic;
using System.Diagnostics;
using System.IO;
using System.Linq;
using System.Text;

namespace MBBSEmu.HostProcess.ExportedModules
{
    /// <summary>
    ///     Class which defines functions that are part of the MajorBBS/WG SDK and included in
    ///     MAJORBBS.H
    /// </summary>
    public class Majorbbs : ExportedModuleBase, IExportedModule, IDisposable
    {
        /// <summary>Used to specify the return type of cncint/cnclon/cncnum</summary>
        private enum CncIntegerReturnType
        {
            INT, // for cncint()
            LONG, // for cnclon()
            STRING, // for cncnum()
        }

        public IntPtr16 GlobalCommandHandler;

        private IntPtr16 _currentMcvFile
        {
            get => Module.Memory.GetPointer("CURRENT-MCV");
            set => Module.Memory.SetPointer("CURRENT-MCV", value ?? IntPtr16.Empty);
        }
        private readonly Stack<IntPtr16> _previousMcvFile;

        private readonly Stack<IntPtr16> _previousBtrieveFile;

        private const ushort VOLATILE_DATA_SIZE = 0x3FFF;

        private readonly Stopwatch _highResolutionTimer = new Stopwatch();

        private readonly Random _random = new Random(Guid.NewGuid().GetHashCode());

        private AgentStruct _galacticommClientServerAgent;

        /// <summary>
        ///     Stores all active searches created via fnd1st
        /// </summary>
        private Dictionary<Guid, IEnumerator<string>> _activeSearches =
            new Dictionary<Guid, IEnumerator<string>>();

        /// <summary>
        ///     Segment Identifier for Relocation
        /// </summary>
        /// <returns></returns>
        public const ushort Segment = 0xFFFF;

        /// <summary>
        ///     Repository with Account Key Information
        /// </summary>
        private readonly IAccountKeyRepository _accountKeyRepository;

        /// <summary>
        ///     Repository with Account Information
        /// </summary>
        private readonly IAccountRepository _accountRepository;

        /// <summary>
        ///     Index for SPR Variable
        /// </summary>
        private int _sprIndex;

        public void Dispose()
        {
            foreach (var f in FilePointerDictionary)
                f.Value.Close();
            FilePointerDictionary.Clear();
        }

        public Majorbbs(IClock clock, ILogger logger, AppSettings configuration, IFileUtility fileUtility, IGlobalCache globalCache, MbbsModule module, PointerDictionary<SessionBase> channelDictionary, IAccountKeyRepository accountKeyRepository, IAccountRepository accountRepository) : base(
            clock, logger, configuration, fileUtility, globalCache, module, channelDictionary)
        {
            _accountKeyRepository = accountKeyRepository;
            _accountRepository = accountRepository;
            _previousMcvFile = new Stack<IntPtr16>(10);
            _previousBtrieveFile = new Stack<IntPtr16>(10);
            _highResolutionTimer.Start();

            //Add extra channel for "system full" message
            var _numberOfChannels = _configuration.BBSChannels + 1;

            //Setup Memory for Variables
            Module.Memory.AllocateVariable("PRFBUF", 0x4000, true); //Output buffer, 8kb
            Module.Memory.AllocateVariable("PRFPTR", IntPtr16.Size);
            Module.Memory.AllocateVariable("OUTBSZ", sizeof(ushort));
            Module.Memory.SetWord("OUTBSZ", OUTBUF_SIZE);
            Module.Memory.AllocateVariable("INPUT", 0xFF); //255 Byte Maximum user Input
            Module.Memory.AllocateVariable("USER", (ushort)(User.Size * _numberOfChannels), true);
            Module.Memory.AllocateVariable("*USRPTR", 0x4); //pointer to the current USER record
            Module.Memory.AllocateVariable("STATUS", 0x2); //ushort Status
            Module.Memory.AllocateVariable("CHANNEL", 0x1FE); //255 channels * 2 bytes
            Module.Memory.AllocateVariable("MARGC", sizeof(ushort));
            Module.Memory.AllocateVariable("MARGN", 0x200); //max 128 pointers * 4 bytes each
            Module.Memory.AllocateVariable("MARGV", 0x200); //max 128 pointers * 4 bytes each
            Module.Memory.AllocateVariable("INPLEN", sizeof(ushort));
            Module.Memory.AllocateVariable("USRNUM", 0x2);
            var usraccPointer = Module.Memory.AllocateVariable("USRACC", (ushort)(UserAccount.Size * _numberOfChannels), true);
            var usaptrPointer = Module.Memory.AllocateVariable("USAPTR", 0x4);
            Module.Memory.SetArray(usaptrPointer, usraccPointer.Data);

            var usrExtPointer = Module.Memory.AllocateVariable("EXTUSR", (ushort)(ExtUser.Size * _numberOfChannels), true);
            var extPtrPointer = Module.Memory.AllocateVariable("EXTPTR", 0x4);
            Module.Memory.SetArray(extPtrPointer, usrExtPointer.Data);

            Module.Memory.AllocateVariable("OTHUAP", IntPtr16.Size, true); //Pointer to OTHER user
            Module.Memory.AllocateVariable("OTHEXP", IntPtr16.Size, true); //Pointer to OTHER user
            var ntermsPointer = Module.Memory.AllocateVariable("NTERMS", 0x2); //ushort number of lines
            Module.Memory.SetWord(ntermsPointer, (ushort)_numberOfChannels); // Number of channels from Settings

            Module.Memory.AllocateVariable("OTHUSN", 0x2); //Set by onsys() or instat()
            Module.Memory.AllocateVariable("OTHUSP", 0x4, true);
            Module.Memory.AllocateVariable("NXTCMD", IntPtr16.Size); //Holds Pointer to the "next command"
            Module.Memory.SetPointer("NXTCMD", Module.Memory.GetVariablePointer("INPUT"));
            Module.Memory.AllocateVariable("NMODS", 0x2); //Number of Modules Installed
            Module.Memory.SetWord("NMODS", 0x1); //set this to 1 for now
            Module.Memory.AllocateVariable("MODULE", (IntPtr16.Size * 0xFF), true); //Array of Module Info Pointers
            Module.Memory.AllocateVariable("**MODULE", IntPtr16.Size);
            Module.Memory.SetPointer("**MODULE", Module.Memory.GetPointer("*MODULE"));
            Module.Memory.AllocateVariable("UACOFF", IntPtr16.Size);
            Module.Memory.AllocateVariable("EXTOFF", IntPtr16.Size);
            Module.Memory.AllocateVariable("VDAPTR", IntPtr16.Size);
            Module.Memory.AllocateVariable("VDATMP", VOLATILE_DATA_SIZE, true);
            Module.Memory.SetWord(Module.Memory.AllocateVariable("VDASIZ", 0x2), VOLATILE_DATA_SIZE);
            Module.Memory.AllocateVariable("BBSTTL", 0x32, true); //50 bytes for BBS Title
            Module.Memory.AllocateVariable("COMPANY", 0x32, true); //50 bytes for company name
            Module.Memory.AllocateVariable("ADDRES1", 0x32, true); //50 bytes for address line 1
            Module.Memory.AllocateVariable("ADDRES2", 0x32, true); //50 bytes for address line 2
            Module.Memory.AllocateVariable("DATAPH", 0x20, true); // 32 bytes for phone #
            Module.Memory.AllocateVariable("LIVEPH", 0x20, true); // 32 bytes for phone #
            Module.Memory.AllocateVariable("MMUCCR", sizeof(ushort)); //Main Menu Credit Consumption Rate
            Module.Memory.SetWord("MMUCCR", 1);
            Module.Memory.AllocateVariable("PFNLVL", sizeof(ushort));
            Module.Memory.SetWord("PFNLVL", 0);
            Module.Memory.AllocateVariable("VERSION", 5);
            Module.Memory.SetArray("VERSION", Encoding.ASCII.GetBytes("2.00"));
            Module.Memory.AllocateVariable("SYSCYC", IntPtr16.Size);

            Module.Memory.AllocateVariable("NUMBYTS", sizeof(uint));
            Module.Memory.AllocateVariable("NUMFILS", sizeof(uint));
            Module.Memory.AllocateVariable("NUMBYTP", sizeof(uint));
            Module.Memory.AllocateVariable("NUMDIRS", sizeof(uint));
            Module.Memory.AllocateVariable("NGLOBS", sizeof(ushort));
            Module.Memory.AllocateVariable("FTG", FtgStruct.Size);
            Module.Memory.AllocateVariable("FTGPTR", IntPtr16.Size);
            Module.Memory.SetPointer("FTGPTR", Module.Memory.GetVariablePointer("FTG"));
            Module.Memory.AllocateVariable("TSHMSG", 81); //universal global Tagspec Handler message
            Module.Memory.AllocateVariable("FTFSCB", FtfscbStruct.Size);

            Module.Memory.AllocateVariable("SV", SysvblStruct.Size);
            Module.Memory.AllocateVariable("EURMSK", 1);
            Module.Memory.SetByte("EURMSK", (byte)0x7F);
            Module.Memory.AllocateVariable("FSDSCB", 82, true);
            Module.Memory.AllocateVariable("BB", 4); //pointer for current btrieve struct
            Module.Memory.AllocateVariable("FSDEMG", 80); //error message for FSD
            Module.Memory.AllocateVariable("SYSKEY", 6, true);
            Module.Memory.SetArray("SYSKEY", Encoding.ASCII.GetBytes("SYSOP\0"));
            Module.Memory.AllocateVariable("CLINGO", sizeof(ushort));
            Module.Memory.AllocateVariable("LANGUAGES", LingoStruct.Size, true);
            Module.Memory.SetArray("LANGUAGES", new LingoStruct().Data); //ever user will have the same lingo struct
            Module.Memory.AllocateVariable("**LANGUAGES", IntPtr16.Size);
            Module.Memory.SetPointer("**LANGUAGES", Module.Memory.GetVariablePointer("*LANGUAGES"));
            Module.Memory.AllocateVariable("ERRCOD", sizeof(ushort));
            Module.Memory.AllocateVariable("CURRENT-MCV", IntPtr16.Size);
            Module.Memory.AllocateVariable("DIGALW", sizeof(ushort));
            Module.Memory.SetWord("DIGALW", 1);
            Module.Memory.AllocateVariable("_8087", sizeof(ushort));
            Module.Memory.SetWord("_8087", 3);
            Module.Memory.AllocateVariable("UIDXRF", UidxrefStruct.Size, true);

            var ctypePointer = Module.Memory.AllocateVariable("CTYPE", 0x101);

            /*
             * Fill CTYPE array with standard characters
             * Calls to CTYPE functions such as ISALPHA(), etc.
             * are replaced with relocation records to this memory block.
             * It'll be a relocation+1 if __USELOCALES__ is defined at compile time.
             * This means we just need character 48 ("0") to be at position 49 in the array.
             * We accomplish this by ++ the offset of the pointer first then writing. Every byte
             * should be shifted by 1, thus giving us a proper value lookup post-relocation
             */
            var resultByte = 0;
            for (var i = 0; i < 256; i++)
            {
                if (i == 32)
                {
                    //IS_SP
                    resultByte = 1;
                }
                else if (i >= 48 && i <= 57)
                {
                    //IS_DIG
                    resultByte = 2;
                }
                else if (i >= 65 && i <= 90)
                {
                    //IS_LOW
                    resultByte = 4;
                }
                else if (i >= 97 && i <= 122)
                {
                    //IS_UP
                    resultByte = 8;
                }
                else if (i >= 33 && i <= 47)
                {
                    //IS_PUN
                    resultByte = 64;
                }
                else if (i >= 91 && i <= 96)
                {
                    //IS_PUN
                    resultByte = 64;
                }
                else if (i >= 123 && i <= 126)
                {
                    //IS_PUN
                    resultByte = 64;
                }
                else
                {
                    resultByte = 0;
                }

                Module.Memory.SetByte(ctypePointer.Segment, (ushort)(ctypePointer.Offset + i + 1), (byte)resultByte);
            }
        }

        public void SetRegisters(CpuRegisters registers)
        {
            Registers = registers;
        }

        /// <summary>
        ///     Sets State for the Module Registers and the current Channel Number that's running
        /// </summary>
        /// <param name="channelNumber"></param>
        /// <param name="numberOfModules"></param>
        public void SetState(ushort channelNumber)
        {
            ChannelNumber = channelNumber;

            _previousMcvFile.Clear();
            _previousBtrieveFile.Clear();

            //Bail if it's max value, not processing any input or status
            if (channelNumber == ushort.MaxValue)
                return;

            if (!Module.Memory.TryGetVariablePointer($"VDA-{channelNumber}", out var vdaChannelPointer))
                vdaChannelPointer = Module.Memory.AllocateVariable($"VDA-{channelNumber}", VOLATILE_DATA_SIZE);

            Module.Memory.SetArray(Module.Memory.GetVariablePointer("VDAPTR"), vdaChannelPointer.Data);
            Module.Memory.SetWord(Module.Memory.GetVariablePointer("USRNUM"), channelNumber);

            ChannelDictionary[channelNumber].StatusChange = false;
            Module.Memory.SetWord(Module.Memory.GetVariablePointer("STATUS"), ChannelDictionary[channelNumber].Status);

            var userBasePointer = Module.Memory.GetVariablePointer("USER");
            var currentUserPointer = new IntPtr16(userBasePointer.Data);
            currentUserPointer.Offset += (ushort)(User.Size * channelNumber);

            //Update User Array and Update Pointer to point to this user
            Module.Memory.SetArray(currentUserPointer, ChannelDictionary[channelNumber].UsrPtr.Data);
            Module.Memory.SetArray(Module.Memory.GetVariablePointer("*USRPTR"), currentUserPointer.Data);

            var userAccBasePointer = Module.Memory.GetVariablePointer("USRACC");
            var currentUserAccPointer = new IntPtr16(userAccBasePointer.Data);
            currentUserAccPointer.Offset += (ushort)(UserAccount.Size * channelNumber);
            Module.Memory.SetArray(currentUserAccPointer, ChannelDictionary[channelNumber].UsrAcc.Data);
            Module.Memory.SetArray(Module.Memory.GetVariablePointer("USAPTR"), currentUserAccPointer.Data);

            var userExtAccBasePointer = Module.Memory.GetVariablePointer("EXTUSR");
            var currentExtUserAccPointer = new IntPtr16(userExtAccBasePointer.Data);
            currentExtUserAccPointer.Offset += (ushort)(ExtUser.Size * channelNumber);
            Module.Memory.SetArray(currentExtUserAccPointer, ChannelDictionary[channelNumber].ExtUsrAcc.Data);
            Module.Memory.SetArray(Module.Memory.GetVariablePointer("EXTPTR"), currentExtUserAccPointer.Data);

            //Reset NXTCMD
            Module.Memory.SetPointer("NXTCMD", Module.Memory.GetVariablePointer("INPUT"));

            //Reset PRFPTR
            Module.Memory.SetPointer("PRFPTR", Module.Memory.GetVariablePointer("PRFBUF"));
            Module.Memory.SetZero(Module.Memory.GetVariablePointer("PRFBUF"), 0x4000);

            //Set FSDSCB Pointer for Current User
            if (!Module.Memory.TryGetVariablePointer($"FSD-Fsdscb-{ChannelNumber}", out var channelFsdscb))
                channelFsdscb = Module.Memory.AllocateVariable($"FSD-Fsdscb-{ChannelNumber}", FsdscbStruct.Size);

            Module.Memory.SetPointer("*FSDSCB", channelFsdscb);

            //Processing Channel Input
            if (ChannelDictionary[channelNumber].Status == 3)
                ProcessChannelInput(channelNumber);
        }

        /// <summary>
        ///     Handles processing of Channel Input by setting the INPUT value of the dta in the channel InputCommand buffer
        ///     and then calling parsin()
        /// </summary>
        /// <param name="channelNumber"></param>
        public void ProcessChannelInput(ushort channelNumber)
        {
            //Take INPUT from Channel and save it to INPUT
            var inputPointer = Module.Memory.GetVariablePointer("INPUT");
            Module.Memory.SetZero(inputPointer, 0xFF);
            var inputFromChannel = ChannelDictionary[channelNumber].InputCommand;
            var inputLength = (ushort)ChannelDictionary[ChannelNumber].InputCommand.Length;
            Module.Memory.SetArray(inputPointer, inputFromChannel);
            Module.Memory.SetByte(inputPointer + inputFromChannel.Length, 0);
            Module.Memory.SetWord("INPLEN", inputLength);

            ChannelDictionary[channelNumber].UsrPtr.Flags = 0;

            parsin();

            //Set Concex flag on 0 input
            //TODO -- Need to verify this is correct
            if (Module.Memory.GetWord("INPLEN") == 0)
                ChannelDictionary[channelNumber].UsrPtr.Flags |= (uint)EnumRuntimeFlags.Concex;

        }

        /// <summary>
        ///     Updates the Session with any information from memory before execution finishes
        /// </summary>
        /// <param name="channel"></param>
        public void UpdateSession(ushort channel)
        {
            //Don't process on RTKICK, etc. runs
            if (channel == ushort.MaxValue)
                return;

            //Set the Channel Status
            if (ChannelDictionary[ChannelNumber].OutputEmptyStatus && !ChannelDictionary[ChannelNumber].StatusChange)
            {
                ChannelDictionary[ChannelNumber].Status = 5;
                ChannelDictionary[ChannelNumber].StatusChange = true;
            }
            else if (ChannelDictionary[ChannelNumber].StatusChange)
            {
                ChannelDictionary[ChannelNumber].Status = Module.Memory.GetWord(Module.Memory.GetVariablePointer("STATUS"));
            }
            else
            {
                ChannelDictionary[ChannelNumber].Status = 1;
            }

            var userPointer = Module.Memory.GetVariablePointer("USER");

            ChannelDictionary[ChannelNumber].UsrPtr.Data = Module.Memory.GetArray(userPointer.Segment,
                (ushort)(userPointer.Offset + (User.Size * channel)), User.Size).ToArray();

#if DEBUG
            _logger.Info($"{channel}->status == {ChannelDictionary[ChannelNumber].Status}");
            _logger.Info($"{channel}->state == {ChannelDictionary[ChannelNumber].UsrPtr.State}");
            _logger.Info($"{channel}->substt == {ChannelDictionary[ChannelNumber].UsrPtr.Substt}");
#endif
        }

        /// <summary>
        ///     Invokes method by the specified ordinal using a Jump Table
        /// </summary>
        /// <param name="ordinal"></param>
        /// <param name="offsetsOnly"></param>
        public ReadOnlySpan<byte> Invoke(ushort ordinal, bool offsetsOnly = false)
        {
            //_logger.Info($"Invoking MAJORBBS.DLL:{Ordinals.MAJORBBS[ordinal]}");

            switch (ordinal)
            {
                case 628:
                    return usrnum;
                case 629:
                    return usrptr;
                case 97:
                    return channel;
                case 565:
                    return status;
                case 475:
                    return prfbuf;
                case 437:
                    return nterms;
                case 625:
                    return user;
                case 637:
                    return vdaptr;
                case 401:
                    return margc;
                case 477:
                    return prfptr;
                case 350:
                    return input;
                case 349:
                    return inplen;
                case 402:
                    return margn;
                case 403:
                    return margv;
                case 16:
                    return _exitbuf;
                case 17:
                    return _exitfopen;
                case 18:
                    return _exitopen;
                case 624:
                    return usaptr;
                case 757:
                    BtrieveSetupGlobalPointer("GENBB", "BBSGEN.DAT", GENBB_BASE_SEGMENT);
                    return genbb;
                case 459:
                    return othusn;
                case 434:
                    return nmods;
                case 417:
                    return module;
                case 11:
                    return _ctype;
                case 640:
                    return vdatmp;
                case 83:
                    return bbsttl;
                case 136:
                    return company;
                case 61:
                    return addres1;
                case 62:
                    return addres2;
                case 153:
                    return dataph;
                case 387:
                    return liveph;
                case 639:
                    return vdasiz;
                case 460:
                    return othusp;
                case 458:
                    return othuap;
                case 826:
                    return othexp;
                case 825:
                    return extptr;
                case 414:
                    return mmuccr;
                case 468:
                    return pfnlvl;
                case 442:
                    return nxtcmd;
                case 909:
                    return version;
                case 1048:
                    return syscyc;
                case 440:
                    return numfils;
                case 439:
                    return numbyts;
                case 901:
                    return numbytp;
                case 1072:
                    return numdirs;
                case 733:
                    return nglobs;
                case 304:
                    return ftgptr;
                case 606:
                    return tshmsg;
                case 288:
                    return ftfscb;
                case 462:
                    return outbsz;
                case 593:
                    return sv;
                case 194:
                    return eurmsk;
                case 263:
                    return fsdscb;
                case 741:
                    return bb;
                case 242:
                    return fsdemg;
                case 718:
                    return syskey;
                case 761:
                    return clingo;
                case 762:
                    return languages;
                case 193:
                    return errcod;
                case 169:
                    return digalw;
                case 55:
                    BtrieveSetupGlobalPointer("ACCBB", "BBSUSR.DAT", ACCBB_BASE_SEGMENT);
                    return accbb;
                case 737:
                    return _8087;
                case 610:
                    return uidxrf;
            }

            if (offsetsOnly)
            {
                return new IntPtr16(Segment, ordinal).Data;
            }

            switch (ordinal)
            {
                //Ignored Ordinals
                case 561: //srand() handled internally
                case 614: //unfrez -- unlocks video memory, ignored
                case 174: //DSAIRP
                case 189: //ENAIRP
                case 512: //RSTRXF
                case 114: //CLSXRF
                case 340: //HOWBUY -- emits how to buy credits, ignored for MBBSEmu
                case 564: //STANSI -- sets ANSI to user default, ignoring as ANSI is always on
                case 526: //SCBLANK -- set video buffer to blank
                case 563: //SSTATR -- set video attribute
                case 548: //SETWIN -- set window parameters when drawing to video (Screen)
                case 392: //LOCATE -- moves cursor (local screen, not telnet session)
                case 513: //RSTWIN -- restore window parameters (local screen)
                    break;
                case 599:
                    time();
                    break;
                case 432:
                    nkyrec();
                    break;
                case 68:
                    alczer();
                    break;
                case 331:
                    gmdnam();
                    break;
                case 574:
                    strcpy();
                    break;
                case 589:
                    stzcpy();
                    break;
                case 492:
                    register_module();
                    break;
                case 456:
                    opnmsg();
                    break;
                case 441:
                    numopt();
                    break;
                case 650:
                    ynopt();
                    break;
                case 389:
                    lngopt();
                    break;
                case 566:
                    stgopt();
                    break;
                case 316:
                    getasc();
                    break;
                case 377:
                    l2as();
                    break;
                case 77:
                    atol();
                    break;
                case 601:
                    today();
                    break;
                case 665:
                    f_scopy();
                    break;
                case 520:
                    sameas();
                    break;
                case 713:
                    uacoff();
                    break;
                case 474:
                case 787: //pmlt is just mult-lingual prf, so we just call prf
                    prf();
                    break;
                case 463:
                    outprf();
                    break;
                case 160:
                    dedcrd();
                    break;
                case 476:
                    prfmsg();
                    break;
                case 550:
                    shocst();
                    break;
                case 59:
                    addcrd();
                    break;
                case 366:
                    itoa();
                    break;
                case 334:
                    haskey();
                    break;
                case 335:
                    hasmkey();
                    break;
                case 486:
                    rand();
                    break;
                case 428:
                    ncdate();
                    break;
                case 167:
                    dfsthn();
                    break;
                case 119:
                    clsmsg();
                    break;
                case 515:
                    rtihdlr();
                    break;
                case 516:
                    rtkick();
                    break;
                case 543:
                    setmbk();
                    break;
                case 510:
                    rstmbk();
                    break;
                case 455:
                    opnbtv();
                    break;
                case 534:
                    setbtv();
                    break;
                case 569:
                    stpbtv();
                    break;
                case 505:
                    rstbtv();
                    break;
                case 621:
                    updbtv();
                    break;
                case 351:
                    insbtv();
                    break;
                case 170:
                    dinsbtv();
                    break;
                case 488:
                    rdedcrd();
                    break;
                case 559:
                    spr();
                    break;
                case 659:
                    f_lxmul();
                    break;
                case 654:
                    f_ldiv();
                    break;
                case 113:
                    clrprf();
                    break;
                case 65:
                    alcmem();
                    break;
                case 643:
                    vsprintf();
                    break;
                case 1189:
                    scnmdf();
                    break;
                case 435:
                    now();
                    break;
                case 657:
                    f_lumod();
                    break;
                case 544:
                    setmem();
                    break;
                case 582:
                    strncpy();
                    break;
                case 494:
                    register_textvar();
                    break;
                case 997:
                    obtbtvl();
                    break;
                case 444:
                    obtbtv();
                    break;
                case 158:
                    dclvda();
                    break;
                case 636:
                    vdaoff();
                    break;
                case 87:
                    bgncnc();
                    break;
                case 522:
                    sameto();
                    break;
                case 122:
                    cncchr();
                    break;
                case 225:
                    f_open();
                    break;
                case 205:
                    f_close();
                    break;
                case 560:
                    sprintf();
                    break;
                case 694:
                    fnd1st();
                    break;
                case 229:
                    f_read();
                    break;
                case 312:
                    f_write();
                    break;
                case 617:
                    unlink();
                    break;
                case 578:
                    strlen();
                    break;
                case 603:
                    tolower();
                    break;
                case 604:
                    toupper();
                    break;
                case 496:
                    rename();
                    break;
                case 511:
                    rstrin();
                    break;
                case 580:
                    strncat();
                    break;
                case 411:
                    memset();
                    break;
                case 326:
                    getmsg();
                    break;
                case 562:
                    sscanf();
                    break;
                case 232:
                    fscanf();
                    break;
                case 355:
                    intdos();
                    break;
                case 786:
                case 178: // same signature/same functionality as prfmlt(), ansi is always true
                    prfmlt();
                    break;
                case 783:
                    clrmlt();
                    break;
                case 330:
                    globalcmd();
                    break;
                case 94:
                    catastro();
                    break;
                case 210:
                    fgets();
                    break;
                case 571:
                    strcat();
                    break;
                case 226:
                    f_printf();
                    break;
                case 266:
                    fseek();
                    break;
                case 430:
                    nctime();
                    break;
                case 572:
                    strchr();
                    break;
                case 467:
                    parsin();
                    break;
                case 420:
                    movmem();
                    break;
                case 267:
                    ftell();
                    break;
                case 352:
                    instat();
                    break;
                case 521:
                    samein();
                    break;
                case 553:
                    skpwht();
                    break;
                case 405:
                    mdfgets();
                    break;
                case 181:
                    echon();
                    break;
                case 587:
                    strupr();
                    break;
                case 584:
                    strstr();
                    break;
                case 164:
                    depad();
                    break;
                case 357:
                    invbtv();
                    break;
                case 261:
                    fsdroom();
                    break;
                case 1101:
                    stpbtvl();
                    break;
                case 573:
                    strcmp();
                    break;
                case 151:
                    curusr();
                    break;
                case 658:
                    f_lxlsh();
                    break;
                case 91:
                    byenow();
                    break;
                case 785:
                    outmlt();
                    break;
                case 622:
                    upvbtv();
                    break;
                case 959:
                    stlcpy();
                    break;
                case 568:
                    stop_polling();
                    break;
                case 85:
                    begin_polling();
                    break;
                case 712:
                    stpans();
                    break;
                case 648:
                    xlttxv();
                    break;
                case 485:
                    qrybtv();
                    break;
                case 53:
                    absbtv();
                    break;
                case 313:
                case 999: //gabbtvl
                    gabbtv();
                    break;
                case 585:
                    strtok();
                    break;
                case 1125:
                    fputs();
                    break;
                case 429:
                    ncedat();
                    break;
                case 487:
                    rawmsg();
                    break;
                case 107:
                    chropt();
                    break;
                case 208:
                case 19:
                    fgetc();
                    break;
                case 576:
                    stricmp();
                    break;
                case 202:
                    farfree();
                    break;
                case 203:
                    farmalloc();
                    break;
                case 400:
                    galmalloc();
                    break;
                case 615:
                    fungetc();
                    break;
                case 230:
                    galfree();
                    break;
                case 227:
                    f_putc();
                    break;
                case 832:
                    alctile();
                    break;
                case 833:
                    ptrtile();
                    break;
                case 879:
                    alcblok();
                    break;
                case 880:
                    ptrblok();
                    break;
                case 827:
                    extoff();
                    break;
                case 231:
                    frzseg();
                    break;
                case 541:
                    setjmp();
                    break;
                case 191:
                    endcnc();
                    break;
                case 393:
                    longjmp();
                    break;
                case 121:
                    cncall();
                    break;
                case 419:
                    morcnc();
                    break;
                case 125:
                    cncint(CncIntegerReturnType.INT);
                    break;
                case 126: // cnclon
                    cncint(CncIntegerReturnType.LONG);
                    break;
                case 656:
                    f_ludiv();
                    break;
                case 996: //getbtvl()
                case 317: //getbtv() calls getbtvl() which shares the same signature with ignored lock type
                    getbtvl();
                    break;
                case 484:
                    qnpbtv();
                    break;
                case 134:
                    cofdat();
                    break;
                case 862:
                    htrval();
                    break;
                case 409:
                    memcpy();
                    break;
                case 408:
                    memcmp();
                    break;
                case 433:
                    nliniu();
                    break;
                case 661:
                    f_lxursh();
                    break;
                case 850:
                    access();
                    break;
                case 447:
                    omdbtv();
                    break;
                case 602:
                    tokopt();
                    break;
                case 201:
                    farcoreleft();
                    break;
                case 173:
                    dostounix();
                    break;
                case 320:
                    getdate();
                    break;
                case 652:
                    zonkhl();
                    break;
                case 315:
                    genrnd();
                    break;
                case 501:
                    rmvwht();
                    break;
                case 655:
                    f_lmod();
                    break;
                case 930:
                    register_agent();
                    break;
                case 421:
                    msgscan();
                    break;
                case 321:
                    getdtd();
                    break;
                case 132:
                    cntdir();
                    break;
                case 117:
                    clsbtv();
                    break;
                case 322:
                    getenv();
                    break;
                case 302:
                    ftgnew();
                    break;
                case 154:
                    datofc();
                    break;
                case 305:
                    ftgsbm();
                    break;
                case 386:
                    listing();
                    break;
                case 607:
                case 461: //otstscrd -- always return true
                    tstcrd();
                    break;
                case 754:
                    strnicmp();
                    break;
                case 109:
                    clock();
                    break;
                case 581:
                    strncmp();
                    break;
                case 180:
                    dupdbtv();
                    break;
                case 451:
                    open();
                    break;
                case 413:
                    mkdir();
                    break;
                case 896:
                    getftime();
                    break;
                case 110:
                    close();
                    break;
                case 234:
                    fsdapr();
                    break;
                case 586:
                    strtol();
                    break;
                case 238:
                    fsdbkg();
                    break;
                case 260:
                    fsdrft();
                    break;
                case 878:
                    fsdrhd();
                    break;
                case 241:
                    fsdego();
                    break;
                case 641:
                    vfyadn();
                    break;
                case 249:
                    fsdnan();
                    break;
                case 252:
                    fsdord();
                    break;
                case 265:
                    fsdxan();
                    break;
                case 558:
                    sortstgs();
                    break;
                case 381:
                    lastwd();
                    break;
                case 554:
                    skpwrd();
                    break;
                case 215:
                    findtvar();
                    break;
                case 182:
                    echonu();
                    break;
                case 348:
                    injoth();
                    break;
                case 577:
                    stripb();
                    break;
                case 399:
                    makhdl();
                    break;
                case 362:
                    issupc();
                    break;
                case 887:
                    initask();
                    break;
                case 390:
                    lngrnd();
                    break;
                case 51:
                    aabbtv();
                    break;
                case 609:
                    uidkey();
                    break;
                case 457:
                    othkey();
                    break;
                case 1040:
                    ul2as();
                    break;
                case 480:
                    profan();
                    break;
                case 131:
                    cncyesno();
                    break;
                case 579:
                    strlwr();
                    break;
                case 701:
                    printf();
                    break;
                case 314:
                    gen_haskey();
                    break;
                case 130:
                    cncwrd();
                    break;
                case 133:
                    cntrbtv();
                    break;
                case 469:
                    pltile();
                    break;
                case 155:
                    daytoday();
                    break;
                case 127: // cncnum
                    cncint(CncIntegerReturnType.STRING);
                    break;
                case 339:
                    hexopt();
                    break;
                case 449:
                    onsys();
                    break;
                case 517:
                    rtstcrd();
                    break;
                case 660:
                    f_lxrsh();
                    break;
                case 157:
                    dcdate();
                    break;
                case 695:
                    fndnxt();
                    break;
                case 162:
                    delbtv();
                    break;
                case 364:
                    isuidc();
                    break;
                case 960:
                    stp4cs();
                    break;
                case 211:
                    filelength();
                    break;
                case 811:
                    echsec();
                    break;
                case 137:
                    condex();
                    break;
                case 338:
                    hdluid();
                    break;
                case 70:
                    anpbtv();
                    break;
                case 913: // anpbtvl
                case 998: // anpbtvlk
                    anpbtvl();
                    break;
                case 64:
                    alcdup();
                    break;
                case 128:
                    cncsig();
                    break;
                default:
                    _logger.Error($"Unknown Exported Function Ordinal in MAJORBBS: {ordinal}:{Ordinals.MAJORBBS[ordinal]}");
                    throw new ArgumentOutOfRangeException($"Unknown Exported Function Ordinal in MAJORBBS: {ordinal}:{Ordinals.MAJORBBS[ordinal]}");
            }

            return null;
        }

        /// <summary>
        ///     Acquire next/previous. Does some weird string comparison between the data and the
        ///         retrieved key based on chkcas
        ///
        ///     Signature: int anpbtvl(void *recptr, int chkcas, int anpopt, int optional_loktyp)
        ///         recptr - where to store the results
        ///         chkcas - check case in strcmp() operation?
        ///         anpopt - operation to perform
        ///         loktyp - lock type - unsupported in mbbsemu
        ///     Return: 1 if successful, 0 on failure
        private void anpbtvl()
        {
            var recordPointer = GetParameterPointer(0);
            var caseSensitive = GetParameterBool(2);
            var operation = (EnumBtrieveOperationCodes) GetParameter(3);

            Registers.AX = anpbtv(recordPointer, caseSensitive, operation) ? 1 : 0;
        }

        private bool anpbtv(IntPtr16 recordPointer, bool caseSensitive, EnumBtrieveOperationCodes operationCodes)
        {
            var currentBtrieveFile = Module.Memory.GetPointer("BB");
            if (currentBtrieveFile.IsNull())
            {
                return false;
            }

            var ret = false;
            if (obtainBtv(recordPointer, IntPtr16.Empty, 0xFFFF, operationCodes))
            {
                var btvStruct = new BtvFileStruct(Module.Memory.GetArray(currentBtrieveFile, BtvFileStruct.Size));
                var keyString = Encoding.ASCII.GetString(Module.Memory.GetString(btvStruct.key, stripNull: true));
                var dataString = Encoding.ASCII.GetString(Module.Memory.GetString(btvStruct.data, stripNull: true));
                ret = string.Compare(keyString, dataString, ignoreCase: !caseSensitive) == 0;
            }

            return ret;
        }

        /// <summary>
        ///     Get the current calendar time as a value of type time_t
        ///     Epoch Time
        ///
        ///     Signature: time_t time (time_t* timer);
        ///     Return: Value is 32-Bit TIME_T (DX:AX)
        /// </summary>
        private void time()
        {
            //For now, ignore the input pointer for time_t
            var passedSeconds = (int)(_clock.Now - new DateTime(1970, 1, 1, 0, 0, 0, DateTimeKind.Utc)).TotalSeconds;

            Registers.DX = (ushort)(passedSeconds >> 16);
            Registers.AX = (ushort)(passedSeconds & 0xFFFF);

#if DEBUG
            _logger.Info($"Passed seconds: {passedSeconds} (AX:{Registers.AX:X4}, DX:{Registers.DX:X4})");
#endif
        }

        /// <summary>
        ///     Allocate a new memory block and zeros it out on the host
        ///
        ///     Signature: char *alczer(unsigned nbytes);
        ///     Return: AX = Offset in Segment (host)
        ///             DX = Data Segment
        /// </summary>
        private void alczer()
        {
            var size = GetParameter(0);

            var allocatedMemory = Module.Memory.AllocateVariable(null, size);

#if DEBUG
            _logger.Info($"Allocated {size} bytes starting at {allocatedMemory}");
#endif

            Registers.SetPointer(allocatedMemory);
        }

        /// <summary>
        ///     Allocates Memory
        ///
        ///     Functionally, for our purposes, the same as alczer
        /// </summary>
        /// <returns></returns>
        private void alcmem() => alczer();

        /// <summary>
        ///     Get's a module's name from the specified .MDF file
        ///
        ///     Signature: char *gmdnam(char *mdfnam);
        ///     Return: AX = Offset in Segment
        ///             DX = Data Segment
        /// </summary>
        private void gmdnam()
        {
            //Points to the module MDF file, but we'll assume it's the same one loaded on startup
            var dataSegmentPointer = GetParameterPointer(0);

            //Get the Module Name from the Mdf
            var moduleName = Module.Mdf.ModuleName + "\0";

            //Only needs to be set once
            if (!Module.Memory.TryGetVariablePointer("GMDNAM", out var variablePointer))
                variablePointer = Module.Memory.AllocateVariable("GMDNAM", (ushort)moduleName.Length);

            //Set Memory
            Module.Memory.SetArray(variablePointer, Encoding.Default.GetBytes(moduleName));
#if DEBUG
            _logger.Info(
                $"Retrieved Module Name \"{moduleName}\" and saved it at host memory offset {variablePointer}");
#endif

            Registers.SetPointer(variablePointer);
        }

        /// <summary>
        ///     Copies the C string pointed by source into the array pointed by destination, including the terminating null character
        ///
        ///     Signature: char* strcpy(char* destination, const char* source );
        ///     Return: AX = Offset in Segment
        ///             DX = Data Segment
        /// </summary>
        private void strcpy()
        {
            var destinationPointer = GetParameterPointer(0);
            var sourcePointer = GetParameterPointer(2);

            var inputBuffer = Module.Memory.GetString(sourcePointer);

            if (inputBuffer[0] == 0x0 || sourcePointer == IntPtr16.Empty)
            {
                Module.Memory.SetByte(destinationPointer, 0);
#if DEBUG
                _logger.Warn($"Source ({sourcePointer}) is NULL");
#endif
            }
            else
            {
                Module.Memory.SetArray(destinationPointer, inputBuffer);
#if DEBUG
                //_logger.Info($"Copied {inputBuffer.Length} bytes from {sourcePointer} to {destinationPointer} -> {Encoding.ASCII.GetString(inputBuffer)}");
#endif
            }

            Registers.SetPointer(destinationPointer);
        }

        /// <summary>
        ///     Copies a string with a fixed length
        ///
        ///     Signature: stzcpy(char *dest, char *source, int nbytes);
        ///     Return: AX = Offset in Segment
        ///             DX = Data Segment
        /// </summary>
        private void stzcpy()
        {
            var destinationPointer = GetParameterPointer(0);
            var sourcePointer = GetParameterPointer(2);
            var limit = GetParameter(4);

            //Reserve last byte for NUL
            if (limit > 0)
            {
                --limit;
            }

            using var inputBuffer = new MemoryStream(limit);
            var potentialString = Module.Memory.GetArray(sourcePointer, limit);
            for (var i = 0; i < limit; i++)
            {
                if (potentialString[i] == 0x0)
                    break;

                inputBuffer.WriteByte(potentialString[i]);
            }

            //If the value read is less than the limit, it'll be padded with null characters
            //per the MajorBBS Development Guide
            for (var i = inputBuffer.Length; i < limit; i++)
                inputBuffer.WriteByte(0x0);

            //Set last byte to NUL
            inputBuffer.WriteByte(0x0);

            Module.Memory.SetArray(destinationPointer, inputBuffer.ToArray());

#if DEBUG
            _logger.Info(
                $"Copied \"{Encoding.ASCII.GetString(inputBuffer.ToArray())}\" ({inputBuffer.Length} bytes) from {sourcePointer} to {destinationPointer}");
#endif
            Registers.SetPointer(destinationPointer);
        }

        /// <summary>
        ///     Registers the Module with the MajorBBS system
        ///
        ///     Signature: int register_module(struct module *mod)
        ///     Return: AX = Value of usrptr->state whenever user is 'in' this module
        /// </summary>
        private void register_module()
        {
            var destinationPointer = GetParameterPointer(0);

            var moduleStruct = new ModuleStruct(Module.Memory.GetArray(destinationPointer, ModuleStruct.Size));

            //We create a copy in Variable Memory in case the MODULE pointer that was passed in was on the stack
            var localModuleStructPointer = Module.Memory.AllocateVariable("MODULE-LOCAL", ModuleStruct.Size);
            Module.Memory.SetArray("MODULE-LOCAL", moduleStruct.Data);

            //Set Module Values from Struct
            Module.ModuleDescription = Encoding.ASCII.GetString(moduleStruct.descrp).TrimEnd('\0');
            Module.EntryPoints.Add("lonrou", moduleStruct.lonrou);
            Module.EntryPoints.Add("sttrou", moduleStruct.sttrou);
            Module.EntryPoints.Add("stsrou", moduleStruct.stsrou);
            Module.EntryPoints.Add("injrou", moduleStruct.injrou);
            Module.EntryPoints.Add("lofrou", moduleStruct.lofrou);
            Module.EntryPoints.Add("huprou", moduleStruct.huprou);
            Module.EntryPoints.Add("mcurou", moduleStruct.mcurou);
            Module.EntryPoints.Add("dlarou", moduleStruct.dlarou);
            Module.EntryPoints.Add("finrou", moduleStruct.finrou);

            //usrptr->state is the Module Number in use, as assigned by the host process
            Registers.AX = (ushort)Module.StateCode;

            Module.Memory.SetPointer(Module.Memory.GetVariablePointer("MODULE") + (Module.StateCode *2), localModuleStructPointer);

#if DEBUG
            _logger.Info($"MODULE pointer ({Module.Memory.GetVariablePointer("MODULE") + (Module.StateCode * 2)}) set to {localModuleStructPointer}");
            _logger.Info($"Module Description set to {Module.ModuleDescription}");
#endif
        }

        /// <summary>
        ///     Opens the specified CNF file (.MCV in runtime form)
        ///
        ///     Signature: FILE *mbkprt=opnmsg(char *fileName)
        ///     Return: AX = Offset in Segment
        ///             DX = Host Segment
        /// </summary>
        private void opnmsg()
        {
            var sourcePointer = GetParameterPointer(0);

            var mcvFileName = Encoding.Default.GetString(Module.Memory.GetString(sourcePointer, true));

            //If the MCV file doesn't exist, but the MSG does -- we need to build the MCV
            if (!File.Exists(Path.Combine(Module.ModulePath, mcvFileName)) &&
                File.Exists(
                    Path.Combine(Module.ModulePath, mcvFileName.Replace("mcv", "msg", StringComparison.InvariantCultureIgnoreCase))
            ))
            {
                // triggers MSG -> MCV compilation
                _ = new MsgFile(Module.ModulePath,
                    mcvFileName.Replace(".mcv", string.Empty, StringComparison.InvariantCultureIgnoreCase));
            }

            var offset = McvPointerDictionary.Allocate(new McvFile(_fileFinder, mcvFileName, Module.ModulePath));

            if (_currentMcvFile != null)
                _previousMcvFile.Push(_currentMcvFile);

            //Open just sets whatever the currently active MCV file is -- overwriting whatever was there
            _currentMcvFile = new IntPtr16(ushort.MaxValue, (ushort)offset);

#if DEBUG
            _logger.Info(
                $"Opened MCV file: {mcvFileName}, assigned to {ushort.MaxValue:X4}:{offset:X4}");
#endif
            Registers.AX = (ushort)offset;
            Registers.DX = ushort.MaxValue;
        }

        /// <summary>
        ///     Retrieves a numeric option from MCV file
        ///
        ///     Signature: int numopt(int msgnum,int floor,int ceiling)
        ///     Return: AX = Value retrieved
        /// </summary>
        private void numopt()
        {
            var msgnum = GetParameter(0);
            var floor = (short)GetParameter(1);
            var ceiling = GetParameter(2);

            var outputValue = McvPointerDictionary[_currentMcvFile.Offset].GetNumeric(msgnum);

            //Validate
            if (outputValue < floor || outputValue > ceiling)
                throw new ArgumentOutOfRangeException($"{msgnum} value {outputValue} is outside specified bounds");

#if DEBUG
            _logger.Info($"Retrieved option {msgnum} value: {outputValue}");
#endif

            Registers.AX = (ushort)outputValue;
        }

        /// <summary>
        ///     Retrieves a yes/no option from an MCV file
        ///
        ///     Signature: int ynopt(int msgnum)
        ///     Return: AX = 1/Yes, 0/No
        /// </summary>
        private void ynopt()
        {
            var msgnum = GetParameter(0);

            var outputValue = McvPointerDictionary[_currentMcvFile.Offset].GetBool(msgnum);

#if DEBUG
            _logger.Info($"Retrieved option {msgnum} value: {outputValue}");
#endif

            Registers.AX = (ushort)(outputValue ? 1 : 0);
        }

        /// <summary>
        ///     Gets a long (32-bit) numeric option from the MCV File
        ///
        ///     Signature: long lngopt(int msgnum,long floor,long ceiling)
        ///     Return: AX = Most Significant 16-Bits
        ///             DX = Least Significant 16-Bits
        /// </summary>
        private void lngopt()
        {
            var msgnum = GetParameter(0);

            var floorLow = GetParameter(1);
            var floorHigh = GetParameter(2);

            var ceilingLow = GetParameter(3);
            var ceilingHigh = GetParameter(4);

            var floor = floorHigh << 16 | floorLow;
            var ceiling = ceilingHigh << 16 | ceilingLow;

            var outputValue = McvPointerDictionary[_currentMcvFile.Offset].GetLong(msgnum);

            //Validate
            if (outputValue < floor || outputValue > ceiling)
                throw new ArgumentOutOfRangeException($"{msgnum} value {outputValue} is outside specified bounds");

#if DEBUG
            _logger.Info($"Retrieved option {msgnum} value: {outputValue}");
#endif

            Registers.DX = (ushort)(outputValue >> 16);
            Registers.AX = (ushort)(outputValue & 0xFFFF);
        }

        /// <summary>
        ///     Gets a string from an MCV file
        ///
        ///     Signature: char *string=stgopt(int msgnum)
        ///     Return: AX = Offset in Segment
        ///             DX = Host Segment
        /// </summary>
        private void stgopt()
        {
            var msgnum = GetParameter(0);

            if (!Module.Memory.TryGetVariablePointer($"STGOPT_{_currentMcvFile.Offset}_{msgnum}",
                out var variablePointer))
            {
                var outputValue = McvPointerDictionary[_currentMcvFile.Offset].GetString(msgnum);

                variablePointer = base.Module.Memory.AllocateVariable($"STGOPT_{_currentMcvFile.Offset}_{msgnum}",
                    (ushort)outputValue.Length);

                //Set Value in Memory
                Module.Memory.SetArray(variablePointer, outputValue);

#if DEBUG
                _logger.Info(
                    $"Retrieved option {msgnum} string value: {outputValue.Length} bytes saved to {variablePointer}");
#endif
            }

            Registers.SetPointer(variablePointer);
        }

        /// <summary>
        ///     Read value of CNF option (text blocks with ASCII compatible line terminators)
        ///
        ///     Functionally, as far as this helper method is concerned, there's no difference between this method and stgopt()
        ///
        ///     Signature: char *bufadr=getasc(int msgnum)
        ///     Return: AX = Offset in Segment
        ///             DX = Host Segment
        /// </summary>
        private void getasc()
        {
#if DEBUG
            _logger.Info($"Called, redirecting to stgopt()");
#endif
            stgopt();
        }

        /// <summary>
        ///     Converts a long to an ASCII string
        ///
        ///     Signature: char *l2as(long longin)
        ///     Return: AX = Offset in Segment
        ///             DX = Host Segment
        /// </summary>
        private void l2as()
        {
            var lowByte = GetParameter(0);
            var highByte = GetParameter(1);

            var outputValue = $"{highByte << 16 | lowByte}\0";

            if (!Module.Memory.TryGetVariablePointer($"L2AS", out var variablePointer))
                //Pre-allocate space for the maximum number of characters for a ulong
                variablePointer = Module.Memory.AllocateVariable("L2AS", 0xFF);

            Module.Memory.SetArray(variablePointer, Encoding.Default.GetBytes(outputValue));

#if DEBUG
            _logger.Info(
                $"Received value: {outputValue}, string saved to {variablePointer}");
#endif

            Registers.SetPointer(variablePointer);
        }

        /// <summary>
        ///     Converts string to a long integer
        ///
        ///     Signature: long int atol(const char *str)
        ///     Return: AX = Offset in Segment
        ///             DX = Host Segment
        /// </summary>
        private void atol()
        {
            var sourcePointer = GetParameterPointer(0);
            var stringToLong = Encoding.ASCII.GetString(Module.Memory.GetString(sourcePointer, true)).Trim();

            var result = GetLeadingNumberFromString(stringToLong);

            Registers.DX = (ushort)(result.Value >> 16);
            Registers.AX = (ushort)(result.Value & 0xFFFF);

            if (result.Valid)
            {
                Registers.F.ClearFlag((ushort)EnumFlags.CF);
            }
            else
            {
                Registers.F.SetFlag((ushort)EnumFlags.CF);

#if DEBUG
                _logger.Warn($"Unable to cast {stringToLong} ({sourcePointer}) to long");
#endif
            }
        }

        /// <summary>
        ///     Find out today's date coded as YYYYYYYMMMMDDDDD
        ///
        ///     Signature: int date=today()
        ///     Return: AX = Packed Date
        /// </summary>
        private void today()
        {
            //From DOSFACE.H:
            //#define dddate(mon,day,year) (((mon)<<5)+(day)+(((year)-1980)<<9))
            var packedDate = (_clock.Now.Month << 5) + _clock.Now.Day + ((_clock.Now.Year - 1980) << 9);

#if DEBUG
            _logger.Info($"Returned packed date: {packedDate}");
#endif

            Registers.AX = (ushort)packedDate;
        }

        /// <summary>
        ///     Copies Struct into another Struct (Borland C++ Implicit Function)
        ///     CX contains the number of bytes to be copied
        ///
        ///     Signature: None -- Compiler Generated
        ///     Return: None
        /// </summary>
        private void f_scopy()
        {
            var sourcePointer = GetParameterPointer(0);
            var destinationPointer = GetParameterPointer(2);

            var sourceString = Module.Memory.GetArray(sourcePointer, Registers.CX);

            Module.Memory.SetArray(destinationPointer, sourceString);

#if DEBUG
            _logger.Info($"Copied {sourceString.Length} bytes from {sourcePointer} to {destinationPointer}");
#endif

            RealignStack(8);
        }

        /// <summary>
        ///     Case ignoring string match
        ///
        ///     Signature: int match=sameas(char *stgl, char* stg2)
        ///     Returns: AX = 1 if match
        /// </summary>
        private void sameas()
        {
            stricmp();

            Registers.AX = (Registers.AX == 0 ? (ushort)1 : (ushort)0);
        }

        /// <summary>
        ///     Property with the User Number (Channel) of the user currently being serviced
        ///
        ///     Signature: int usrnum
        ///     Returns: int == User Number (Channel)
        /// </summary>
        /// <returns></returns>
        private ReadOnlySpan<byte> usrnum => base.Module.Memory.GetVariablePointer("USRNUM").Data;

        /// <summary>
        ///     Gets the online user account info
        ///
        ///     Signature: struct usracc *uaptr=uacoff(unum)
        ///     Return: AX = Offset in Segment
        ///             DX = Host Segment
        /// </summary>
        /// <returns></returns>
        private void uacoff()
        {
            var userNumber = GetParameter(0);

            if (!Module.Memory.TryGetVariablePointer($"USRACC-{userNumber}", out var variablePointer))
                variablePointer = Module.Memory.AllocateVariable($"USRACC-{userNumber}", UserAccount.Size);

            //If user isnt online, return a null pointer
            if (!ChannelDictionary.TryGetValue(userNumber, out var userChannel))
            {
                Registers.AX = 0;
                Registers.DX = 0;
                return;
            }

            //Set Pointer to new user array
            var uacoffPointer = Module.Memory.GetVariablePointer("UACOFF");
            Module.Memory.SetArray(uacoffPointer, variablePointer.Data);

            //Set User Array Value
            Module.Memory.SetArray(variablePointer, userChannel.UsrAcc.Data);


            Registers.SetPointer(variablePointer);
        }

        /// <summary>
        ///     Like printf(), except the converted text goes into a buffer
        ///
        ///     Signature: void prf(string)
        /// </summary>
        /// <returns></returns>
        private void prf()
        {
            var sourcePointer = GetParameterPointer(0);

            var output = Module.Memory.GetString(sourcePointer, stripNull: false);

            //If the supplied string has any control characters for formatting, process them
            var formattedMessage = FormatPrintf(output, 2);

            var pointerPosition = Module.Memory.GetPointer("PRFPTR");
            Module.Memory.SetArray(pointerPosition, formattedMessage);

            //Update prfptr value
            pointerPosition.Offset += (ushort)(formattedMessage.Length - 1);
            Module.Memory.SetPointer("PRFPTR", pointerPosition);

#if DEBUG
            _logger.Info($"Added {formattedMessage.Length} bytes to the buffer");
#endif

        }


        /// <summary>
        ///     Resets prf buffer
        /// </summary>
        /// <returns></returns>
        private void clrprf()
        {
            //Set prfptr to the base address of prfbuf
            Module.Memory.SetPointer("PRFPTR", Module.Memory.GetVariablePointer("PRFBUF"));
            Module.Memory.SetByte(Module.Memory.GetVariablePointer("PRFBUF"), 0);

#if DEBUG
            _logger.Info("Reset Output Buffer");
#endif
        }

        /// <summary>
        ///     Send prfbuf to a channel & clear
        ///
        ///     Signature: void outprf (unum)
        /// </summary>
        /// <returns></returns>
        private void outprf()
        {
            var userChannel = GetParameter(0);

            var basePointer = Module.Memory.GetVariablePointer("PRFBUF");
            var currentPointer = Module.Memory.GetPointer(Module.Memory.GetVariablePointer("PRFPTR"));

            var outputLength = (ushort)(currentPointer.Offset - basePointer.Offset);

            var outputBuffer = Module.Memory.GetArray(basePointer, outputLength);

            var outputBufferProcessed = FormatOutput(outputBuffer);

            if (ChannelDictionary.ContainsKey(userChannel))
                ChannelDictionary[userChannel].SendToClient(outputBufferProcessed.ToArray());

#if DEBUG
            _logger.Debug($"Sent {outputBuffer.Length} bytes to Channel {userChannel}");
#endif

            Module.Memory.SetZero(basePointer, outputLength);

            //Set prfptr to the base address of prfbuf
            Module.Memory.SetPointer("PRFPTR", Module.Memory.GetVariablePointer("PRFBUF"));
        }

        /// <summary>
        ///     Deduct real credits from online acct
        ///
        ///     Signature: int enuf=dedcrd(long amount, int asmuch)
        ///     Returns: AX = 1 == Had enough, 0 == Not enough
        /// </summary>
        /// <returns></returns>
        private void dedcrd()
        {
            var sourceOffset = GetParameter(0);
            var lowByte = GetParameter(1);
            var highByte = GetParameter(2);

            var creditsToDeduct = (highByte << 16 | lowByte);

#if DEBUG
            _logger.Info($"Deducted {creditsToDeduct} from the current users account (Ignored)");
#endif

            Registers.AX = 1;
        }

        /// <summary>
        ///     Points to that channels 'user' struct
        ///
        ///     Signature: struct user *usrptr;
        /// </summary>
        /// <returns></returns>
        private ReadOnlySpan<byte> usrptr => Module.Memory.GetVariablePointer("*USRPTR").Data;

        /// <summary>
        ///     Like prf(), but the control string comes from an .MCV file
        ///
        ///     Signature: void prfmsg(msgnum,p1,p2, ..• ,pn);
        /// </summary>
        /// <returns></returns>
        private void prfmsg()
        {
            var messageNumber = GetParameter(0);

            if (!McvPointerDictionary[_currentMcvFile.Offset].Messages
                .TryGetValue(messageNumber, out var outputMessage))
            {
                _logger.Warn(
                    $"prfmsg() unable to locate message number {messageNumber} in current MCV file {McvPointerDictionary[_currentMcvFile.Offset].FileName}");
                return;
            }

            var formattedMessage = FormatPrintf(outputMessage, 1);

            var currentPrfPositionPointer = Module.Memory.GetPointer(Module.Memory.GetVariablePointer("PRFPTR"));

            Module.Memory.SetArray(currentPrfPositionPointer, formattedMessage);
            currentPrfPositionPointer.Offset += (ushort)formattedMessage.Length;
            Module.Memory.SetByte(currentPrfPositionPointer, 0x0); //Null terminate it

#if DEBUG
            _logger.Info($"Added {formattedMessage.Length} bytes to the buffer from message number {messageNumber}");
#endif
            //Update Pointer
            Module.Memory.SetPointer("PRFPTR", currentPrfPositionPointer);
        }

        /// <summary>
        ///     Displays a message in the Audit Trail
        ///
        ///     Signature: void shocst(char *summary, char *detail, p1, p1,...,pn);
        /// </summary>
        /// <returns></returns>
        private void shocst()
        {
            var string1Pointer = GetParameterPointer(0);
            var string2Pointer = GetParameterPointer(2);

            var stringSummary = Module.Memory.GetString(string1Pointer);
            var stringDetail = FormatPrintf(Module.Memory.GetString(string2Pointer), 4);

            Console.ForegroundColor = ConsoleColor.Yellow;
            Console.BackgroundColor = ConsoleColor.Blue;
            Console.WriteLine($"AUDIT SUMMARY: {Encoding.ASCII.GetString(stringSummary)}");
            Console.WriteLine($"AUDIT DETAIL: {Encoding.ASCII.GetString(stringDetail)}");
            Console.ResetColor();
        }

        /// <summary>
        ///     Array of chanel codes (as displayed)
        ///
        ///     Signature: int *channel
        /// </summary>
        /// <returns></returns>
        private ReadOnlySpan<byte> channel
        {
            get
            {
                var pointer = Module.Memory.GetVariablePointer("CHANNEL");

                //Update the Channel Array with the latest channel/user info
                var arrayOutput = new byte[0x1FE];
                ushort channelsWritten = 0;
                foreach (var k in ChannelDictionary.Keys)
                {
                    Array.Copy(BitConverter.GetBytes((ushort)k), 0, arrayOutput, k + (2 * channelsWritten++), 2);
                }

                Module.Memory.SetArray(pointer, arrayOutput);
                return pointer.Data;
            }
        }

        /// <summary>
        ///     Post credits to the specified Users Account
        ///
        ///     signature: int addcrd(char *keyuid,char *tckstg,int real)
        /// </summary>
        /// <returns></returns>
        private void addcrd()
        {
            var string1Pointer = GetParameterPointer(0);
            var string2Pointer = GetParameterPointer(2);
            var real = GetParameter(4);

            var string1 = Module.Memory.GetString(string1Pointer);
            var string2 = Module.Memory.GetString(string2Pointer);

#if DEBUG
            _logger.Info(
                $"Added {Encoding.Default.GetString(string2)} credits to user account {Encoding.Default.GetString(string1)} (unlimited -- this function is ignored)");
#endif
        }

        /// <summary>
        ///     Converts an integer value to a null-terminated string using the specified base and stores the result in the array given by str
        ///
        ///     Signature: char *itoa(int value, char * str, int base)
        /// </summary>
        private void itoa()
        {
            var integerValue = GetParameter(0);
            var string1Pointer = GetParameterPointer(1);
            var baseValue = GetParameter(3);

            var output = Convert.ToString((short)integerValue, baseValue);
            output += "\0";

            Module.Memory.SetArray(string1Pointer, Encoding.Default.GetBytes(output));
            Registers.SetPointer(string1Pointer);

#if DEBUG
            _logger.Info(
                $"Convterted integer {integerValue} to {output} (base {baseValue}) and saved it to {string1Pointer}");
#endif
        }

        /// <summary>
        ///     Does the user have the specified key
        ///
        ///     Signature: int haskey(char *lock)
        ///     Returns: AX = 1 == True
        /// </summary>
        /// <returns></returns>
        private void haskey()
        {
            var accountLock = GetParameterString(0, true);

            if (string.IsNullOrEmpty(accountLock))
            {
                Registers.AX = 1;
                return;
            }

            IEnumerable<string> keys;

            //If the user isnt registered on the system, most likely RLOGIN -- so apply the default keys
            if (_accountRepository.GetAccountByUsername(ChannelDictionary[ChannelNumber].Username) == null)
            {
                keys = _configuration.DefaultKeys;
            }
            else
            {
                var accountKeys = _accountKeyRepository.GetAccountKeysByUsername(ChannelDictionary[ChannelNumber].Username);
                keys = accountKeys.Select(x => x.accountKey);
            }

            Registers.AX = keys.Any(k =>
                string.Equals(accountLock, k, StringComparison.InvariantCultureIgnoreCase))
                ? (ushort)1
                : (ushort)0;
#if DEBUG
            var lockName = Encoding.ASCII.GetString(Module.Memory.GetString(GetParameterPointer(0), true));
            _logger.Info($"Returning {Registers.AX} for Haskey({lockName})");
#endif
        }

        /// <summary>
        ///     Returns if the user has the key specified in an offline Security and Accounting option
        ///
        ///     Signature: int hasmkey(int msgnum)
        ///     Returns: AX = 1 == True
        /// </summary>
        /// <returns></returns>
        private void hasmkey()
        {
            var msgnum = GetParameter(0);

            var accountLock = Encoding.ASCII.GetString(McvPointerDictionary[_currentMcvFile.Offset].GetString(msgnum)).TrimEnd('\0');

            if (string.IsNullOrEmpty(accountLock))
            {
                Registers.AX = 1;
                return;
            }

            IEnumerable<string> keys;

            //If the user isnt registered on the system, most likely RLOGIN -- so apply the default keys
            if (_accountRepository.GetAccountByUsername(ChannelDictionary[ChannelNumber].Username) == null)
            {
                keys = _configuration.DefaultKeys;
            }
            else
            {
                var accountKeys = _accountKeyRepository.GetAccountKeysByUsername(ChannelDictionary[ChannelNumber].Username);
                keys = accountKeys.Select(x => x.accountKey);
            }

            Registers.AX = keys.Any(k =>
                string.Equals(accountLock, k, StringComparison.InvariantCultureIgnoreCase))
                ? (ushort)1
                : (ushort)0;
#if DEBUG
            var lockName = Encoding.ASCII.GetString(Module.Memory.GetString(GetParameterPointer(0), true));
            _logger.Info($"Returning {Registers.AX} for Hasmkey({lockName})");
#endif
        }

        /// <summary>
        ///     Returns a pseudo-random integral number in the range between 0 and RAND_MAX.
        ///
        ///     Signature: int rand()
        ///     Returns: AX = 16-bit Random Number
        /// </summary>
        /// <returns></returns>
        private void rand()
        {
            var randomValue = _random.Next(1, short.MaxValue);

#if DEBUG
            //_logger.Info($"Generated random number {randomValue} and saved it to AX");
#endif
            Registers.AX = (ushort)randomValue;
        }

        /// <summary>
        ///     Returns Packed Date as a char* in 'MM/DD/YY' format
        ///
        ///     Signature: char *ascdat=ncdate(int date)
        ///     Return: AX = Offset in Segment
        ///             DX = Host Segment
        /// </summary>
        /// <returns></returns>
        private void ncdate()
        {
            /* From DOSFACE.H:
#define ddyear(date) ((((date)>>9)&0x007F)+1980)
#define ddmon(date)   (((date)>>5)&0x000F)
#define ddday(date)    ((date)    &0x001F)
             */

            var packedDate = GetParameter(0);

            //Pack the Date
            var year = ((packedDate >> 9) & 0x007F) + 1980;
            var month = (packedDate >> 5) & 0x000F;
            var day = packedDate & 0x001F;
            var outputDate = $"{month:D2}/{day:D2}/{year % 100}\0";

            if (!Module.Memory.TryGetVariablePointer("NCDATE", out var variablePointer))
                variablePointer = Module.Memory.AllocateVariable("NCDATE", (ushort)outputDate.Length);

            Module.Memory.SetArray(variablePointer.Segment, variablePointer.Offset,
                Encoding.Default.GetBytes(outputDate));

#if DEBUG
            _logger.Info(
                $"Received value: {packedDate}, decoded string {outputDate} saved to {variablePointer.Segment:X4}:{variablePointer.Offset:X4}");
#endif
            Registers.SetPointer(variablePointer);
        }

        /// <summary>
        ///     Returns Packed Date as a char* in 'DD-MMM-YY' format
        ///
        ///     Signature: char *ascdat=ncdate(int date)
        ///     Return: AX = Offset in Segment
        ///             DX = Host Segment
        /// </summary>
        /// <returns></returns>
        private void ncedat()
        {
            var packedDate = GetParameter(0);

            //Unpack the Date
            var year = ((packedDate >> 9) & 0x007F) + 1980;
            var month = (packedDate >> 5) & 0x000F;
            var day = packedDate & 0x001F;
            var outputDate = $"{day:D2}/{month:D2}/{year % 100}\0";

            if (!Module.Memory.TryGetVariablePointer("NCEDAT", out var variablePointer))
                variablePointer = Module.Memory.AllocateVariable("NCEDAT", (ushort)outputDate.Length);

            Module.Memory.SetArray(variablePointer.Segment, variablePointer.Offset,
                Encoding.Default.GetBytes(outputDate));

#if DEBUG
            _logger.Info(
                $"Received value: {packedDate}, decoded string {outputDate} saved to {variablePointer.Segment:X4}:{variablePointer.Offset:X4}");
#endif
            Registers.SetPointer(variablePointer);
        }

        /// <summary>
        ///     Default Status Handler for status conditions this module is not specifically expecting
        ///
        ///     Ignored for now
        ///
        ///     Signature: void dfsthn()
        /// </summary>
        /// <returns></returns>
        private void dfsthn()
        {

        }

        /// <summary>
        ///     Closes the Specified Message File
        ///
        ///     Signature: void clsmsg(FILE *mbkprt)
        /// </summary>
        /// <returns></returns>
        private void clsmsg()
        {
            var filePointer = GetParameterPointer(0);

#if DEBUG
            _logger.Info($"Closing MCV File: {filePointer}");
#endif

            McvPointerDictionary.Remove(filePointer.Offset);
            _currentMcvFile = null;
        }

        /// <summary>
        ///     Register a real-time routine that needs to execute more than 1 time per second
        ///
        ///     Routines registered this way are executed at 18hz
        ///
        ///     Signature: void rtihdlr(void (*rouptr)(void))
        /// </summary>
        private void rtihdlr()
        {
            var routinePointerOffset = GetParameter(0);
            var routinePointerSegment = GetParameter(1);

            var routine = new RealTimeRoutine(routinePointerSegment, routinePointerOffset);
            var routineNumber = Module.RtihdlrRoutines.Allocate(routine);
            Module.EntryPoints.Add($"RTIHDLR-{routineNumber}", routine);
#if DEBUG
            _logger.Info($"Registered routine {routinePointerSegment:X4}:{routinePointerOffset:X4}");
#endif
        }

        /// <summary>
        ///     'Kicks Off' the specified routine after the specified delay
        ///
        ///     Signature: void rtkick(int time, void *rouptr())
        /// </summary>
        /// <returns></returns>
        private void rtkick()
        {
            var delaySeconds = GetParameter(0);
            var routinePointer = GetParameterPointer(1);

            var routine = new RealTimeRoutine(routinePointer.Segment, routinePointer.Offset, delaySeconds);
            var routineNumber = Module.RtkickRoutines.Allocate(routine);

            Module.EntryPoints.Add($"RTKICK-{routineNumber}", routine);

#if DEBUG
            _logger.Info($"Registered routine {routinePointer} to execute every {delaySeconds} seconds");
#endif
        }

        /// <summary>
        ///     Sets 'current' MCV file to the specified pointer
        ///
        ///     Signature: FILE *setmbk(mbkptr)
        /// </summary>
        /// <returns></returns>
        private void setmbk()
        {
            var mcvFilePointer = GetParameterPointer(0);

            if (mcvFilePointer.Segment != ushort.MaxValue && !McvPointerDictionary.ContainsKey(mcvFilePointer.Offset))
                throw new ArgumentException($"Invalid MCV File Pointer: {mcvFilePointer}");

            //If there's an MVC currently set, push it to the queue
            if (_currentMcvFile != null)
            {
                _previousMcvFile.Push(new IntPtr16(_currentMcvFile.Data));
#if DEBUG
                _logger.Info("Enqueue Previous MCV File: {0} (Pointer: {1})",
                    McvPointerDictionary[_currentMcvFile.Offset].FileName, _currentMcvFile);
#endif
            }

            _currentMcvFile = mcvFilePointer;

#if DEBUG
            _logger.Info("Set Current MCV File: {0} (Pointer: {1})",
                McvPointerDictionary[_currentMcvFile.Offset].FileName, mcvFilePointer);
#endif
        }

        /// <summary>
        ///     Restore previous MCV file block ptr from before last setmbk() call
        ///
        ///     Signature: void rstmbk()
        /// </summary>
        /// <returns></returns>
        private void rstmbk()
        {
            if (_previousMcvFile.Count == 0)
            {
#if DEBUG
                _logger.Warn($"Queue Empty, Ignoring");
#endif
                return;
            }

            _currentMcvFile = _previousMcvFile.Pop();
#if DEBUG
            _logger.Info(
                $"Reset Current MCV to {McvPointerDictionary[_currentMcvFile.Offset].FileName} ({_currentMcvFile}) (Queue Depth: {_previousMcvFile.Count})");
#endif
        }

        /// <summary>
        ///     Opens a Btrieve file for I/O
        ///
        ///     Signature: BTVFILE *bbptr=opnbtv(char *filename, int reclen)
        ///     Return: AX = Offset to File Pointer
        ///             DX = Host Btrieve Segment
        /// </summary>
        /// <returns></returns>
        private void opnbtv()
        {
            var btrieveFilenamePointer = GetParameterPointer(0);
            var maxRecordLength = GetParameter(2);
            var fileName = Encoding.ASCII.GetString(Module.Memory.GetString(btrieveFilenamePointer, true));

            var btrieveFile = new BtrieveFileProcessor(_fileFinder, Module.ModulePath, fileName, _configuration.BtrieveCacheSize);

            var btvFileStructPointer = AllocateBB(btrieveFile, maxRecordLength, fileName);

            Registers.SetPointer(btvFileStructPointer);
        }

        /// <summary>
        ///     Allocates a new BtvFileStruct and associated it with btrieveFile.
        /// </summary>
        /// <returns>A pointer to the allocated BtvFileStruct</returns>
        [VisibleForTesting]
        public IntPtr16 AllocateBB(BtrieveFileProcessor btrieveFile, ushort maxRecordLength, string fileName) {
            //Setup Pointers
            var btvFileStructPointer = Module.Memory.AllocateVariable($"{fileName}-STRUCT", BtvFileStruct.Size);
            var btvFileNamePointer =
                Module.Memory.AllocateVariable($"{fileName}-NAME", (ushort)(fileName.Length + 1));
            var btvDataPointer = Module.Memory.AllocateVariable($"{fileName}-RECORD", maxRecordLength);
            var btvKeyPointer = Module.Memory.AllocateVariable($"{fileName}-KEY", maxRecordLength);

            var newBtvStruct = new BtvFileStruct
            { filenam = btvFileNamePointer, reclen = maxRecordLength, data = btvDataPointer, key = btvKeyPointer };
            foreach (var key in btrieveFile.Keys.Values)
                newBtvStruct.SetKeyLength(key.Number, (ushort)key.Length);
            BtrieveSaveProcessor(btvFileStructPointer, btrieveFile);
            Module.Memory.SetArray(btvFileStructPointer, newBtvStruct.Data);
            Module.Memory.SetArray(btvFileNamePointer, Encoding.ASCII.GetBytes(fileName));
            Module.Memory.SetPointer("BB", btvFileStructPointer);

#if DEBUG
            _logger.Info($"Opened file {fileName} and allocated it to {btvFileStructPointer}");
#endif
            return btvFileStructPointer;
        }

        /// <summary>
        ///     Used to set the Btrieve file for all subsequent database functions
        ///
        ///     Signature: void setbtv(BTVFILE *bbprt)
        /// </summary>
        /// <returns></returns>
        private void setbtv()
        {
            var btrieveFilePointer = GetParameterPointer(0);

            var currentBtrieveFile = Module.Memory.GetPointer("BB");

            if (currentBtrieveFile != IntPtr16.Empty)
                _previousBtrieveFile.Push(currentBtrieveFile);

            Module.Memory.SetPointer("BB", btrieveFilePointer);

#if DEBUG
            var btvStruct = new BtvFileStruct(Module.Memory.GetArray(btrieveFilePointer, BtvFileStruct.Size));
            var btvFileName = Encoding.ASCII.GetString(Module.Memory.GetString(btvStruct.filenam));
            _logger.Info($"Setting current Btrieve file to {btvFileName} ({btrieveFilePointer})");
#endif
        }

        private bool UpdateBB(BtrieveFileProcessor currentBtrieveFile, IntPtr16 destinationRecordBuffer, EnumBtrieveOperationCodes operationCode, short keyNumber = -1) =>
            UpdateBB(currentBtrieveFile, destinationRecordBuffer, currentBtrieveFile.Position, operationCode.AcquiresData(), keyNumber);

        private bool UpdateBB(BtrieveFileProcessor currentBtrieveFile, IntPtr16 destinationRecordBuffer, uint position, bool acquiresData, short keyNumber = -1)
        {
            var record = currentBtrieveFile.GetRecord(position);
            if (record == null)
                return false;

            var bbPointer = Module.Memory.GetPointer("BB");
            var btvStruct = new BtvFileStruct(Module.Memory.GetArray(bbPointer, BtvFileStruct.Size));
            if (keyNumber >= 0)
            {
                btvStruct.lastkn = (ushort)keyNumber;
                Module.Memory.SetArray(bbPointer, btvStruct.Data);
            }
            else if (currentBtrieveFile.Keys.Count > 0)
            {
                keyNumber = (short)btvStruct.lastkn;
            }

            if (acquiresData)
            {
                Module.Memory.SetArray(btvStruct.data, record.Data);
                if (!destinationRecordBuffer.Equals(IntPtr16.Empty))
                    Module.Memory.SetArray(destinationRecordBuffer, record.Data);
            }

            if (keyNumber >= 0 && currentBtrieveFile.Keys.Count > 0)
                Module.Memory.SetArray(btvStruct.key, currentBtrieveFile.Keys[(ushort)keyNumber].ExtractKeyDataFromRecord(record.Data));

            return true;
        }

        /// <summary>
        ///     'Step' based Btrieve operation
        ///
        ///     Signature: int stpbtv (void *recptr, int stpopt)
        ///     Returns: AX = 1 == Record Found, 0 == Database Empty
        /// </summary>
        /// <returns></returns>
        private void stpbtv()
        {
            var btrieveRecordPointer = GetParameterPointer(0);
            var stpopt = (EnumBtrieveOperationCodes)GetParameter(2);
            var currentBtrieveFile = BtrieveGetProcessor(Module.Memory.GetPointer("BB"));

            var result = currentBtrieveFile.PerformOperation(-1, ReadOnlySpan<byte>.Empty, stpopt);
            if (result)
                UpdateBB(currentBtrieveFile, btrieveRecordPointer, stpopt);

            Registers.AX = result ? (ushort)1 : (ushort)0;
        }

        /// <summary>
        ///     Restores the last Btrieve data block for use
        ///
        ///     Signature: void rstbtv()
        /// </summary>
        /// <returns></returns>
        private void rstbtv()
        {
            if (_previousBtrieveFile.Count == 0)
            {
                _logger.Warn($"Previous Btrieve file == null, ignoring");
                return;
            }

            Module.Memory.SetPointer("BB", _previousBtrieveFile.Pop());
        }

        /// <summary>
        ///     Update the Btrieve current record
        ///
        ///     Signature: int dupdbtv(char *recptr)
        /// </summary>
        /// <returns></returns>
        private void dupdbtv()
        {
            Registers.AX = updateBtv() ? (ushort)1 : (ushort)0;
        }

        private bool updateBtv()
        {
            var btrieveRecordPointerPointer = GetParameterPointer(0);

            var currentBtrieveFile = BtrieveGetProcessor(Module.Memory.GetPointer("BB"));

            var dataToWrite = Module.Memory.GetArray(btrieveRecordPointerPointer, (ushort)currentBtrieveFile.RecordLength);

            return currentBtrieveFile.Update(dataToWrite.ToArray());
        }

        /// <summary>
        ///     Insert new fixed-length Btrieve record - harshly
        ///
        ///     Signature: void insbtv(char *recptr)
        /// </summary>
        private void insbtv()
        {
            if (!insertBtv())
                throw new SystemException("Failed to insert database record");
        }

        /// <summary>
        ///     Insert new fixed-length Btrieve record
        ///
        ///     Signature: int dinsbtv(char *recptr)
        /// </summary>
        /// <returns></returns>
        private void dinsbtv()
        {
            Registers.AX = insertBtv() ? (ushort)1 : (ushort)0;
        }

        private bool insertBtv()
        {
            var btrieveRecordPointer = GetParameterPointer(0);

            var currentBtrieveFile = BtrieveGetProcessor(Module.Memory.GetPointer("BB"));
            var dataToWrite = Module.Memory.GetArray(btrieveRecordPointer, (ushort)currentBtrieveFile.RecordLength);

            return currentBtrieveFile.Insert(dataToWrite.ToArray()) != 0;
        }


        /// <summary>
        ///     Insert new variable-length Btrieve record
        ///
        ///     Signature: void invbtv(char *recptr, int length)
        /// </summary>
        private void invbtv()
        {
            var btrieveRecordPointer = GetParameterPointer(0);
            var recordLength = GetParameter(2);
            var currentBtrieveFile = BtrieveGetProcessor(Module.Memory.GetPointer("BB"));
            var record = Module.Memory.GetArray(btrieveRecordPointer, recordLength);

            currentBtrieveFile.Insert(record.ToArray());
        }

        /// <summary>
        ///     Raw status from btusts, where appropriate
        ///
        ///     Signature: int status
        ///     Returns: Segment holding the Users Status
        /// </summary>
        /// <returns></returns>
        private ReadOnlySpan<byte> status => Module.Memory.GetVariablePointer("STATUS").Data;

        /// <summary>
        ///     Deduct real credits from online acct
        ///
        ///     Signature: int enuf=rdedcrd(long amount, int asmuch)
        ///     Returns: Always 1, meaning enough credits
        /// </summary>
        /// <returns></returns>
        private void rdedcrd()
        {
            Registers.AX = 1;
        }

        /// <summary>
        ///     sprintf-like string formatter utility
        ///
        ///     Main differentiation is that spr() supports long integer and floating point conversions
        /// </summary>
        /// <returns></returns>
        private void spr()
        {
            var sourcePointer = GetParameterPointer(0);

            var output = Module.Memory.GetString(sourcePointer);

            //If the supplied string has any control characters for formatting, process them
            var formattedMessage = FormatPrintf(output, 2);

            if (formattedMessage.Length > 1024)
                throw new OutOfMemoryException(
                    $"SPR write is > 1k ({formattedMessage.Length}) and would overflow pre-allocated buffer");

            _sprIndex++;
            _sprIndex &= 0x3;
            var variablePointer = Module.Memory.GetOrAllocateVariablePointer($"SPR-{_sprIndex}", 1024);

            Module.Memory.SetArray(variablePointer, formattedMessage);

#if DEBUG
            //_logger.Info($"Added {formattedMessage.Length} bytes to the buffer: {Encoding.ASCII.GetString(formattedMessage)}");
#endif

            Registers.SetPointer(variablePointer);
        }

        /// <summary>
        ///     Long Multiplication (Borland C++ Implicit Function)
        ///
        /// </summary>
        /// <returns></returns>
        private void f_lxmul()
        {

            var value1 = (Registers.DX << 16) | Registers.AX;
            var value2 = (Registers.CX << 16) | Registers.BX;

            var result = value1 * value2;

            Registers.DX = (ushort)(result >> 16);
            Registers.AX = (ushort)(result & 0xFFFF);
        }

        /// <summary>
        ///     Long Division (Borland C++ Implicit Function)
        ///
        ///     Input: Two long values on stack (arg1/arg2)
        ///     Output: DX:AX = quotient
        ///             DI:SI = remainder -- no remainder in early C++
        /// </summary>
        /// <returns></returns>
        private void f_ldiv()
        {

            int arg1 = (GetParameter(1) << 16) | GetParameter(0);
            int arg2 = (GetParameter(3) << 16) | GetParameter(2);

            var quotient = Math.DivRem(arg1, arg2, out var remainder);

            Registers.DX = (ushort)(quotient >> 16);
            Registers.AX = (ushort)(quotient & 0xFFFF);
            //Registers.DI = (ushort)(remainder >> 16);
            //Registers.SI = (ushort)(remainder & 0xFFFF);

            RealignStack(8);
        }

        /// <summary>
        ///     Writes formatted data from variable argument list to string
        ///
        ///     similar to prf, but the destination is a char*, but the output buffer
        /// </summary>
        /// <returns></returns>
        private void vsprintf()
        {
            var targetPointer = GetParameterPointer(0);
            var formatPointer = GetParameterPointer(2);

            //If the supplied string has any control characters for formatting, process them
            var formattedMessage = FormatPrintf(Module.Memory.GetString(formatPointer), 4, true);

            Module.Memory.SetArray(targetPointer, formattedMessage);

            Registers.AX = (ushort)formattedMessage.Length;
        }

        /// <summary>
        ///     Scans the specified MDF file for a line prefix that matches the specified string
        ///
        ///     Signature: char *scnmdf(char *mdfnam,char *linpfx);
        ///     Returns: AX = Offset of String
        ///              DX = Segment of String
        /// </summary>
        /// <returns></returns>
        private void scnmdf()
        {
            var lineprefixOffset = GetParameter(2);
            var lineprefixSegment = GetParameter(3);

            var mdfName = _fileFinder.FindFile(Module.ModulePath, GetParameterFilename(0));

            var lineprefixBytes = Module.Memory.GetString(lineprefixSegment, lineprefixOffset);
            var lineprefix = Encoding.ASCII.GetString(lineprefixBytes);

            //Setup Host Memory Variables Pointer
            if (!Module.Memory.TryGetVariablePointer($"SCNMDF", out var variablePointer))
                variablePointer = base.Module.Memory.AllocateVariable("SCNMDF", 0xFF);

            var recordFound = false;
            foreach (var line in File.ReadAllLines(Path.Combine(Module.ModulePath, mdfName)))
            {
                if (line.StartsWith(lineprefix))
                {
                    var result = Encoding.ASCII.GetBytes(line.Split(':')[1] + "\0");

                    if (result.Length > 256)
                        throw new OverflowException("SCNMDF result is > 256 bytes");

                    Module.Memory.SetArray(variablePointer.Segment, variablePointer.Offset, result);
                    recordFound = true;
                    break;
                }
            }

            //Write Null String to address if nothing was found
            if (!recordFound)
                Module.Memory.SetByte(variablePointer.Segment, variablePointer.Offset, 0x0);

            Registers.SetPointer(variablePointer);
        }

        /// <summary>
        ///     Returns the time of day it is bitwise HHHHHMMMMMMSSSSS coding
        ///
        ///     Signature: int time=now()
        /// </summary>
        /// <returns></returns>
        private void now()
        {
            //From DOSFACE.H:
            //#define dttime(hour,min,sec) (((hour)<<11)+((min)<<5)+((sec)>>1))
            var packedTime = (_clock.Now.Hour << 11) + (_clock.Now.Minute << 5) + (_clock.Now.Second >> 1);

#if DEBUG
            _logger.Info($"Returned packed time: {packedTime}");
#endif

            Registers.AX = (ushort)packedTime;
        }

        /// <summary>
        ///     Modulo, non-significant (Borland C++ Implicit Function)
        ///
        ///     Signature: DX:AX = arg1 % arg2
        /// </summary>
        /// <returns></returns>
        private void f_lumod()
        {
            uint arg1 = (uint)(GetParameter(1) << 16) | GetParameter(0);
            uint arg2 = (uint)(GetParameter(3) << 16) | GetParameter(2);

            var result = arg1 % arg2;

            Registers.DX = (ushort)(result >> 16);
            Registers.AX = (ushort)(result & 0xFFFF);

            RealignStack(8);
        }

        /// <summary>
        ///     Set a block of memory to a value
        ///
        ///     Signature: void setmem(char *destination, unsigned nbytes, char value)
        /// </summary>
        /// <returns></returns>
        private void setmem()
        {
            var destination = GetParameterPointer(0);
            var numberOfBytesToWrite = GetParameter(2);
            var byteToWrite = GetParameter(3);

            for (var i = 0; i < numberOfBytesToWrite; i++)
            {
                Module.Memory.SetByte(destination.Segment, (ushort)(destination.Offset + i), (byte)byteToWrite);
            }
        }

        /// <summary>
        ///     Output buffer of prf() and prfmsg()
        ///
        ///     Because it's a pointer, the segment only contains Int16:Int16 pointer to the actual prfbuf segment
        ///
        ///     Signature: char *prfbuf
        /// </summary>
        private ReadOnlySpan<byte> prfbuf => Module.Memory.GetVariablePointer("*PRFBUF").Data;

        /// <summary>
        ///     Copies characters from a string
        ///
        ///     Signature: char *strncpy(char *destination, const char *source, size_t num)
        /// </summary>
        /// <returns></returns>
        private void strncpy()
        {
            var destinationPointer = GetParameterPointer(0);
            var source = GetParameterString(2);
            var numberOfBytesToCopy = GetParameter(4);

            Registers.SetPointer(destinationPointer);

            for (var i = 0; i < numberOfBytesToCopy; i++, destinationPointer++)
            {
                if (source[i] == 0x0)
                {
                    //Write remaining nulls
                    for (var j = i; j < numberOfBytesToCopy; j++, destinationPointer++)
                        Module.Memory.SetByte(destinationPointer, 0x0);

                    break;
                }

                Module.Memory.SetByte(destinationPointer, (byte)source[i]);
            }
        }

        private void register_textvar()
        {
            var textPointer = GetParameterPointer(0);
            var functionPointer = GetParameterPointer(2);

            var textBytes = Module.Memory.GetString(textPointer, true);

            Module.TextVariables.Add(Encoding.ASCII.GetString(textBytes), functionPointer);

#if DEBUG
            _logger.Info($"Registered Textvar \"{Encoding.ASCII.GetString(textBytes)}\" to {functionPointer}");
#endif
        }

        /// <summary>
        ///     Does a GetEqual based on the Key -- the record corresponding to the key is returned
        ///
        ///     Signature: int obtbtv (void *recptr, void *key, int keynum, int obtopt)
        ///     Returns: AX == 0 record not found, 1 record found
        /// </summary>
        /// <returns>true if record found</returns>
        private void obtbtv()
        {
            Registers.AX = obtainBtv() ? (ushort)1 : (ushort)0;
        }

        /// <summary>
        ///     Does a GetEqual based on the Key -- the record corresponding to the key is returned
        ///
        ///     Signature: int obtbtvl (void *recptr, void *key, int keynum, int obtopt, int loktyp)
        ///     Returns: AX == 0 record not found, 1 record found
        /// </summary>
        /// <returns>true if record found</returns>
        private void obtbtvl()
        {
            Registers.AX = obtainBtv() ? (ushort)1 : (ushort)0;
        }

        private bool obtainBtv()
        {
            var recordPointer = GetParameterPointer(0);
            var keyPointer = GetParameterPointer(2);
            var keyNumber = GetParameter(4);
            var obtopt = (EnumBtrieveOperationCodes)GetParameter(5);

            return obtainBtv(recordPointer, keyPointer, keyNumber, obtopt);
        }

        private bool obtainBtv(IntPtr16 recordPointer, IntPtr16 keyPointer, int keyNumber, EnumBtrieveOperationCodes obtopt)
        {
            var currentBtrieveFile = BtrieveGetProcessor(Module.Memory.GetPointer("BB"));

            var keyValue = !keyPointer.IsNull() ? Module.Memory.GetArray(keyPointer, currentBtrieveFile.GetKeyLength((ushort)keyNumber)) : null;
            var result = currentBtrieveFile.PerformOperation(keyNumber, keyValue, obtopt);
            if (result)
                UpdateBB(currentBtrieveFile, recordPointer, obtopt, (short)keyNumber);

            return result;
        }

        /// <summary>
        ///     Declare size of the Volatile Data Area (Maximum size the module will require)
        ///     Because this is just another memory block, we use the host memory
        ///
        ///     Signature: void *dclvda(unsigned nbytes);
        /// </summary>
        private void dclvda()
        {
            var size = GetParameter(0);

            if (size > VOLATILE_DATA_SIZE)
                throw new OutOfMemoryException("Volatile Memory declaration > 16k");

#if DEBUG
            _logger.Info(
                $"Volatile Memory Size requested of {size} bytes ({VOLATILE_DATA_SIZE} bytes currently allocated per channel)");
#endif
        }

        private ReadOnlySpan<byte> nterms => Module.Memory.GetVariablePointer("NTERMS").Data;

        /// <summary>
        ///     Compute volatile data pointer for the specified User Number
        ///
        ///     Because UserNumber and Channels in MBBSEmu are the same, we can just use the usernum AS channel
        ///
        ///     Signature: char *vdaoff(int unum)
        ///
        ///     Returns: AX == Segment of Volatile Data
        ///              DX == Offset of Volatile Data
        /// </summary>
        /// <returns></returns>
        private void vdaoff()
        {
            var channel = GetParameter(0);

            if (!Module.Memory.TryGetVariablePointer($"VDA-{channel}", out var volatileMemoryAddress))
                volatileMemoryAddress = Module.Memory.AllocateVariable($"VDA-{channel}", VOLATILE_DATA_SIZE);

#if DEBUG
            _logger.Info($"Returned VDAOFF {volatileMemoryAddress} for Channel {channel}");
#endif

            Registers.SetPointer(volatileMemoryAddress);
        }

        /// <summary>
        ///     Contains information about the current user account (class, state, baud, etc.)
        ///
        ///     Signature: struct user;
        /// </summary>
        /// <returns></returns>
        private ReadOnlySpan<byte> user => Module.Memory.GetVariablePointer("*USER").Data;


        /// <summary>
        ///     Points to the Volatile Data Area for the current channel
        ///
        ///     Signature: char *vdaptr
        /// </summary>
        private ReadOnlySpan<byte> vdaptr
        {
            get
            {
                if (!Module.Memory.TryGetVariablePointer($"VDAPTR", out var variablePointer))
                    variablePointer = Module.Memory.AllocateVariable($"VDAPTR", 0x4);

                return variablePointer.Data;
            }
        }


        /// <summary>
        ///     After calling bgncnc(), the command is unparsed (has spaces again, not separate words),
        ///     and prepared for interpretation using the command concatenation utilities
        ///
        ///     Signature: void bgncnc()
        /// </summary>
        private void bgncnc()
        {
            clrprf();
            rstrin();
        }

        /// <summary>
        ///     Number of Words in the users input line
        ///
        ///     Signature: int margc
        /// </summary>
        private ReadOnlySpan<byte> margc => Module.Memory.GetVariablePointer("MARGC").Data;

        /// <summary>
        ///     Returns the pointer to the next parsed input command from the user
        ///     If this is the first time it's called, it returns the first command
        /// </summary>
        private ReadOnlySpan<byte> nxtcmd => Module.Memory.GetVariablePointer("NXTCMD").Data;

        /// <summary>
        ///     Case-ignoring substring match
        ///
        ///     Signature: int match=sameto(char *shorts, char *longs)
        ///     Returns: AX == 1, match
        /// </summary>
        private void sameto()
        {
            var string1Pointer = GetParameterPointer(0);
            var string2Pointer = GetParameterPointer(2);

            var string1Buffer = Encoding.ASCII.GetString(Module.Memory.GetString(string1Pointer, true));
            var string2Buffer = Encoding.ASCII.GetString(Module.Memory.GetString(string2Pointer, true));

            Registers.AX = (ushort)(string2Buffer.Contains(string1Buffer, StringComparison.CurrentCultureIgnoreCase) ? 1 : 0);
        }

        /// <summary>
        ///     Expect a Character from the user (character from the current command)
        ///
        ///     cncchr() is executed after begincnc(), which runs rstrin() replacing the null separtors
        ///     in the string with spaces once again.
        /// </summary>
        private void cncchr()
        {
            //Get Input
            var inputPointer = Module.Memory.GetVariablePointer("INPUT");
            var nxtcmdPointer = Module.Memory.GetPointer("NXTCMD");
            var inputLength = Module.Memory.GetWord("INPLEN");

            var remainingCharactersInCommand = inputLength - (nxtcmdPointer.Offset - inputPointer.Offset);

            //Skip any excessive spacing
            while (Module.Memory.GetByte(nxtcmdPointer) == 0x20 && remainingCharactersInCommand > 0)
            {
                nxtcmdPointer.Offset++;
                remainingCharactersInCommand--;
            }

            //Verify we're not at the end of the input
            if (remainingCharactersInCommand == 0)
            {
#if DEBUG
                _logger.Info($"End of Input");
#endif

                Registers.AX = 0;
                return;
            }

            var inputString = Module.Memory.GetArray(nxtcmdPointer, (ushort)remainingCharactersInCommand);

            Registers.AX = char.ToUpper((char)inputString[0]);

#if DEBUG
            _logger.Info($"Returned char: {(char)Registers.AX}");
#endif
            //End of String
            if (Registers.AX == 0)
                return;

            //Modify the Counters
            remainingCharactersInCommand--;
            nxtcmdPointer.Offset++;

            //Advance to the next, non-space character
            while (Module.Memory.GetByte(nxtcmdPointer) == 0x20 && remainingCharactersInCommand > 0)
            {
                nxtcmdPointer.Offset++;
                remainingCharactersInCommand--;
            }

            Module.Memory.SetPointer("NXTCMD", new IntPtr16(nxtcmdPointer.Segment, (ushort)(nxtcmdPointer.Offset)));
        }

        /// <summary>
        ///     Pointer to the current position in prfbuf
        ///
        ///     Signature: char *prfptr;
        /// </summary>
        private ReadOnlySpan<byte> prfptr => Module.Memory.GetVariablePointer("PRFPTR").Data;

        private bool FileAlreadyOpen(string fullPath, out IntPtr16 fileStructPointer)
        {
            // let's see if this file has already been opened, and if so return the current handle
            if (Module.Memory.TryGetVariablePointer($"FILE_{fullPath}", out fileStructPointer))
            {
                var fileStruct = new FileStruct(Module.Memory.GetArray(fileStructPointer, FileStruct.Size));
                if (FilePointerDictionary.TryGetValue(fileStruct.curp.Offset, out var fileStream))
                {
                    return true;
                }
            }

            fileStructPointer = null;
            return false;
        }

        /// <summary>
        ///     Opens a new file for reading/writing
        ///
        ///     Signature: file* fopen(const char* filename, USE)
        /// </summary>
        private void f_open()
        {
            var filenameInputValue = GetParameterFilename(0);
            var modePointer = GetParameterPointer(2);

            var fileName = _fileFinder.FindFile(Module.ModulePath, filenameInputValue);
            var fullPath = Path.Combine(Module.ModulePath, fileName);

            if (FileAlreadyOpen(fullPath, out var fileStructPointer))
            {
                _logger.Warn($"Reopened File: {fullPath} - most likely a module bug.");

                Registers.SetPointer(fileStructPointer);
                return;
            }

#if DEBUG
            _logger.Debug($"Opening File: {fullPath}");
#endif

            var modeInputBuffer = Module.Memory.GetString(modePointer, true);
            var fileAccessMode = FileStruct.CreateFlagsEnum(modeInputBuffer);
            FileStream fileStream = null;

            if (!File.Exists(fullPath))
            {
                if (fileAccessMode.HasFlag(FileStruct.EnumFileAccessFlags.Read))
                {
                    _logger.Warn($"Unable to find file {fullPath}");
                    Registers.AX = 0;
                    Registers.DX = 0;
                    return;
                }

                //Create a new file for W or A
                _logger.Info($"Creating new file {fileName}");

                fileStream = File.Create(fullPath);
            }
            else
            {
                //Overwrite existing file for W
                if (fileAccessMode.HasFlag(FileStruct.EnumFileAccessFlags.Write))
                {
#if DEBUG
                    _logger.Info($"Overwriting file {fileName}");
#endif
                    fileStream = File.Create(fullPath);
                }
            }

            //Allocate Memory for FILE struct
            fileStructPointer ??= Module.Memory.GetOrAllocateVariablePointer($"FILE_{fullPath}", FileStruct.Size);

            //Write New Blank Pointer
            var fileStruct = new FileStruct();
            Module.Memory.SetArray(fileStructPointer, fileStruct.Data);

            //Setup the File Stream
            fileStream ??= File.Open(fullPath, FileMode.OpenOrCreate);

            if (fileAccessMode.HasFlag(FileStruct.EnumFileAccessFlags.Append))
                fileStream.Seek(fileStream.Length, SeekOrigin.Begin);

            var fileStreamPointer = FilePointerDictionary.Allocate(fileStream);

            //Set Struct Values
            fileStruct.SetFlags(fileAccessMode);
            fileStruct.curp = new IntPtr16(ushort.MaxValue, (ushort)fileStreamPointer);
            fileStruct.fd = (byte)fileStreamPointer;
            Module.Memory.SetArray(fileStructPointer, fileStruct.Data);

#if DEBUG
            _logger.Info($"{fullPath} FILE struct written to {fileStructPointer}");
#endif
            Registers.SetPointer(fileStructPointer);
        }

        /// <summary>
        ///     Closes an Open File Pointer
        ///
        ///     Signature: int fclose(FILE* stream ). Returns 0 on success, EOF (-1) on failure
        /// </summary>
        private void f_close()
        {
            var filePointer = GetParameterPointer(0);

            var fileStruct = new FileStruct(Module.Memory.GetArray(filePointer, FileStruct.Size));

            // clear the memory
            Module.Memory.SetArray(filePointer, new FileStruct().Data);

            if (fileStruct.curp.Segment == 0 && fileStruct.curp.Offset == 0)
            {
#if DEBUG
                _logger.Warn(
                    $"Called FCLOSE on null File Stream Pointer (0000:0000), usually means it tried to open a file that doesn't exist");
                Registers.AX = 0xFFFF;
                return;
#endif
            }

            if (!FilePointerDictionary.ContainsKey(fileStruct.curp.Offset))
            {
                _logger.Warn(
                    $"Attempted to call FCLOSE on pointer not in File Stream Segment {fileStruct.curp} (File Already Closed?)");
                Registers.AX = 0xFFFF;
                return;
            }

            //Clean Up File Stream Pointer
            var fileStream = FilePointerDictionary[fileStruct.curp.Offset];

#if DEBUG
            _logger.Info($"Closed File {filePointer} {fileStream.Name} (Stream: {fileStruct.curp})");
#endif

            FilePointerDictionary[fileStruct.curp.Offset].Close();
            FilePointerDictionary.Remove(fileStruct.curp.Offset);

            Registers.AX = 0;
        }

        /// <summary>
        ///     sprintf() function in C++ to handle string formatting
        ///
        ///     Signature: int sprintf(char *str, const char *format, ... )
        /// </summary>
        private void sprintf()
        {
            var destination = GetParameterPointer(0);
            var source = GetParameterPointer(2);

            var output = Module.Memory.GetString(source, stripNull: true);

            //If the supplied string has any control characters for formatting, process them
            var formattedMessage = FormatPrintf(output, 4);

            Module.Memory.SetArray(destination, formattedMessage);
            Module.Memory.SetByte(destination + formattedMessage.Length, 0);

            Registers.AX = (ushort)formattedMessage.Length;
        }

        /// <summary>
        ///     Looks for the specified filename (filespec) in the BBS directory, returns 1 if the file is there
        ///
        ///     Signature: int yes=fndlst(struct fndblk &fb, filespec, char attr)
        /// </summary>
        private void fnd1st()
        {
            var findBlockPointer = GetParameterPointer(0);
            var fileName = GetParameterString(2, stripNull: true);
            var attrChar = GetParameter(4);

            var components = FileUtility.SplitIntoComponents(fileName);
            var path = "";
            var search = components[^1];
            for (var i = 0; i < components.Length - 1; ++i)
            {
                path = Path.Combine(path, components[i]);
            }

            if (components.Length > 1)
            {
                path = _fileFinder.FindFile(Module.ModulePath, path);
            }

            path = Path.Combine(Module.ModulePath, path);

            try
            {
                var fileEnumerator = Directory.EnumerateFileSystemEntries(path, search, FileUtility.CASE_INSENSITIVE_ENUMERATION_OPTIONS);
                var guid = Guid.NewGuid();

                _activeSearches.Add(guid, fileEnumerator.GetEnumerator());

                var fndblk = new FndblkStruct() { Guid = guid };
                Module.Memory.SetArray(findBlockPointer, fndblk.Data);
            }
            catch (DirectoryNotFoundException)
            {
                _logger.Warn($"Can't find directory {path}");
                Registers.AX = 0;
                return;
            }

            fndnxt();
        }

        /// <summary>
        ///     Finds the next file from the original fnd1st call, returns 1 if the file is there
        ///
        ///     Signature: int yes=fndnxt(struct fndblk &fb);
        /// </summary>
        private void fndnxt()
        {
            Registers.AX = 0;

            var fndblkPointer = GetParameterPointer(0);
            var fndblk = new FndblkStruct(Module.Memory.GetArray(fndblkPointer, FndblkStruct.StructSize));
            if (!_activeSearches.TryGetValue(fndblk.Guid, out var enumerator))
            {
                _logger.Warn($"Called fndnxt but the GUID wasn't found {fndblk.Guid}");
                return;
            }

            while (true)
            {
                if (!enumerator.MoveNext())
                {
                    _activeSearches.Remove(fndblk.Guid);
                    return;
                }

                var fileInfo = new FileInfo(enumerator.Current);
                fndblk.DateTime = fileInfo.LastWriteTime;
                fndblk.Size = (int)fileInfo.Length;
                fndblk.SetAttributes(fileInfo.Attributes);

                // DOS doesn't support long file names, so filter those out from the result set
                var name = FileUtility.SplitIntoComponents(enumerator.Current)[^1];
                if (name.Length >= FndblkStruct.FilenameSize)
                    continue;

                fndblk.Name = name;
                Module.Memory.SetArray(fndblkPointer, fndblk.Data);
                Registers.AX = 1;
                return;
            }
        }

        /// <summary>
        ///     Reads an array of count elements, each one with a size of size bytes, from the stream and stores
        ///     them in the block of memory specified by ptr.
        ///
        ///     Signature: size_t fread(void* ptr, size_t elementSize, size_t numberOfElements, FILE* stream)
        /// </summary>
        private void f_read()
        {
            var destinationPointer = GetParameterPointer(0);
            var elementSize = GetParameter(2);
            var numberOfElements = GetParameter(3);
            var fileStructPointer = GetParameterPointer(4);

            var fileStruct = new FileStruct(Module.Memory.GetArray(fileStructPointer, FileStruct.Size));

            if (!FilePointerDictionary.TryGetValue(fileStruct.curp.Offset, out var fileStream))
                throw new FileNotFoundException(
                    $"File Stream Pointer for {fileStructPointer} (Stream: {fileStruct.curp}) not found in the File Pointer Dictionary");

            if (fileStream.Position >= fileStream.Length)
            {
                Registers.AX = 0;
                return;
            }

            var totalToRead = elementSize * numberOfElements;
            var buffer = new byte[totalToRead];
            var bytesRead = fileStream.Read(buffer);
            if (bytesRead > 0)
                Module.Memory.SetArray(destinationPointer, new ReadOnlySpan<byte>(buffer, 0, bytesRead));

            //Update EOF Flag if required
            if (fileStream.Position == fileStream.Length)
            {
                fileStruct.flags |= (ushort)FileStruct.EnumFileFlags.EOF;
                Module.Memory.SetArray(fileStructPointer, fileStruct.Data);
            }

            Registers.AX = (ushort)(bytesRead / elementSize);
        }

        /// <summary>
        ///     Writes an array of count elements, each one with a size of size bytes, from the block of memory
        ///     pointed by ptr to the current position in the stream.
        /// </summary>
        private void f_write()
        {
            var sourcePointer = GetParameterPointer(0);
            var size = GetParameter(2);
            var count = GetParameter(3);
            var fileStructPointer = GetParameterPointer(4);

            var fileStruct = new FileStruct(Module.Memory.GetArray(fileStructPointer, FileStruct.Size));

            if (!FilePointerDictionary.TryGetValue(fileStruct.curp.Offset, out var fileStream))
                throw new FileNotFoundException(
                    $"File Pointer {fileStructPointer} (Stream: {fileStruct.curp}) not found in the File Pointer Dictionary");

            var bytesToWrite = size * count;
            fileStream.Write(Module.Memory.GetArray(sourcePointer, (ushort)bytesToWrite));
            var elementsWritten = bytesToWrite / size;

            //Update EOF Flag if required
            if (fileStream.Position == fileStream.Length)
            {
                fileStruct.flags |= (ushort)FileStruct.EnumFileFlags.EOF;
                Module.Memory.SetArray(fileStructPointer, fileStruct.Data);
            }

#if DEBUG
            _logger.Info(
                $"Wrote {elementsWritten} group(s) of {size} bytes from {sourcePointer}, written to {fileStructPointer} (Stream: {fileStruct.curp})");
#endif
            Registers.AX = (ushort)elementsWritten;
        }

        /// <summary>
        ///     Deleted the specified file
        /// </summary>
        private void unlink()
        {
            var filename = _fileFinder.FindFile(Module.ModulePath, GetParameterFilename(0));
            var fullPath = Path.Combine(Module.ModulePath, filename);
#if DEBUG
            _logger.Info($"Deleting File: {fullPath}");
#endif

            if (File.Exists(fullPath))
                File.Delete(fullPath);

            Registers.AX = 0;
        }

        /// <summary>
        ///     Returns the length of the C string str
        ///
        ///     Signature: size_t strlen(const char* str)
        /// </summary>
        private void strlen()
        {
            var stringPointer = GetParameterPointer(0);

            var stringValue = Module.Memory.GetString(stringPointer, stripNull: true);

#if DEBUG
            _logger.Info($"Evaluated string length of {stringValue.Length} for string at {stringPointer}: {Encoding.ASCII.GetString(stringValue)}");
#endif

            Registers.AX = (ushort)stringValue.Length;
        }

        /// <summary>
        ///     User Input
        ///
        ///     Signature: char input[]
        /// </summary>
        private ReadOnlySpan<byte> input => Module.Memory.GetVariablePointer("INPUT").Data;

        /// <summary>
        ///     Converts a lowercase letter to uppercase
        ///
        ///     Signature: int toupper (int c)
        /// </summary>
        private void toupper()
        {
            var character = GetParameter(0);
            if (character >= 97 && character <= 122)
            {
                Registers.AX = (ushort)(character - 32);
            }
            else
            {
                Registers.AX = character;
            }
#if DEBUG
            _logger.Info($"Converted {(char)character} to {(char)Registers.AX}");
#endif
        }

        /// <summary>
        ///     Converts a uppercase letter to lowercase
        ///
        ///     Signature: int tolower (int c)
        /// </summary>
        private void tolower()
        {
            var character = GetParameter(0);
            if (character >= 65 && character <= 90)
            {
                Registers.AX = (ushort)(character + 32);
            }
            else
            {
                Registers.AX = character;
            }
#if DEBUG
            _logger.Info($"Converted {(char)character} to {(char)Registers.AX}");
#endif
        }

        /// <summary>
        ///     Changes the name of the file or directory specified by old name to new name
        ///
        ///     Signature: int rename(const char *oldname, const char *newname )
        /// </summary>
        private void rename()
        {
            var oldFilenamePointer = GetParameterPointer(0);
            var newFilenamePointer = GetParameterPointer(2);

            var oldFilenameInputBuffer = Module.Memory.GetString(oldFilenamePointer, true);
            var oldFilenameInputValue = Encoding.ASCII.GetString(oldFilenameInputBuffer).ToUpper();

            var newFilenameInputBuffer = Module.Memory.GetString(newFilenamePointer, true);
            var newFilenameInputValue = Encoding.ASCII.GetString(newFilenameInputBuffer).ToUpper();

            oldFilenameInputValue = _fileFinder.FindFile(Module.ModulePath, oldFilenameInputValue);
            newFilenameInputValue = _fileFinder.FindFile(Module.ModulePath, newFilenameInputValue);

            try
            {
                File.Move(Path.Combine(Module.ModulePath, oldFilenameInputValue), Path.Combine(Module.ModulePath, newFilenameInputValue),
                    true);

#if DEBUG
                _logger.Info($"Renamed file {oldFilenameInputValue} to {newFilenameInputValue}");
#endif

                Registers.AX = 0;
            }
            catch (Exception e)
            {
                _logger.Error($"{e.Message}");
                Registers.AX = 0xFFFF;
            }
        }


        /// <summary>
        ///     The Length of the total Input Buffer received
        ///
        ///     Signature: int inplen
        /// </summary>
        private ReadOnlySpan<byte> inplen => Module.Memory.GetVariablePointer("INPLEN").Data;

        private ReadOnlySpan<byte> margv => Module.Memory.GetVariablePointer("MARGV").Data;

        private ReadOnlySpan<byte> margn => Module.Memory.GetVariablePointer("MARGN").Data;

        /// <summary>
        ///     Restore parsed input line (undoes effects of parsin())
        ///
        ///     Signature: void rstrin()
        /// </summary>
        private void rstrin()
        {
            var inputLength = Module.Memory.GetWord("INPLEN");
            var inputPointer = Module.Memory.GetVariablePointer("INPUT");

            if (inputLength == 0)
                return;

            for (var i = inputPointer.Offset; i < inputPointer.Offset + (inputLength - 1); i++)
            {
                if (Module.Memory.GetByte(inputPointer.Segment, i) == 0)
                    Module.Memory.SetByte(inputPointer.Segment, i, (byte)' ');
            }
        }

        private ReadOnlySpan<byte> _exitbuf => new byte[] { 0x0, 0x0, 0x0, 0x0 };
        private ReadOnlySpan<byte> _exitfopen => new byte[] { 0x0, 0x0, 0x0, 0x0 };
        private ReadOnlySpan<byte> _exitopen => new byte[] { 0x0, 0x0, 0x0, 0x0 };
        private ReadOnlySpan<byte> extptr => Module.Memory.GetVariablePointer("EXTPTR").Data;
        private ReadOnlySpan<byte> usaptr => Module.Memory.GetVariablePointer("USAPTR").Data;

        /// <summary>
        ///     Appends the first num characters of source to destination, plus a terminating null-character.
        ///
        ///     Signature: char *strncat(char *destination, const char *source, size_t num)
        /// </summary>
        private void strncat()
        {
            var destinationPointer = GetParameterPointer(0);
            var sourcePointer = GetParameterPointer(2);
            var bytesToCopy = GetParameter(4);

            var destinationString = Module.Memory.GetString(destinationPointer, stripNull: true);
            var sourceString = Module.Memory.GetString(sourcePointer, stripNull: true);

            bytesToCopy = Math.Min(bytesToCopy, (ushort)sourceString.Length);

            Module.Memory.SetArray(destinationPointer.Segment,
                (ushort)(destinationPointer.Offset + destinationString.Length),
                sourceString.Slice(0, bytesToCopy));
            // null terminate always
            Module.Memory.SetByte(destinationPointer.Segment,
                (ushort)(destinationPointer.Offset + destinationString.Length + bytesToCopy), 0x0);

            Registers.SetPointer(destinationPointer);
        }

        /// <summary>
        ///     Sets the first num bytes of the block of memory with the specified value
        ///
        ///     Signature: void _FAR * _RTLENTRYF _EXPFUNC memset(void _FAR *__s, int __c, size_t __n);
        /// </summary>
        private void memset()
        {
            var destinationPointer = GetParameterPointer(0);
            var valueToFill = GetParameter(2);
            var numberOfByteToFill = GetParameter(3);

            for (var i = 0; i < numberOfByteToFill; i++)
            {
                Module.Memory.SetByte(destinationPointer.Segment, (ushort)(destinationPointer.Offset + i),
                    (byte)valueToFill);
            }

            Registers.SetPointer(destinationPointer);
#if DEBUG
            _logger.Info($"Filled {numberOfByteToFill} bytes at {destinationPointer} with {(byte)valueToFill:X2}");
#endif
        }

        /// <summary>
        ///     Read value of CNF option
        ///
        ///     Signature: char *bufard=getmsg(msgnum)
        /// </summary>
        private void getmsg()
        {
            var msgnum = GetParameter(0);

            if (!Module.Memory.TryGetVariablePointer($"GETMSG", out var variablePointer))
                variablePointer = Module.Memory.AllocateVariable($"GETMSG", 0x1000);

            var outputValue = McvPointerDictionary[_currentMcvFile.Offset].GetString(msgnum);

            if (outputValue.Length > 0x1000)
                throw new Exception($"MSG {msgnum} is larger than pre-defined buffer: {outputValue.Length}");

            Module.Memory.SetArray(variablePointer, outputValue);
#if DEBUG
            _logger.Info("Retrieved option {0} from {1} (MCV Pointer: {2}), saved {3} bytes to {4}", msgnum,
                McvPointerDictionary[_currentMcvFile.Offset].FileName, _currentMcvFile, outputValue.Length,
                variablePointer);
#endif

            Registers.SetPointer(variablePointer);
        }

        /// <summary>
        ///     Reads data from s and stores them accounting to parameter format into the locations given by the additional arguments
        ///
        ///     Signature: int sscanf(const char *s, const char *format, ...)
        /// </summary>
        private void sscanf()
        {
            var inputString = GetParameterString(0, stripNull: true);
            var formatString = GetParameterString(2, stripNull: true);
            scanf(inputString.GetEnumerator(), formatString, 4);
        }

        private static IEnumerator<char> fromFileStream(FileStream input)
        {
            int b;
            while ((b = input.ReadByte()) >= 0)
                yield return Convert.ToChar(b);
        }

        /// <summary>
        ///     Reads data from stream and stores them accounting to parameter format into the locations given by the additional arguments
        ///
        ///     Signature: int sscanf(FILE *stream, const char *format, ...)
        /// </summary>
        private void fscanf()
        {
            var fileStructPointer = GetParameterPointer(0);
            var formatString = GetParameterString(2, stripNull: true);

            var fileStruct = new FileStruct(Module.Memory.GetArray(fileStructPointer, FileStruct.Size));

            if (!FilePointerDictionary.TryGetValue(fileStruct.curp.Offset, out var fileStream))
            {
                _logger.Warn($"File Stream Pointer for {fileStructPointer} (Stream: {fileStruct.curp}) not found in the File Pointer Dictionary");
                Registers.AX = 0;
                return;
            }

            scanf(fromFileStream(fileStream), formatString, 4);
        }

        private enum FormatParseState
        {
            NORMAL,
            PERCENT
        };

        private void scanf(IEnumerator<char> input, string formatString, int startingParameterOrdinal)
        {
            var matches = 0;
            var formatParseState = FormatParseState.NORMAL;

            if (!input.MoveNext())
            {
                Registers.AX = 0;
                return;
            }

            var moreInput = true;
            string stringValue;
            bool longInteger = false;

            foreach (var formatChar in formatString)
            {
                if (!moreInput)
                    break;

                switch (formatParseState)
                {
                    case FormatParseState.NORMAL when char.IsWhiteSpace(formatChar):
                        ConsumeWhitespace(input);
                        break;
                    case FormatParseState.NORMAL when formatChar == '%':
                        longInteger = false;
                        formatParseState = FormatParseState.PERCENT;
                        break;
                    case FormatParseState.NORMAL:
                        // match a single character
                        (moreInput, _) = ConsumeWhitespace(input);
                        if (moreInput)
                        {
                            moreInput = (formatChar == input.Current);
                            moreInput &= input.MoveNext();
                        }
                        break;
                    case FormatParseState.PERCENT when formatChar == 'i' || formatChar == 'd' || formatChar == 'u':
                        var result = GetLeadingNumberFromString(input);
                        moreInput = result.MoreInput;
                        if (longInteger)
                        {
                            // low word first followed by high word
                            Module.Memory.SetWord(
                                GetParameterPointer(startingParameterOrdinal),
                                (ushort)((uint)result.Value & 0xFFFF));
                            Module.Memory.SetWord(
                                GetParameterPointer(startingParameterOrdinal) + 2,
                                (ushort)((uint)result.Value >> 16));
                        }
                        else
                        {
                            Module.Memory.SetWord(
                                GetParameterPointer(startingParameterOrdinal),
                                (ushort)result.Value);
                        }

                        if (result.Valid)
                            ++matches;

                        startingParameterOrdinal += 2;
                        formatParseState = FormatParseState.NORMAL;
                        break;
                    case FormatParseState.PERCENT when formatChar == 's':
                        (stringValue, moreInput) = ReadString(input, c => ExportedModuleBase.CharacterAccepterResponse.ACCEPT);
                        Module.Memory.SetArray(GetParameterPointer(startingParameterOrdinal), Encoding.ASCII.GetBytes(stringValue));
                        if (stringValue.Length > 0)
                            ++matches;

                        startingParameterOrdinal += 2;
                        formatParseState = FormatParseState.NORMAL;
                        break;
                    case FormatParseState.PERCENT when formatChar == 'l':
                        longInteger = true;
                        break;
                    case FormatParseState.PERCENT when formatChar == '%':
                        formatParseState = FormatParseState.NORMAL;
                        goto case FormatParseState.NORMAL; // yolo
                    case FormatParseState.PERCENT:
                        throw new ArgumentException($"Unsupported sscanf specifier: {formatChar}");
                }
            }

            Registers.AX = (ushort)matches;
        }

        /// <summary>
        ///     General MS-DOS interrupt interface
        ///
        ///     These calls are INT21 calls made from the module
        ///
        ///     Signature: int intdos(union REGS * inregs, union REGS * outregs)
        /// </summary>
        private void intdos()
        {
            var parameterOffset1 = GetParameterPointer(0);
            var parameterOffset2 = GetParameterPointer(2);

            //Load registers and pass to Int21h
            var registers = new CpuRegisters();
            registers.FromRegs(Module.Memory.GetArray(parameterOffset1, 16));
<<<<<<< HEAD
            new Int21h(registers, Module.Memory).Handle();

            Module.Memory.SetArray(parameterOffset2, registers.ToRegs());
=======
            switch (registers.AH)
            {
                case 0x2C:
                    //Get Time
                    {
                        var returnValue = new CpuRegisters
                        {
                            CH = (byte)_clock.Now.Hour,
                            CL = (byte)_clock.Now.Minute,
                            DH = (byte)_clock.Now.Second,
                            DL = (byte)(_clock.Now.Millisecond / 100)
                        };
                        Module.Memory.SetArray(parameterOffset2, returnValue.ToRegs());
                        return;
                    }
                default:
                    throw new ArgumentOutOfRangeException($"Unknown DOS INT21 API: {registers.AH:X2}");
            }
>>>>>>> 5b15c1b7
        }

        /// <summary>
        ///     Like pmlt(), but the control string comes from an .MCV file
        ///
        ///     Signature: void prfmlt(int msgno,...)
        /// </summary>
        private void prfmlt()
        {
            var messageNumber = GetParameter(0);

            var output = McvPointerDictionary[_currentMcvFile.Offset].GetString(messageNumber);

            //If the supplied string has any control characters for formatting, process them
            var formattedMessage = FormatPrintf(output, 1);

            var currentPrfPositionPointer = Module.Memory.GetPointer(Module.Memory.GetVariablePointer("PRFPTR"));
            Module.Memory.SetArray(currentPrfPositionPointer, formattedMessage);
            currentPrfPositionPointer.Offset += (ushort)(formattedMessage.Length - 1); //dont count the null terminator

#if DEBUG
            _logger.Info($"Added {output.Length} bytes to the buffer (Message #: {messageNumber})");
#endif
            //Update Pointer
            Module.Memory.SetPointer("PRFPTR", currentPrfPositionPointer);
        }

        /// <summary>
        ///     Clear the prf buffer indep of outprf
        ///     Basically the same as clrprf()
        ///
        ///     Signature: void clrmlt()
        /// </summary>
        private void clrmlt() => clrprf();

        /// <summary>
        ///     Registers a Global Command Handler -- any input in the BBS
        ///     (even outside the module) is run through this
        /// </summary>
        private void globalcmd()
        {
            var globalCommandHandlerPointer = GetParameterPointer(0);

            Module.GlobalCommandHandlers.Add(globalCommandHandlerPointer);

#if DEBUG
            _logger.Info($"Registered Global Command Handler at: {globalCommandHandlerPointer}");
#endif
        }

        /// <summary>
        ///     Catastro Failure, basically a mega show stopping error
        /// </summary>
        private void catastro()
        {
            var messagePointer = GetParameterPointer(0);
            var message = Module.Memory.GetString(messagePointer);

            var formattedMessage = FormatPrintf(message, 2);

            Console.ForegroundColor = ConsoleColor.Yellow;
            Console.BackgroundColor = ConsoleColor.Red;
            Console.WriteLine($"{Encoding.ASCII.GetString(formattedMessage)}");
            Console.ResetColor();

            Registers.Halt = true;
        }

        /// <summary>
        ///     Reads the specified number of characters from the file until a new line or EOF
        ///
        ///     Signature: char* fgets(char* str, int num, FILE* stream )
        /// </summary>
        private void fgets()
        {
            var destinationPointer = GetParameterPointer(0);
            var maxCharactersToRead = GetParameter(2);
            var fileStructPointer = GetParameterPointer(3);

            var fileStruct = new FileStruct(Module.Memory.GetArray(fileStructPointer, FileStruct.Size));

            if (!FilePointerDictionary.TryGetValue(fileStruct.curp.Offset, out var fileStream))
                throw new Exception($"Unable to locate FileStream for {fileStructPointer} (Stream: {fileStruct.curp})");

            if (fileStream.Position == fileStream.Length)
            {
                _logger.Warn("Attempting to read EOF file, returning null pointer");
                Registers.AX = 0;
                Registers.DX = 0;
                return;
            }

            using var valueFromFile = new MemoryStream(maxCharactersToRead);
            for (var i = 0; i < (maxCharactersToRead - 1); i++)
            {
                var inputValue = (byte)fileStream.ReadByte();

                valueFromFile.WriteByte(inputValue);

                if (inputValue == '\n' || fileStream.Position == fileStream.Length)
                    break;
            }

            valueFromFile.WriteByte(0);

            Module.Memory.SetArray(destinationPointer, valueFromFile.ToArray());

            //Update EOF Flag if required
            if (fileStream.Position == fileStream.Length)
            {
                fileStruct.flags |= (ushort)FileStruct.EnumFileFlags.EOF;
                Module.Memory.SetArray(fileStructPointer, fileStruct.Data);
            }

#if DEBUG
            _logger.Info(
                $"Read string from {fileStructPointer}, {valueFromFile.Length} bytes (Stream: {fileStruct.curp}), saved at {destinationPointer} (EOF: {fileStream.Position == fileStream.Length})");
#endif
            Registers.SetPointer(destinationPointer);
        }

        /// <summary>
        ///     Concatenates two strings and saves them to the destination.
        ///
        ///     Signature: char *strcat(char *destination, const char *source)
        /// </summary>
        public void strcat()
        {
            var destinationPointer = GetParameterPointer(0);
            var sourcePointer = GetParameterPointer(2);

            var destinationString = Module.Memory.GetString(destinationPointer, stripNull: true);
            var sourceString = Module.Memory.GetString(sourcePointer);

            Module.Memory.SetArray(destinationPointer.Segment,
                (ushort)(destinationPointer.Offset + destinationString.Length),
                sourceString);

            Registers.SetPointer(destinationPointer);
        }

        /// <summary>
        ///     Writes the C string pointed by format to the stream
        ///
        ///     Signature: int fprintf ( FILE * stream, const char * format, ... )
        /// </summary>
        private void f_printf()
        {
            var fileStructPointer = GetParameterPointer(0);
            var sourcePointer = GetParameterPointer(2);

            var fileStruct = new FileStruct(Module.Memory.GetArray(fileStructPointer, FileStruct.Size));

            if (!FilePointerDictionary.TryGetValue(fileStruct.curp.Offset, out var fileStream))
                throw new Exception($"Unable to locate FileStream for {fileStructPointer} (Stream: {fileStruct.curp})");

            var output = Module.Memory.GetString(sourcePointer, true);

            //If the supplied string has any control characters for formatting, process them
            var formattedMessage = FormatPrintf(output, 4);

            fileStream.Write(formattedMessage);

            //Update EOF Flag if required
            if (fileStream.Position == fileStream.Length)
            {
                fileStruct.flags |= (ushort)FileStruct.EnumFileFlags.EOF;
                Module.Memory.SetArray(fileStructPointer, fileStruct.Data);
            }

#if DEBUG
            _logger.Info($"Wrote {formattedMessage.Length} bytes to {fileStructPointer} (Stream: {fileStruct.curp})");
#endif

            Registers.AX = (ushort)formattedMessage.Length;
        }

        /// <summary>
        ///     Sets the position indicator associated with the stream to a new position.
        ///
        ///     Signature: int fseek ( FILE * stream, long int offset, int origin )
        /// </summary>
        private void fseek()
        {
            var fileStructPointer = GetParameterPointer(0);
            var offset = GetParameterULong(2);
            var origin = GetParameter(4);

            var fileStruct = new FileStruct(Module.Memory.GetArray(fileStructPointer, FileStruct.Size));

            if (!FilePointerDictionary.TryGetValue(fileStruct.curp.Offset, out var fileStream))
                throw new Exception($"Unable to locate FileStream for {fileStructPointer} (Stream: {fileStruct.curp})");

            switch (origin)
            {
                case 2: //EOF
                    fileStream.Seek(offset, SeekOrigin.End);
                    break;
                case 1: //CUR
                    fileStream.Seek(offset, SeekOrigin.Current);
                    break;
                case 0: //SET
                    fileStream.Seek(offset, SeekOrigin.Begin);
                    break;
            }

            //Update EOF Flag if required
            if (fileStream.Position == fileStream.Length)
            {
                fileStruct.flags |= (ushort)FileStruct.EnumFileFlags.EOF;
                Module.Memory.SetArray(fileStructPointer, fileStruct.Data);
            }

#if DEBUG
            _logger.Info($"Seek to {fileStream.Position} in {fileStructPointer} (Stream: {fileStruct.curp})");
#endif

            Registers.AX = 0;
        }

        /// <summary>
        ///     Takes a packed time from now() and returns it as 'HH:MM:SS'
        ///
        ///     Signature: char *asctim=nctime(int time)
        /// </summary>
        private void nctime()
        {
            //From DOSFACE.H:
            //#define dttime(hour,min,sec) (((hour)<<11)+((min)<<5)+((sec)>>1))
            //var packedTime = (_clock.Now.Hour << 11) + (_clock.Now.Minute << 5) + (_clock.Now.Second >> 1);

            var packedTime = GetParameter(0);

            var unpackedHour = (packedTime >> 11) & 0x1F;
            var unpackedMinutes = (packedTime >> 5 & 0x1F);
            var unpackedSeconds = packedTime & 0xF;

            var unpackedTime = new DateTime(_clock.Now.Year, _clock.Now.Month, _clock.Now.Day, unpackedHour,
                unpackedMinutes, unpackedSeconds);

            var timeString = unpackedTime.ToString("HH:mm:ss");

            if (!Module.Memory.TryGetVariablePointer("NCTIME", out var variablePointer))
            {
                variablePointer = Module.Memory.AllocateVariable("NCTIME", (ushort)timeString.Length);
            }

            Module.Memory.SetArray(variablePointer.Segment, variablePointer.Offset,
                Encoding.Default.GetBytes(timeString));

#if DEBUG
            _logger.Info($"Received value: {packedTime}, decoded string {timeString} saved to {variablePointer}");
#endif
            Registers.SetPointer(variablePointer);
        }

        /// <summary>
        ///     Returns a pointer to the first occurence of character in the C string str
        ///
        ///     Signature: char * strchr ( const char * str, int character )
        ///
        ///     More Info: http://www.cplusplus.com/reference/cstring/strchr/
        /// </summary>
        private void strchr()
        {
            var stringPointer = GetParameterPointer(0);
            var characterToFind = GetParameter(2);

            var stringToSearch = Module.Memory.GetString(stringPointer, stripNull: true);

            for (var i = 0; i < stringToSearch.Length; i++)
            {
                if (stringToSearch[i] != (byte)characterToFind) continue;

                Registers.SetPointer(stringPointer + i);
                return;
            }

            //If character wasn't found, return a null pointer
            Registers.AX = 0;
            Registers.DX = 0;
        }

        /// <summary>
        ///     Parses the input line (null terminating each word)
        ///
        ///     Signature: void parsin()
        /// </summary>
        private void parsin()
        {
            var inputPointer = Module.Memory.GetVariablePointer("INPUT");
            var inputLength = Module.Memory.GetWord("INPLEN");

            //If Length is 0, there's nothing to process
            if (Module.Memory.GetByte(inputPointer) == 0)
            {
                Module.Memory.SetWord("INPLEN", 0);
                Module.Memory.SetWord("MARGC", 0);
                return;
            }

            //Parse out the Input, eliminating excess spaces and separating words by null
            var inputComponents = Encoding.ASCII.GetString(Module.Memory.GetString("INPUT"))
                .Split(' ');
            var parsedInput = string.Join('\0', inputComponents);

            //Setup MARGV & MARGN
            var margvPointer = new IntPtr16(Module.Memory.GetVariablePointer("MARGV"));
            var margnPointer = new IntPtr16(Module.Memory.GetVariablePointer("MARGN"));

            var margCount = (ushort)inputComponents.Count(x => !string.IsNullOrEmpty(x));

            Module.Memory.SetPointer(margvPointer, inputPointer); //Set 1st command to start at start of input
            margvPointer.Offset += IntPtr16.Size;

            for (var i = 0; i < parsedInput.Length; i++)
            {
                if (parsedInput[i] != 0)
                    continue;

                //Set Command End
                var commandEndPointer = new IntPtr16(inputPointer.Segment, (ushort)(inputPointer.Offset + i));
                Module.Memory.SetPointer(margnPointer, commandEndPointer);
                margnPointer.Offset += IntPtr16.Size;

                i++;

                //Skip any white spaces after the current command
                while (i < parsedInput.Length && parsedInput[i] == 0)
                    i++;

                //Are we at the end of the INPUT? If so, we're done here.
                if (i == parsedInput.Length)
                    break;

                //If not, set the next command start
                var commandStartPointer = new IntPtr16(inputPointer.Segment, (ushort)(inputPointer.Offset + i));
                Module.Memory.SetPointer(margvPointer, commandStartPointer);
                margvPointer.Offset += IntPtr16.Size;

            }
            Module.Memory.SetWord("INPLEN", (ushort)parsedInput.Length);
            Module.Memory.SetArray("INPUT", Encoding.ASCII.GetBytes(parsedInput));
            Module.Memory.SetWord("MARGC", margCount);
        }

        /// <summary>
        ///     Move a block of memory
        ///
        ///     Signature: void movmem(char *source, char *destination, unsigned nbytes)
        /// </summary>
        private void movmem()
        {
            var sourcePointer = GetParameterPointer(0);
            var destinationPointer = GetParameterPointer(2);
            var bytesToMove = GetParameter(4);

            //Cast to array as the write can overlap and overwrite, mucking up the span read
            var sourceData = Module.Memory.GetArray(sourcePointer, bytesToMove);

            Module.Memory.SetArray(destinationPointer, sourceData);

#if DEBUG
            _logger.Info($"Moved {bytesToMove} bytes {sourcePointer}->{destinationPointer}");
#endif
        }

        /// <summary>
        ///     Returns the current position in the specified FILE stream
        ///
        ///     Signature: long int ftell(FILE *stream );
        /// </summary>
        private void ftell()
        {
            var fileStructPointer = GetParameterPointer(0);

            var fileStruct = new FileStruct(Module.Memory.GetArray(fileStructPointer, FileStruct.Size));

            var currentPosition = FilePointerDictionary[fileStruct.curp.Offset].Position;

#if DEBUG
            _logger.Info(
                $"Returning Current Position of {currentPosition} for {fileStructPointer} (Stream: {fileStruct.curp})");
#endif

            Registers.DX = (ushort)(currentPosition >> 16);
            Registers.AX = (ushort)(currentPosition & 0xFFFF);
        }

        /// <summary>
        ///     Determines if a user is using a specific module
        ///
        ///     Signature: int isin=instat(char *usrid, int qstate)
        /// </summary>
        private void instat()
        {
            var useridPointer = GetParameterPointer(0);
            var moduleId = GetParameter(2);

            var userId = Module.Memory.GetString(useridPointer).ToArray();

            var userSession = ChannelDictionary.Values.FirstOrDefault(x =>
                userId.SequenceEqual(StringFromArray(x.UsrAcc.userid).ToArray()));

            //User not found?
            if (userSession == null || ChannelDictionary[userSession.Channel].UsrPtr.State != moduleId)
            {
                Registers.AX = 0;
                return;
            }

            var othusnPointer = Module.Memory.GetVariablePointer("OTHUSN");
            Module.Memory.SetWord(othusnPointer, ChannelDictionary[userSession.Channel].Channel);

            var userBase = new IntPtr16(Module.Memory.GetVariablePointer("USER").Data);
            userBase.Offset += (ushort)(User.Size * userSession.Channel);
            Module.Memory.SetArray(Module.Memory.GetVariablePointer("OTHUSP"), userBase.Data);

            var userAccBase = new IntPtr16(Module.Memory.GetVariablePointer("USRACC").Data);
            userAccBase.Offset += (ushort)(UserAccount.Size * userSession.Channel);
            Module.Memory.SetArray(Module.Memory.GetVariablePointer("OTHUAP"), userAccBase.Data);

            var userExtAcc = new IntPtr16(Module.Memory.GetVariablePointer("EXTUSR").Data);
            userExtAcc.Offset += (ushort)(ExtUser.Size * userSession.Channel);
            Module.Memory.SetArray(Module.Memory.GetVariablePointer("OTHEXP"), userExtAcc.Data);

#if DEBUG
            _logger.Info($"User Found -- Channel {userSession.Channel}, user[] offset {userBase}");
#endif
            Registers.AX = 1;
        }

        /// <summary>
        ///     Searches the string for any occurrence of the substring
        ///
        ///     Signature: int found=samein(char *subs, char *string)
        /// </summary>
        private void samein()
        {
            var stringToFind = GetParameterString(0, true);
            var stringToSearch = GetParameterString(2, true);

            if (string.IsNullOrEmpty(stringToFind) || string.IsNullOrEmpty(stringToSearch))
            {
                Registers.AX = 0;
                return;
            }

            Registers.AX = (ushort)(stringToSearch.Contains(stringToFind, StringComparison.InvariantCultureIgnoreCase) ? 1 : 0);
        }

        /// <summary>
        ///     Skip past whitespace, returns pointer to the first NULL or non-whitespace character in the string
        ///
        ///     Signature: char *skpwht(char *string)
        /// </summary>
        private void skpwht()
        {
            var stringToSearchPointer = GetParameterPointer(0);

            var stringToSearch = Module.Memory.GetString(stringToSearchPointer, false);

            for (var i = 0; i < stringToSearch.Length; i++)
            {
                if (stringToSearch[i] == 0x0 || stringToSearch[i] == 0x20) continue;

                Registers.SetPointer(stringToSearchPointer + i);
                return;
            }

            Registers.SetPointer(stringToSearchPointer);
        }

        /// <summary>
        ///     Just like the standard fgets(), except it uses '\r' as a line terminator (a hard carriage return on The Major BBS),
        ///     and it won't have a line terminator on the last line if the file doesn't have it.
        ///
        ///     Signature: char *mdfgets(char *buf,int size,FILE *fp)
        /// </summary>
        private void mdfgets()
        {
            var destinationPointer = GetParameterPointer(0);
            var maxCharactersToRead = GetParameter(2);
            var fileStructPointer = GetParameterPointer(3);

            var fileStruct = new FileStruct(Module.Memory.GetArray(fileStructPointer, FileStruct.Size));

            if (!FilePointerDictionary.TryGetValue(fileStruct.curp.Offset, out var fileStream))
                throw new Exception($"Unable to locate FileStream for {fileStructPointer} (Stream: {fileStruct.curp})");

            if (fileStream.Position == fileStream.Length)
            {
                _logger.Warn("Attempting to read EOF file, returning null pointer");
                Registers.AX = 0;
                Registers.DX = 0;
                return;
            }

            using var valueFromFile = new MemoryStream(maxCharactersToRead);
            for (var i = 0; i < (maxCharactersToRead - 1); i++)
            {
                var inputValue = (byte)fileStream.ReadByte();

                if (inputValue == '\r' || fileStream.Position == fileStream.Length)
                    break;

                valueFromFile.WriteByte(inputValue);
            }

            valueFromFile.WriteByte(0);

            Module.Memory.SetArray(destinationPointer, valueFromFile.ToArray());

            //Update EOF Flag if required
            if (fileStream.Position == fileStream.Length)
            {
                fileStruct.flags |= (ushort)FileStruct.EnumFileFlags.EOF;
                Module.Memory.SetArray(fileStructPointer, fileStruct.Data);
            }

#if DEBUG
            _logger.Info(
                $"Read string from {fileStructPointer}, {valueFromFile.Length} bytes (Stream: {fileStruct.curp}), saved at {destinationPointer} (EOF: {fileStream.Position == fileStream.Length})");
#endif
            Registers.SetPointer(destinationPointer);
        }

        /// <summary>
        ///     Pointer to the Generic BBS Database (BBSGEN.DAT)
        /// </summary>
        private ReadOnlySpan<byte> genbb => Module.Memory.GetVariablePointer("GENBB").Data;

        /// <summary>
        ///     Pointer to the BBS Accounts Database (BBSUSR.DAT)
        /// </summary>
        private ReadOnlySpan<byte> accbb => Module.Memory.GetVariablePointer("ACCBB").Data;

        /// <summary>
        ///     Turns echo on for this channel
        ///
        ///     Signature: void echon()
        /// </summary>
        private void echon()
        {
            ChannelDictionary[ChannelNumber].TransparentMode = false;
        }

        /// <summary>
        ///     Converts all lowercase characters in a string to uppercase
        ///
        ///     Signature: char *upper=strupr(char *string)
        /// </summary>
        private void strupr()
        {
            strmod(Char.ToUpper);
        }

        private void strmod(Func<char, char> modifier)
        {
            var stringToConvertPointer = GetParameterPointer(0);

            var stringData = Module.Memory.GetString(stringToConvertPointer, stripNull: true).ToArray();

            for (var i = 0; i < stringData.Length; i++)
            {
                stringData[i] = (byte)modifier.Invoke((char)stringData[i]);
            }

            Module.Memory.SetArray(stringToConvertPointer, stringData);

            Registers.SetPointer(stringToConvertPointer);
        }

        /// <summary>
        ///     Returns a pointer to the first occurrence of str2 in str1, or a null pointer if str2 is not part of str1.
        /// </summary>
        private void strstr()
        {
            var stringToSearchPointer = GetParameterPointer(0);
            var stringToFindPointer = GetParameterPointer(2);

            var stringToSearch = Encoding.ASCII.GetString(Module.Memory.GetString(stringToSearchPointer, stripNull: true));
            var stringToFind = Encoding.ASCII.GetString(Module.Memory.GetString(stringToFindPointer, stripNull: true));

            var offset = stringToSearch.IndexOf(stringToFind);
            if (offset >= 0)
            {
                Registers.SetPointer(stringToSearchPointer + offset);
            }
            else
            {
                // not found, return NULL
                Registers.SetPointer(IntPtr16.Empty);
            }
        }

        /// <summary>
        ///     Removes trailing blank spaces from string
        ///
        ///     Signature: int nremoved=depad(char *string)
        /// </summary>
        private void depad(bool updateAX = true)
        {
            var stringPointer = GetParameterPointer(0);

            var stringToSearch = Module.Memory.GetString(stringPointer).ToArray();

            ushort numRemoved = 0;
            for (var i = 1; i < stringToSearch.Length; i++)
            {
                if (stringToSearch[^i] == 0x0)
                    continue;

                if (stringToSearch[^i] != 0x20)
                    break;

                stringToSearch[^i] = 0x0;
                numRemoved++;
            }

            Module.Memory.SetArray(stringPointer, stringToSearch);

            if (updateAX)
                Registers.AX = numRemoved;
        }

        private ReadOnlySpan<byte> othusn => Module.Memory.GetVariablePointer("OTHUSN").Data;

        /// <summary>
        ///     Returns number of bytes session will need, or -1=error in data
        ///
        ///     Signature: int fsdroom(int tmpmsg, char *fldspc, int amode)
        /// </summary>
        private void fsdroom()
        {
            var tmpmsg = GetParameter(0);
            var fldspc = GetParameterPointer(1);
            var amode = GetParameter(3);

            Registers.AX = 0x2000;

            //amode == 0 is just to calculate/report back the buffer space available
            if (amode == 0)
                return;

            if (!Module.Memory.TryGetVariablePointer($"FSD-TemplateBuffer-{ChannelNumber}", out var fsdBufferPointer))
                fsdBufferPointer = Module.Memory.AllocateVariable($"FSD-TemplateBuffer-{ChannelNumber}", 0x2000);

            if (!Module.Memory.TryGetVariablePointer($"FSD-FieldSpec-{ChannelNumber}", out var fsdFieldSpecPointer))
                fsdFieldSpecPointer = Module.Memory.AllocateVariable($"FSD-FieldSpec-{ChannelNumber}", 0x2000);

            //Zero out FSD Memory Areas
            Module.Memory.SetZero(fsdBufferPointer, 0x2000);
            Module.Memory.SetZero(fsdFieldSpecPointer, 0x2000);

            //Hydrate FSD Memory Areas with Values
            var template = McvPointerDictionary[_currentMcvFile.Offset].GetString(tmpmsg);
            Module.Memory.SetArray(fsdBufferPointer, template);
            var fieldSpec = Module.Memory.GetString(fldspc);
            Module.Memory.SetArray(fsdFieldSpecPointer, fieldSpec);

            //Establish a new FSD Status Struct for this Channel
            if (!Module.Memory.TryGetVariablePointer($"FSD-Fsdscb-{ChannelNumber}", out var channelFsdscb))
                channelFsdscb = Module.Memory.AllocateVariable($"FSD-Fsdscb-{ChannelNumber}", FsdscbStruct.Size);

            if (!Module.Memory.TryGetVariablePointer($"FSD-Fsdscb-{ChannelNumber}-newans", out var newansPointer))
                newansPointer = Module.Memory.AllocateVariable($"FSD-Fsdscb-{ChannelNumber}-newans", 0x400);

            //Declare flddat -- allocating enough room for up to 100 fields
            if (!Module.Memory.TryGetVariablePointer($"FSD-Fsdscb-{ChannelNumber}-flddat", out var fsdfldPointer))
                fsdfldPointer = Module.Memory.AllocateVariable($"FSD-Fsdscb-{ChannelNumber}-flddat", FsdfldStruct.Size * 100);

            var fsdStatus = new FsdscbStruct(Module.Memory.GetArray(channelFsdscb, FsdscbStruct.Size))
            {
                fldspc = fsdFieldSpecPointer,
                flddat = fsdfldPointer,
                newans = newansPointer
            };

            Module.Memory.SetArray($"FSD-Fsdscb-{ChannelNumber}", fsdStatus.Data);
        }

        /// <summary>
        ///     Btrieve Step Operation Supporting Locks
        ///
        ///     Signature: int stpbtvl (void *recptr, int stpopt, int loktyp)
        /// </summary>
        private void stpbtvl()
        {
            // we don't support locks, so just call the normal version
            stpbtv();
        }

        /// <summary>
        ///     Compares the C string str1 to the C string str2
        ///
        ///     Signature: int strcmp ( const char * str1, const char * str2 )
        /// </summary>
        private void strcmp()
        {
            var string1 = GetParameterString(0, stripNull: true);
            var string2 = GetParameterString(2, stripNull: true);

            Registers.AX = (ushort)string.Compare(string1, string2);
        }

        /// <summary>
        ///     Change the currently active Channel to the specified Channel Number
        ///
        ///     Signature: void curusr(int newunum)
        /// </summary>
        private void curusr()
        {
            var newUserNumber = GetParameter(0);

            if (newUserNumber != ushort.MaxValue && !ChannelDictionary.ContainsKey(newUserNumber))
            {
#if DEBUG
                _logger.Warn($"Invalid Channel: {newUserNumber}");
#endif
                return;
            }

            //Save the Current Channel
            UpdateSession(ChannelNumber);

            //Load the new Channel
            SetState(newUserNumber);

#if DEBUG
            _logger.Info($"Setting Current User to {newUserNumber}");
#endif
        }

        /// <summary>
        ///     Number of modules currently installed
        /// </summary>
        private ReadOnlySpan<byte> nmods => Module.Memory.GetVariablePointer("NMODS").Data;

        /// <summary>
        ///     This is the pointer, to the pointer, for the MODULE struct because module is declared
        ///     **module in MAJORBBS.H
        ///
        ///     Pointer -> Pointer -> Struct
        /// </summary>
        private ReadOnlySpan<byte> module => Module.Memory.GetVariablePointer("**MODULE").Data;

        /// <summary>
        ///     Long Arithmatic Shift Left (Borland C++ Implicit Function)
        ///
        ///     DX:AX == Long Value
        ///     CL == How many to move
        /// </summary>
        private void f_lxlsh()
        {
            var inputValue = (int)((Registers.DX << 16) | Registers.AX);

            var result = inputValue << Registers.CL;

            Registers.DX = (ushort)(result >> 16);
            Registers.AX = (ushort)(result & 0xFFFF);
        }

        /// <summary>
        ///     Long Logical Shift Right (Borland C++ Implicit Function)
        ///
        ///     DX:AX == Unsigned Long Value
        ///     CL == How many to move
        /// </summary>
        private void f_lxursh()
        {
            var inputValue = (uint)((Registers.DX << 16) | Registers.AX);

            var result = inputValue >> Registers.CL;

            Registers.DX = (ushort)(result >> 16);
            Registers.AX = (ushort)(result & 0xFFFF);
        }

        /// <summary>
        ///     Long Arithmatic Shift Right (Borland C++ Implicit Function)
        ///
        ///     DX:AX == Long Value
        ///     CL == How many to move
        /// </summary>
        private void f_lxrsh()
        {
            var inputValue = (int)((Registers.DX << 16) | Registers.AX);

            var result = inputValue >> Registers.CL;

            Registers.DX = (ushort)(result >> 16);
            Registers.AX = (ushort)(result & 0xFFFF);
        }

        /// <summary>
        ///     Say good-bye to a user and disconnect (hang up)
        ///
        ///     Signature: void byenow(int msgnum, TYPE p1, TYPE p2,...,pn)
        /// </summary>
        private void byenow()
        {
            prfmsg();
        }

        /// <summary>
        ///     Internal Borland C++ Localle Aware ctype Macros
        ///
        ///     See: CTYPE.H
        /// </summary>
        private ReadOnlySpan<byte> _ctype => Module.Memory.GetVariablePointer("CTYPE").Data;

        /// <summary>
        ///     Points to the ad-hoc Volatile Data Area
        ///
        ///     Signature: char *vdatmp
        /// </summary>
        private ReadOnlySpan<byte> vdatmp => Module.Memory.GetVariablePointer("*VDATMP").Data;

        /// <summary>
        ///     Send prfbuf to a channel & clear
        ///     Multilingual version of outprf(), for now we just call outprf()
        /// </summary>
        private void outmlt() => outprf();

        /// <summary>
        ///     Update the Btrieve current record with a variable length record
        ///
        ///     Signature: void upvbtv(char *recptr, int length)
        /// </summary>
        /// <returns></returns>
        private void upvbtv()
        {
            var btrieveRecordPointerPointer = GetParameterPointer(0);
            var length = GetParameter(2);

            var currentBtrieveFile = BtrieveGetProcessor(Module.Memory.GetPointer("BB"));

            var dataToWrite = Module.Memory.GetArray(btrieveRecordPointerPointer, length);

            currentBtrieveFile.Update(dataToWrite.ToArray());
        }

        /// <summary>
        ///     Copies a string with a fixed length
        ///
        ///     Signature: stlcpy(char *dest, char *source, int nbytes);
        ///     Return: AX = Offset in Segment
        ///             DX = Data Segment
        /// </summary>
        private void stlcpy()
        {
            var destinationPointer = GetParameterPointer(0);
            var sourcePointer = GetParameterPointer(2);
            var limit = GetParameter(4);

            using var inputBuffer = new MemoryStream(limit);
            var potentialString = Module.Memory.GetArray(sourcePointer, limit);
            for (var i = 0; i < limit; i++)
            {
                if (potentialString[i] == 0x0)
                    break;

                inputBuffer.WriteByte(potentialString[i]);
            }

            //If the value read is less than the limit, it'll be padded with null characters
            //per the MajorBBS Development Guide
            for (var i = inputBuffer.Length; i < limit; i++)
                inputBuffer.WriteByte(0x0);

            Module.Memory.SetArray(destinationPointer, inputBuffer.ToArray());

#if DEBUG
            _logger.Info(
                $"Copied \"{Encoding.ASCII.GetString(inputBuffer.ToArray())}\" ({inputBuffer.Length} bytes) from {sourcePointer} to {destinationPointer}");
#endif
            Registers.SetPointer(destinationPointer);
        }

        /// <summary>
        ///     Turn on polling for the specified user number channel
        ///
        ///     This will be called as fast as possible, as often as possible until
        ///     stop_polling() is called
        ///
        ///     Signature: void begin_polling(int unum,void (*rouptr)())
        /// </summary>
        private void begin_polling()
        {
            var channelNumber = GetParameter(0);
            var routinePointer = GetParameterPointer(1);

            //Unset on the specified channel
            if (routinePointer == IntPtr16.Empty)
            {
                ChannelDictionary[channelNumber].PollingRoutine = null;
#if DEBUG
                _logger.Info($"Unassigned Polling Routine on Channel {channelNumber}");
#endif
                return;
            }

            ChannelDictionary[channelNumber].PollingRoutine = routinePointer;
            Module.Memory.SetWord(Module.Memory.GetVariablePointer("STATUS"), 192);
            ChannelDictionary[channelNumber].StatusChange = true;

#if DEBUG
            _logger.Info(
                $"Assigned Polling Routine {ChannelDictionary[channelNumber].PollingRoutine} to Channel {channelNumber}");
#endif
        }

        /// <summary>
        ///     Stop polling for the specified user number channel
        ///
        ///     Signature: void stop_polling(int unum)
        /// </summary>
        private void stop_polling()
        {
            var channelNumber = GetParameter(0);

            ChannelDictionary[channelNumber].PollingRoutine = null;

#if DEBUG
            _logger.Info($"Unassigned Polling Routine on Channel {channelNumber}");
#endif
        }

        /// <summary>
        ///     Title of the MajorBBS System
        ///
        ///     Signature: char *bbsttl
        /// </summary>
        private ReadOnlySpan<byte> bbsttl
        {
            get
            {
                var titlePointer = Module.Memory.GetVariablePointer("BBSTTL");

                Module.Memory.SetArray(titlePointer, Encoding.ASCII.GetBytes(_configuration.BBSTitle));
                return Module.Memory.GetVariablePointer("*BBSTTL").Data;
            }
        }

        /// <summary>
        ///     The Company name of the MajorBBS system
        ///
        ///     Signature: char *company
        /// </summary>
        private ReadOnlySpan<byte> company
        {
            get
            {
                var titlePointer = Module.Memory.GetVariablePointer("COMPANY");

                Module.Memory.SetArray(titlePointer, Encoding.ASCII.GetBytes(_configuration.BBSCompanyName));
                return Module.Memory.GetVariablePointer("*COMPANY").Data;
            }
        }

        /// <summary>
        ///     Mailing Address Line 1 of the MajorBBS System
        ///
        ///     Signature: char *addres1 (not a typo)
        /// </summary>
        private ReadOnlySpan<byte> addres1
        {
            get
            {
                var titlePointer = Module.Memory.GetVariablePointer("ADDRES1");

                Module.Memory.SetArray(titlePointer, Encoding.ASCII.GetBytes(_configuration.BBSAddress1));
                return Module.Memory.GetVariablePointer("*ADDRES1").Data;
            }
        }

        /// <summary>
        ///     Mailing Address Line 2 of the MajorBBS System
        ///
        ///     Signature: char *addres2 (not a typo)
        /// </summary>
        private ReadOnlySpan<byte> addres2
        {
            get
            {
                var titlePointer = Module.Memory.GetVariablePointer("ADDRES2");

                Module.Memory.SetArray(titlePointer, Encoding.ASCII.GetBytes(_configuration.BBSAddress2));
                return Module.Memory.GetVariablePointer("*ADDRES2").Data;
            }
        }

        /// <summary>
        ///     The first phone line connected to the MajorBBS system
        ///
        ///     Signature: char *dataph
        /// </summary>
        private ReadOnlySpan<byte> dataph
        {
            get
            {
                var titlePointer = Module.Memory.GetVariablePointer("DATAPH");

                Module.Memory.SetArray(titlePointer, Encoding.ASCII.GetBytes(_configuration.BBSDataPhone));
                return Module.Memory.GetVariablePointer("*DATAPH").Data;
            }
        }

        /// <summary>
        ///     The first phone line reserved for live users
        ///
        ///     Signature: char *liveph
        /// </summary>
        private ReadOnlySpan<byte> liveph
        {
            get
            {
                var titlePointer = Module.Memory.GetVariablePointer("LIVEPH");

                Module.Memory.SetArray(titlePointer, Encoding.ASCII.GetBytes(_configuration.BBSVoicePhone));
                return Module.Memory.GetVariablePointer("*LIVEPH").Data;
            }
        }

        /// <summary>
        ///     Translate buffer (process any possible text_variables)
        ///
        ///     Signature: char *xlttxv(char *buffer,int size)
        /// </summary>
        private void xlttxv()
        {
            var stringToProcessPointer = GetParameterPointer(0);
            var size = GetParameter(2);

            var stringToProcess = Module.Memory.GetString(stringToProcessPointer);

            var processedString = ProcessTextVariables(stringToProcess);

            if (!Module.Memory.TryGetVariablePointer("XLTTXV", out var resultPointer))
                resultPointer = Module.Memory.AllocateVariable("XLTTXV", 0x800);

            Module.Memory.SetArray(resultPointer, processedString);

            Registers.SetPointer(resultPointer);
        }

        /// <summary>
        ///     Strips ANSI from a string
        ///
        ///     Signature: char *stpans(char *str)
        /// </summary>
        private void stpans()
        {
            var stringToStripPointer = GetParameterPointer(0);
            var stringToStrip = Module.Memory.GetString(stringToStripPointer);

            var ansiFound = false;
            foreach (var t in stringToStrip)
            {
                if (t == 0x1B)
                    ansiFound = true;
            }

            if (ansiFound)
                _logger.Warn($"ANSI found but was not stripped. Process not implemented.");

#if DEBUG
            _logger.Info("Ignoring, not stripping ANSI");
#endif

            Registers.SetPointer(stringToStripPointer);

        }

        /// <summary>
        ///     Volatile Data Size after all INIT routines are complete
        ///
        ///     This is hard coded to VOLATILE_DATA_SIZE constant
        ///
        ///     Signature: int vdasiz;
        /// </summary>
        private ReadOnlySpan<byte> vdasiz => Module.Memory.GetVariablePointer("VDASIZ").Data;

        /// <summary>
        ///     Performs a Btrieve Query Operation based on KEYS
        ///
        ///     Signature: int is=qrybtv(char *key, int keynum, int qryopt)
        /// </summary>
        private void qrybtv()
        {
            var keyPointer = GetParameterPointer(0);
            var keyNumber = GetParameter(2);
            var queryOption = (EnumBtrieveOperationCodes)GetParameter(3);

            var currentBtrieveFile = BtrieveGetProcessor(Module.Memory.GetPointer("BB"));

            var key = Module.Memory.GetArray(keyPointer,
                currentBtrieveFile.GetKeyLength(keyNumber));

            var result = currentBtrieveFile.PerformOperation(keyNumber, key, queryOption);
            if (result)
                UpdateBB(currentBtrieveFile, IntPtr16.Empty, queryOption, (short)keyNumber);

            Registers.AX = result ? (ushort)1 : (ushort)0;
        }

        /// <summary>
        ///     Returns the Absolute Position (offset) in the current Btrieve file
        ///
        ///     Signature: long absbtv()
        /// </summary>
        private void absbtv()
        {
            var currentBtrieveFile = BtrieveGetProcessor(Module.Memory.GetPointer("BB"));
            var offset = currentBtrieveFile.Position;

            Registers.DX = (ushort)(offset >> 16);
            Registers.AX = (ushort)(offset & 0xFFFF);
        }

        /// <summary>
        ///     Gets the Btrieve Record located at the specified absolution position (offset)
        ///
        ///     Signature: void gabbtv(char *recptr, long abspos, int keynum)
        /// </summary>
        private void gabbtv()
        {
            var recordPointer = GetParameterPointer(0);
            var absolutePosition = GetParameterLong(2);
            var keynum = GetParameter(4);

            var currentBtrieveFile = BtrieveGetProcessor(Module.Memory.GetPointer("BB"));

            UpdateBB(currentBtrieveFile, recordPointer, (uint)absolutePosition, acquiresData: true, (short)keynum);
        }

        /// <summary>
        ///     Pointer to structure for that user in the user[] array (set by onsys() or instat())
        ///
        ///     Signature: struct user *othusp;
        /// </summary>
        private ReadOnlySpan<byte> othusp => Module.Memory.GetVariablePointer("*OTHUSP").Data;

        /// <summary>
        ///     Pointer to structure for that user in the extusr structure (set by onsys() or instat())
        ///
        ///     Signature: struct extusr *othexp;
        /// </summary>
        private ReadOnlySpan<byte> othexp => Module.Memory.GetVariablePointer("*OTHEXP").Data;

        /// <summary>
        ///     Pointer to structure for that user in the 'usracc' structure (set by onsys() or instat())
        ///
        ///     Signature: struct usracc *othuap;
        /// </summary>
        private ReadOnlySpan<byte> othuap => Module.Memory.GetVariablePointer("*OTHUAP").Data;

        /// <summary>
        ///     Splits the specified string into tokens based on the delimiters
        /// </summary>
        private void strtok()
        {
            var stringToSplitPointer = GetParameterPointer(0);
            var stringDelimitersPointer = GetParameterPointer(2);

            var workPointerPointer = Module.Memory.GetOrAllocateVariablePointer("STRTOK-WRK", IntPtr16.Size);
            var lengthPointer = Module.Memory.GetOrAllocateVariablePointer("STRTOK-END", 2);

            //If it's the first call, reset the values in memory
            if (!stringToSplitPointer.Equals(IntPtr16.Empty))
            {
                Module.Memory.SetPointer(workPointerPointer, stringToSplitPointer);
                Module.Memory.SetWord(lengthPointer, (ushort)(stringToSplitPointer.Offset + Module.Memory.GetString(stringToSplitPointer, stripNull: true).Length));
            }

            var workPointer = Module.Memory.GetPointer(workPointerPointer);
            var endOffset = Module.Memory.GetWord(lengthPointer);

            var stringDelimiter = Encoding.ASCII.GetString(Module.Memory.GetString(stringDelimitersPointer, stripNull: true));

            // skip starting delims
            while (workPointer.Offset < endOffset && stringDelimiter.Contains((char)Module.Memory.GetByte(workPointer)))
            {
                Module.Memory.SetByte(workPointer++, 0x0);
            }

            // are we at the end of the string with no more to tokenize?
            if (workPointer.Offset >= endOffset)
            {
                Module.Memory.SetPointer(workPointerPointer, workPointer);
                Registers.DX = 0;
                Registers.AX = 0;
                return;
            }

            Registers.SetPointer(workPointer);

            // scan until we find the next deliminater and then null it out for the return
            while (workPointer.Offset < endOffset && !stringDelimiter.Contains((char)Module.Memory.GetByte(workPointer)))
            {
                workPointer++;
            }

            Module.Memory.SetByte(workPointer++, 0x0);
            Module.Memory.SetPointer(workPointerPointer, workPointer);
        }

        /// <summary>
        ///     fputs - puts a string on a stream
        ///
        ///     Signature: int fputs(const char *string, FILE *stream);
        /// </summary>
        private void fputs()
        {
            var stringPointer = GetParameterPointer(0);
            var fileStructPointer = GetParameterPointer(2);

            var stringToWrite = Module.Memory.GetString(stringPointer, true);

            var fileStruct = new FileStruct(Module.Memory.GetArray(fileStructPointer, FileStruct.Size));

            if (!FilePointerDictionary.TryGetValue(fileStruct.curp.Offset, out var fileStream))
                throw new FileNotFoundException(
                    $"File Pointer {fileStructPointer} (Stream: {fileStruct.curp}) not found in the File Pointer Dictionary");

            fileStream.Write(stringToWrite);
            fileStream.Flush();
            //Update EOF Flag if required
            if (fileStream.Position == fileStream.Length)
            {
                fileStruct.flags |= (ushort)FileStruct.EnumFileFlags.EOF;
                Module.Memory.SetArray(fileStructPointer, fileStruct.Data);
            }

#if DEBUG
            _logger.Info(
                $"Wrote {stringToWrite.Length} bytes from {stringPointer}, written to {fileStructPointer} (Stream: {fileStruct.curp})");
#endif
            Registers.AX = 1;
        }

        /// <summary>
        ///     Read raw value of CNF option
        ///
        ///     Signature: char *bufard=rawmsg(msgnum)
        /// </summary>
        private void rawmsg()
        {
            var msgnum = GetParameter(0);

            if (!Module.Memory.TryGetVariablePointer($"RAWMSG", out var variablePointer))
                variablePointer = base.Module.Memory.AllocateVariable($"RAWMSG", 0x1000);

            var outputValue = McvPointerDictionary[_currentMcvFile.Offset].GetString(msgnum);

            if (outputValue.Length > 0x1000)
                throw new Exception($"MSG {msgnum} is larger than pre-defined buffer: {outputValue.Length}");

            Module.Memory.SetArray(variablePointer, outputValue);
#if DEBUG
            _logger.Info("Retrieved option {0} from {1} (MCV Pointer: {2}), saved {3} bytes to {4}", msgnum,
                McvPointerDictionary[_currentMcvFile.Offset].FileName, _currentMcvFile, outputValue.Length,
                variablePointer);
#endif

            Registers.SetPointer(variablePointer);
        }


        /// <summary>
        ///     Read raw value of CNF option
        ///
        ///     Signature: char result=chropt(msgnum)
        /// </summary>
        private void chropt()
        {
            var msgnum = GetParameter(0);

            var outputValue = McvPointerDictionary[_currentMcvFile.Offset].GetString(msgnum)[0];

#if DEBUG
            _logger.Info("Retrieved option {0} from {1} (MCV Pointer: {2}): {3}", msgnum,
                McvPointerDictionary[_currentMcvFile.Offset].FileName, _currentMcvFile, outputValue);
#endif

            Registers.AX = outputValue;
        }

        /// <summary>
        ///     Reads a single character from the current pointer of the specified file stream
        ///
        ///     Signature: int fgetc ( FILE * stream )
        /// </summary>
        private void fgetc()
        {
            var fileStructPointer = GetParameterPointer(0);

            var fileStruct = new FileStruct(Module.Memory.GetArray(fileStructPointer, FileStruct.Size));

            if (!FilePointerDictionary.TryGetValue(fileStruct.curp.Offset, out var fileStream))
                throw new FileNotFoundException(
                    $"File Stream Pointer for {fileStructPointer} (Stream: {fileStruct.curp}) not found in the File Pointer Dictionary");

            var characterRead = fileStream.ReadByte();

            //Update EOF Flag if required
            if (fileStream.Position == fileStream.Length)
            {
                fileStruct.flags |= (ushort)FileStruct.EnumFileFlags.EOF;
                Module.Memory.SetArray(fileStructPointer, fileStruct.Data);
            }

#if DEBUG
            _logger.Info($"Read 1 byte from {fileStructPointer} (Stream: {fileStruct.curp}): {characterRead:X2}");
#endif

            Registers.AX = (ushort)characterRead;
        }

        /// <summary>
        ///     Case Insensitive Comparison of the C string str1 to the C string str2
        ///
        ///     Signature: int stricmp ( const char * str1, const char * str2 )
        /// </summary>
        private void stricmp()
        {
            var string1 = GetParameterPointer(0) == IntPtr16.Empty ? string.Empty : GetParameterString(0, stripNull: true);
            var string2 = GetParameterPointer(2) == IntPtr16.Empty ? string.Empty : GetParameterString(2, stripNull: true);

            Registers.AX = (ushort)string.Compare(string1, string2, ignoreCase: true);
        }

        /// <summary>
        ///     Frees memory allocated via farmalloc
        ///
        ///     <para/>Signature: void farfree(void *)
        /// </summary>
        private void farfree()
        {
            // no op, we don't support freeing yet
            _logger.Info($"Module farfreeing {GetParameterPointer(0)}");
        }

        /// <summary>
        ///     Allocates A LOT of memory!!!
        ///
        ///     <para/>Signature: void* farmalloc(ULONG size);
        ///     <para/>Return: AX = Offset in Segment (host)
        ///             DX = Data Segment
        /// </summary>
        private void farmalloc()
        {
            var requestedSize = GetParameterULong(0);
            if (requestedSize > 0xFFFF)
                _logger.Warn($"Module is trying to allocate {requestedSize} bytes");

            // argument is ULONG size, but who cares, just return a full segment
            Registers.SetPointer(Module.Memory.AllocateRealModeSegment());
        }

        /// <summary>
        ///     Galacticomm's malloc() for debugging
        ///
        ///     Signature: void * galmalloc(unsigned int size);
        ///     Return: AX = Offset in Segment (host)
        ///             DX = Data Segment
        /// </summary>
        private void galmalloc()
        {
            var size = GetParameter(0);

            var allocatedMemory = Module.Memory.AllocateVariable(null, size);

#if DEBUG
            _logger.Info($"Allocated {size} bytes starting at {allocatedMemory}");
#endif

            Registers.SetPointer(allocatedMemory);
        }


        /// <summary>
        ///     Ungets character from stream and decreases the internal file position by 1
        ///
        ///     Signature: int ungetc(int character,FILE *stream )
        /// </summary>
        private void fungetc()
        {
            var character = GetParameter(0);
            var fileStructPointer = GetParameterPointer(1);

            var fileStruct = new FileStruct(Module.Memory.GetArray(fileStructPointer, FileStruct.Size));

            if (!FilePointerDictionary.TryGetValue(fileStruct.curp.Offset, out var fileStream))
                throw new FileNotFoundException(
                    $"File Stream Pointer for {fileStructPointer} (Stream: {fileStruct.curp}) not found in the File Pointer Dictionary");

            fileStream.Position -= 1;
            fileStream.WriteByte((byte)character);
            fileStream.Position -= 1;

            //Update EOF Flag if required
            if (fileStream.Position == fileStream.Length)
            {
                fileStruct.flags |= (ushort)FileStruct.EnumFileFlags.EOF;
                Module.Memory.SetArray(fileStructPointer, fileStruct.Data);
            }

#if DEBUG
            _logger.Info(
                $"Unget 1 byte from {fileStructPointer} (Stream: {fileStruct.curp}). New Position: {fileStream.Position}, Character: {(char)character}");
#endif

            Registers.AX = character;
        }

        /// <summary>
        ///     Galacticomm's free() for debugging
        ///
        ///     Signature: void galfree(void *block);
        /// </summary>
        private void galfree()
        {
            //Until we can refactor the memory controller, just return

            //TODO: Memory is going to be leaked, need to fix this
            return;
        }


        /// <summary>
        ///     Write the input character to the specified stream
        ///
        ///     Signature: int fputc(int character, FILE *stream );
        /// </summary>
        private void f_putc()
        {
            var character = GetParameter(0);
            var fileStructPointer = GetParameterPointer(1);


            var fileStruct = new FileStruct(Module.Memory.GetArray(fileStructPointer, FileStruct.Size));

            if (!FilePointerDictionary.TryGetValue(fileStruct.curp.Offset, out var fileStream))
                throw new FileNotFoundException(
                    $"File Pointer {fileStructPointer} (Stream: {fileStruct.curp}) not found in the File Pointer Dictionary");

            fileStream.WriteByte((byte)character);
            fileStream.Flush();
            //Update EOF Flag if required
            if (fileStream.Position == fileStream.Length)
            {
                fileStruct.flags |= (ushort)FileStruct.EnumFileFlags.EOF;
                Module.Memory.SetArray(fileStructPointer, fileStruct.Data);
            }

#if DEBUG
            _logger.Info($"Character {(char)character} written to {fileStructPointer} (Stream: {fileStruct.curp})");
#endif
            Registers.AX = 1;
        }

        /// <summary>
        ///     Allocate a very large memory region, qty by size bytes.
        ///     Each tile gets its own segment at offset 0, though we
        ///     internally allocate a buffer of the appropriate size to
        ///     ensure we don't waste memory.
        ///
        ///     Signature: void *alctile(unsigned qty,unsigned size);
        /// </summary>
        public void alctile()
        {
            var qty = GetParameter(0);
            var size = GetParameter(1);

            if (qty == 0 || size == 0)
            {
                throw new ArgumentException("qty and size must be non-zero");
            }

            Registers.SetPointer(Module.Memory.AllocateRealModeSegment(size));
            for (var i = 1; i < qty; ++i)
            {
                Module.Memory.AllocateRealModeSegment(size);
            }
        }

        /// <summary>
        ///     Allocate a very large memory region, qty by sizblock bytes
        ///
        ///     Signature: void *alcblok(unsigned qty,unsigned size);
        /// </summary>
        public void alcblok()
        {
            var qty = GetParameter(0);
            var size = GetParameter(1);

            if (qty == 0 || size == 0)
            {
                throw new ArgumentException("qty and size must be non-zero");
            }

            var bigRegion = Module.Memory.AllocateBigMemoryBlock(qty, size);

#if DEBUG
            _logger.Info($"Created Big Memory Region that is {qty} records of {size} bytes in length at {bigRegion}");
#endif

            Registers.SetPointer(bigRegion);
        }

        /// <summary>
        ///     Dereference an alctile()'d region
        ///
        ///     Signature: void *ptrtile(void *bigptr,unsigned index);
        /// </summary>
        public void ptrtile()
        {
            var firstSegment = GetParameterPointer(0);
            var index = GetParameter(2);

            Registers.DX = (ushort)(firstSegment.Segment + index);
            Registers.AX = 0;
        }

        /// <summary>
        ///     Dereference an alcblok()'d region
        ///
        ///     Signature: void *ptrblok(void *bigptr,unsigned index);
        /// </summary>
        public void ptrblok()
        {
            var bigRegionPointer = GetParameterPointer(0);
            var index = GetParameter(2);

            var indexPointer = Module.Memory.GetBigMemoryBlock(bigRegionPointer, index);

#if DEBUG
            _logger.Info(
                $"Retrieved Big Memory block {bigRegionPointer}, returned pointer to index {index}: {indexPointer}");
#endif

            Registers.SetPointer(indexPointer);
        }

        /// <summary>
        ///     Gets the extended User Account Information
        ///
        ///     Signature: struct extusr *exptr=extoff(unum)
        ///     Return: AX = Offset in Segment
        ///             DX = Host Segment
        /// </summary>
        /// <returns></returns>
        private void extoff()
        {
            var userNumber = GetParameter(0);

            if (!Module.Memory.TryGetVariablePointer($"EXTUSR-{userNumber}", out var variablePointer))
                variablePointer = Module.Memory.AllocateVariable($"EXTUSR-{userNumber}", ExtUser.Size);

            //If user isnt online, return a null pointer
            if (!ChannelDictionary.TryGetValue(userNumber, out var userChannel))
            {
                Registers.AX = 0;
                Registers.DX = 0;
                return;
            }

            //Set Pointer to new user array
            var extoffPointer = Module.Memory.GetVariablePointer("EXTOFF");
            Module.Memory.SetArray(extoffPointer, variablePointer.Data);

            //Set User Array Value
            Module.Memory.SetArray(variablePointer, userChannel.ExtUsrAcc.Data);


            Registers.SetPointer(variablePointer);
        }

        /// <summary>
        ///     Gets Video RAM Base Address
        ///
        ///     We write this to a dummy address. This is usually used to show custom graphics
        ///     on the Sysop console
        ///
        ///     Signature: char *frzseg(void)
        /// </summary>
        private void frzseg()
        {
            if (!Module.Memory.HasSegment(0xF000))
                Module.Memory.AddSegment(0xF000);

            Registers.AX = 0x0;
            Registers.DX = 0xF000;
        }

        /// <summary>
        ///     Borland C++ Macro
        ///
        ///     This macro with functional form fills env with information about the current state of the calling environment
        ///     in that point of code execution, so that it can be restored by a later call to longjmp.
        ///
        ///     Signature: int setjmp(jmp_buf env)
        /// </summary>
        private void setjmp()
        {
            var jmpBufPointer = GetParameterPointer(0);

            var jmpBuf = new JmpBufStruct(Module.Memory.GetArray(jmpBufPointer, JmpBufStruct.Size))
            {
                //Base Pointer is pushed and set on the simulated ENTER
                //remove the parameter to set stack prior to the call
                bp = Module.Memory.GetWord(Registers.SS, Registers.BP),
                cs = Registers.CS,
                di = Registers.DI,
                ds = Registers.DS,
                es = Registers.ES,
                ip = Registers.IP,
                si = Registers.SI,
                sp = (ushort)(Registers.SP + 6),
                ss = Registers.SS
            };
            Module.Memory.SetArray(jmpBufPointer, jmpBuf.Data);
            Registers.AX = 0;

#if DEBUG
            _logger.Debug($"Jump Set -- {jmpBuf.cs:X4}:{jmpBuf.ip:X4} AX:{Registers.AX}");
#endif
        }


        /// <summary>
        ///     Returns if we're at the end, or "done", with the current command
        ///
        ///     Signature: int done=endcnc()
        /// </summary>
        private void endcnc()
        {
            //Get Input
            var inputPointer = Module.Memory.GetVariablePointer("INPUT");
            var nxtcmdPointer = Module.Memory.GetPointer("NXTCMD");
            var inputLength = Module.Memory.GetWord("INPLEN");

            var remainingCharactersInCommand = inputLength - (nxtcmdPointer.Offset - inputPointer.Offset);

            //Check to see if nxtcmd is on a space, if so, increment it by 1
            if (Module.Memory.GetByte(nxtcmdPointer) == 0x20)
            {
                remainingCharactersInCommand--;
                nxtcmdPointer.Offset++;
            }

            //End of String
            if (Module.Memory.GetByte(nxtcmdPointer) == 0)
            {
                remainingCharactersInCommand = 0;
            }

            //Get Remaining Characters & Save to Input
            var remainingInput = Module.Memory.GetArray(nxtcmdPointer, (ushort)(remainingCharactersInCommand));
            Module.Memory.SetArray(inputPointer, remainingInput);
            Module.Memory.SetWord("INPLEN", (ushort)remainingCharactersInCommand);
            Module.Memory.SetPointer("NXTCMD", inputPointer);
            parsin();

            Registers.AX = remainingCharactersInCommand == 0 ? (ushort)1 : (ushort)0;
        }

        /// <summary>
        ///     longjmp - performs a non-local goto
        ///
        ///     Signature:
        /// </summary>
        private void longjmp()
        {
            var jmpPointer = GetParameterPointer(0);
            var value = GetParameter(2);

            var jmpBuf = new JmpBufStruct(Module.Memory.GetArray(jmpPointer, JmpBufStruct.Size));

            Registers.BP = jmpBuf.bp;
            Registers.CS = jmpBuf.cs;
            Registers.DI = jmpBuf.di;
            Registers.DS = jmpBuf.ds;
            Registers.ES = jmpBuf.es;
            Registers.IP = (ushort)(jmpBuf.ip + 5);
            Registers.SI = jmpBuf.si;
            Registers.SP = jmpBuf.sp;
            Registers.SS = jmpBuf.ss;
            Registers.AX = value;

#if DEBUG
            _logger.Debug($"{jmpBuf.cs:X4}:{jmpBuf.ip:X4} -- {Registers.AX}");
#endif
        }

        /// <summary>
        ///     Expect a variable-length word sequence (consume all remaining input)
        ///
        ///     Signature: char *cncall(void)
        /// </summary>
        private void cncall()
        {
            rstrin();

            var inputPointer = Module.Memory.GetVariablePointer("INPUT");
            var inputLength = Module.Memory.GetWord("INPLEN");
            var nxtcmdPointer = Module.Memory.GetPointer("NXTCMD");

            //Return current NXTCMD
            Registers.SetPointer(nxtcmdPointer);

            //Set NXTCMD to the end of the INPUT
            var newNxtcmd = new IntPtr16(inputPointer.Segment, (ushort)(inputPointer.Offset + inputLength - 1));
            Module.Memory.SetPointer("NXTCMD", newNxtcmd);
        }

        /// <summary>
        ///     Checks to see if there's any more command to parse
        ///     Similar to PEEK
        ///
        ///     Signature: char morcnc(void)
        /// </summary>
        private void morcnc()
        {
            //Get Input
            var inputPointer = Module.Memory.GetVariablePointer("INPUT");
            var nxtcmdPointer = Module.Memory.GetPointer("NXTCMD");
            var inputLength = Module.Memory.GetWord("INPLEN");

            var remainingCharactersInCommand = inputLength - (nxtcmdPointer.Offset - inputPointer.Offset);

            if (remainingCharactersInCommand == 0)
            {
#if DEBUG
                _logger.Info($"End of Command");
#endif
                Registers.AX = 0;
                return;
            }

            var inputCommand = Module.Memory.GetArray(nxtcmdPointer, (ushort)remainingCharactersInCommand);

            for (var i = 0; i < remainingCharactersInCommand; i++)
            {
                if (inputCommand[i] == 0)
                    continue;

#if DEBUG
                _logger.Info($"Returning char: {(char)inputCommand[i]}");
#endif

                Registers.AX = inputCommand[i];
                Module.Memory.SetPointer("NXTCMD", new IntPtr16(nxtcmdPointer.Segment, (ushort)(nxtcmdPointer.Offset + i)));
                break;
            }
        }

        private void cncint_ErrorResult(CncIntegerReturnType returnType)
        {
            switch (returnType)
            {
                case CncIntegerReturnType.INT:
                    Registers.AX = 0;
                    break;
                case CncIntegerReturnType.LONG:
                    Registers.AX = 0;
                    Registers.DX = 0;
                    break;
                case CncIntegerReturnType.STRING:
                    var cncNumArray = Module.Memory.GetOrAllocateVariablePointer("CNCNUM", 16);
                    Module.Memory.SetByte(cncNumArray, 0);
                    Registers.SetPointer(cncNumArray);
                    break;
            }
        }

        /// <summary>
        ///     Expect an integer from the user
        ///
        ///     Signature: returnType n=cncint()
        /// </summary>
        private void cncint(CncIntegerReturnType returnType)
        {
            var inputPointer = Module.Memory.GetVariablePointer("INPUT");
            var nxtcmdPointer = Module.Memory.GetPointer("NXTCMD");
            var inputLength = Module.Memory.GetWord("INPLEN");

            var remainingCharactersInCommand = inputLength - (nxtcmdPointer.Offset - inputPointer.Offset);

            if (remainingCharactersInCommand == 0)
            {
                cncint_ErrorResult(returnType);
                return;
            }

            var inputString = Encoding.ASCII.GetString(Module.Memory.GetArray(nxtcmdPointer, (ushort)remainingCharactersInCommand));

            IEnumerator<char> charEnumerator = inputString.GetEnumerator();
            if (!charEnumerator.MoveNext())
            {
                cncint_ErrorResult(returnType);
                return;
            }

            var (moreInput, skipped) = ConsumeWhitespace(charEnumerator);
            if (!moreInput)
            {
                cncint_ErrorResult(returnType);
                return;
            }

            var result = GetLeadingNumberFromString(charEnumerator);

            if (result.StringValue.Length > 0)
                Module.Memory.SetPointer("NXTCMD", nxtcmdPointer + skipped + result.StringValue.Length);

            switch (returnType)
            {
                case CncIntegerReturnType.INT:
                    Registers.AX = result.Valid ? (ushort)result.Value : (ushort)0;
                    break;
                case CncIntegerReturnType.LONG:
                    Registers.AX = result.Valid ? (ushort)((uint)result.Value & 0xFFFF) : (ushort)0;
                    Registers.DX = result.Valid ? (ushort)((uint)result.Value >> 16) : (ushort)0;
                    break;
                case CncIntegerReturnType.STRING:
                    var cncNumArray = Module.Memory.GetOrAllocateVariablePointer("CNCNUM", 16);
                    Module.Memory.SetArray(cncNumArray, Encoding.ASCII.GetBytes(result.StringValue));
                    Registers.SetPointer(cncNumArray);
                    break;
            }
        }

        /// <summary>
        ///     Main menu credit consumption rate per minute
        ///
        ///     Signature: int mmucrr
        /// </summary>
        private ReadOnlySpan<byte> mmuccr => Module.Memory.GetVariablePointer("MMUCCR").Data;

        /// <summary>
        ///     'Profanity Level' of the Input (from configuration)
        ///
        ///     This is hard coded to 0, which means no profanity detected
        /// </summary>
        private ReadOnlySpan<byte> pfnlvl => Module.Memory.GetVariablePointer("PFNLVL").Data;

        /// <summary>
        ///     Long Unsigned Division (Borland C++ Implicit Function)
        ///
        ///     Input: Two long values on stack (arg1/arg2)
        ///     Output: DX:AX = quotient
        ///             DI:SI = remainder
        /// </summary>
        /// <returns></returns>
        private void f_ludiv()
        {
            uint arg1 = (uint)(GetParameter(1) << 16) | GetParameter(0);
            uint arg2 = (uint)(GetParameter(3) << 16) | GetParameter(2);

            var quotient = arg1 / arg2;

            Registers.DX = (ushort)(quotient >> 16);
            Registers.AX = (ushort)(quotient & 0xFFFF);

            RealignStack(8);
        }


        /// <summary>
        ///     Get a Btrieve record (bomb if not there)
        ///
        ///     Signature: void getbtvl(char *recptr, char *key, int keynum, int getopt, int loktyp)
        /// </summary>
        /// <returns></returns>
        private void getbtvl()
        {
            if (!obtainBtv())
                throw new ArgumentException($"No record found in getbtvl, bombing");
        }

        /// <summary>
        ///     Query Next/Previous Btrieve utility, should only take query next/previous argument
        ///
        ///     Signature: int qnpbtv (int getopt)
        /// </summary>
        private void qnpbtv()
        {
            var queryOption = (EnumBtrieveOperationCodes)GetParameter(0);

            var currentBtrieveFile = BtrieveGetProcessor(Module.Memory.GetPointer("BB"));
            var result = currentBtrieveFile.PerformOperation(currentBtrieveFile.PreviousQuery.Key.Number, currentBtrieveFile.PreviousQuery.KeyData, queryOption);
            if (result)
            {
                UpdateBB(currentBtrieveFile, IntPtr16.Empty, queryOption, keyNumber: -1);
            }

            Registers.AX = result ? (ushort)1 : (ushort)0;
        }

        /// <summary>
        ///     Counts the number of days since 1/1/80
        ///
        ///     Signature: int count=cofdat(int date)
        /// </summary>
        private void cofdat()
        {
            var packedDate = GetParameter(0);

            if (packedDate == 0)
            {
                Registers.AX = 0;
                return;
            }

            //Unpack the Date
            var year = ((packedDate >> 9) & 0x007F) + 1980;
            var month = (packedDate >> 5) & 0x000F;
            var day = packedDate & 0x001F;

            var originDate = new DateTime(1980, 1, 1);
            var specifiedDate = new DateTime(year, month, day);

            Registers.AX = (ushort)(specifiedDate - originDate).TotalDays;
        }

        /// <summary>
        ///     Read the free-running 65khz timer (not a typo)
        ///
        ///     Signature: unsigned long tix64k=hrtval()
        /// </summary>
        private void htrval()
        {
            var outputSeconds = (ushort)(_highResolutionTimer.Elapsed.TotalSeconds % ushort.MaxValue);
            var outputMicroseconds = (ushort)_highResolutionTimer.Elapsed.Milliseconds;

            Registers.DX = outputSeconds;
            Registers.AX = outputMicroseconds;
        }

        /// <summary>
        ///    Copies the values of num bytes from the location pointed to by source directly to the memory block pointed to by destination.
        ///
        ///     Signature: void* memcpy (void* destination, const void* source,size_t num );
        ///
        ///     More Info: http://www.cplusplus.com/reference/cstring/memcpy/
        /// </summary>
        private void memcpy()
        {
            var destinationPointer = GetParameterPointer(0);
            var sourcePointer = GetParameterPointer(2);
            var bytesToMove = GetParameter(4);

            //Verify the Destination will not overlap with the Source
            if (sourcePointer.Segment == destinationPointer.Segment)
            {
                if (destinationPointer.Offset < sourcePointer.Offset &&
                    destinationPointer.Offset + bytesToMove >= sourcePointer.Offset)
                {
                    throw new Exception(
                        $"Destination {destinationPointer} would overlap with source {sourcePointer} ({bytesToMove} bytes)");
                }
            }

            //Cast to array as the write can overlap and overwrite, mucking up the span read
            var sourceData = Module.Memory.GetArray(sourcePointer, bytesToMove);

            Module.Memory.SetArray(destinationPointer, sourceData);

#if DEBUG
            _logger.Info($"Copied {bytesToMove} bytes {sourcePointer}->{destinationPointer}");
#endif
            Registers.SetPointer(destinationPointer);
        }

        /// <summary>
        ///     Compares the first num bytes of the block of memory pointed by ptr1 to the first num bytes pointed by ptr2,
        ///     returning zero if they all match or a value different from zero representing which is greater if they do not.
        ///
        ///     Signature: int memcmp ( const void * ptr1, const void * ptr2, size_t num )
        ///
        ///     More Info: http://www.cplusplus.com/reference/cstring/memcmp/
        /// </summary>
        private void memcmp()
        {
            var ptr1 = GetParameterPointer(0);
            var ptr2 = GetParameterPointer(2);
            var num = GetParameter(4);

            var ptr1Data = Module.Memory.GetArray(ptr1, num);
            var ptr2Data = Module.Memory.GetArray(ptr2, num);

            Registers.AX = 0;
            for (var i = 0; Registers.AX == 0 && i < num; i++)
            {
                Registers.AX = (ushort)(ptr1Data[i] - ptr2Data[i]);
            }
        }

        /// <summary>
        ///     Returns number of system lines 'in use'
        ///
        ///     int nliniu(void);
        /// </summary>
        private void nliniu()
        {
            Registers.AX = (ushort)ChannelDictionary.Count;
        }

        private ReadOnlySpan<byte> version => Module.Memory.GetVariablePointer("VERSION").Data;

        /// <summary>
        ///     access - determines accessibility of a file
        ///
        ///     Signature: int access(const char *filename, int amode);
        /// </summary>
        private void access()
        {
            var mode = GetParameter(2);

            var fileName = _fileFinder.FindFile(Module.ModulePath, GetParameterFilename(0));

            //Strip Relative Pathing, it'll always be relative to the module location
            if (fileName.StartsWith(@".\"))
                fileName = fileName.Replace(@".\", string.Empty);

#if DEBUG
            _logger.Info($"Checking access for: {fileName}");
#endif

            ushort result = 0xFFFF;
            switch (mode)
            {
                case 0:
                    if (File.Exists(Path.Combine(Module.ModulePath, fileName)))
                        result = 0;
                    break;
            }

            Registers.AX = result;
        }

        /// <summary>
        ///     Set opnbtv() file-open mode
        ///
        ///     Signature: void omdbtv (int mode);
        /// </summary>
        private void omdbtv()
        {
            var mode = GetParameter(0);

            switch (mode)
            {
                case 0:
                    _logger.Info("Set opnbtv() mode to Normal");
                    break;
                case 0xFFFF:
                    _logger.Info("Set opnbtv() mode to Accelerated");
                    break;
                case 0xFFFE:
                    _logger.Info("Set opnbtv() mode to Read-Only");
                    break;
                case 0xFFFD:
                    _logger.Info("Set opnbtv() mode to Verify (Read-After-Write)");
                    break;
                case 0xFFFC:
                    _logger.Info("Set opnbtv() mode to Exclusive");
                    break;
                default:
                    throw new Exception($"Unknown opnbtv() mode: {mode}");
            }
        }

        /// <summary>
        ///     Checks a type E CNF option for one of several possible values
        ///
        ///     Signature: int index=tokopt(int msgnum, char *token1, chat *token2,....,NULL);
        /// </summary>
        private void tokopt()
        {
            var msgNum = GetParameter(0);

            var tokenList = new List<byte[]>();

            for (var i = 1; i < ushort.MaxValue; i += 2)
            {
                var messagePointer = GetParameterPointer(i);

                //Break on NULL, as it's the last in the sequence
                if (messagePointer.Equals(IntPtr16.Empty))
                    break;

                tokenList.Add(Module.Memory.GetString(messagePointer).ToArray());
            }

            var message = McvPointerDictionary[_currentMcvFile.Offset].GetString(msgNum);

            for (var i = 0; i < tokenList.Count; i++)
            {
                if (message.SequenceEqual(tokenList[i]))
                {
                    Registers.AX = (ushort)(i + 1);
                    return;
                }
            }

            Registers.AX = 0;
        }


        /// <summary>
        ///     Returns the amount of memory left
        ///     TODO: This returns MAX always -- should it not?
        ///
        ///     Signature: long farcoreleft(void);
        /// </summary>
        private void farcoreleft()
        {
            Registers.DX = (ushort)(uint.MaxValue >> 16);
            Registers.AX = (ushort)(uint.MaxValue & 0xFFFF);
        }

        /// <summary>
        ///     Converts date and time to UNIX time format
        ///
        ///     Signature: long dostounix(struct date *d, struct time *t);
        /// </summary>
        private void dostounix()
        {
            var datePointer = GetParameterPointer(0);
            var timePointer = GetParameterPointer(2);

            var dateStruct = new DateStruct(Module.Memory.GetArray(datePointer, DateStruct.Size));
            var timeStruct = new TimeStruct(Module.Memory.GetArray(timePointer, TimeStruct.Size));

            var specifiedDate = new DateTime(dateStruct.year, dateStruct.month, dateStruct.day, timeStruct.hours,
                timeStruct.minutes, timeStruct.seconds);

            var epochTime = (uint)((DateTimeOffset)specifiedDate).ToUnixTimeSeconds();

#if DEBUG
            _logger.Info($"Returned DOSTOUNIX time: {epochTime}");
#endif

            Registers.DX = (ushort)(epochTime >> 16);
            Registers.AX = (ushort)(epochTime & 0xFFFF);
        }

        /// <summary>
        ///     Gets MS-DOS date
        ///
        ///     void getdate(struct date *dateblk);
        /// </summary>
        private void getdate()
        {
            var datePointer = GetParameterPointer(0);

            var dateStruct = new DateStruct(_clock.Now);

            Module.Memory.SetArray(datePointer, dateStruct.Data);
        }

        /// <summary>
        ///     Capitalizes the first letter after each space in the specified string
        ///
        ///     Signature: void zonkhl(char *stg);
        /// </summary>
        private void zonkhl()
        {
            var inputStringPointer = GetParameterPointer(0);
            var inputString = Module.Memory.GetString(inputStringPointer).ToArray();
            var isSpace = true;

            for (var i = 0; i < inputString.Length; i++)
            {
                if (char.IsUpper((char)inputString[i]))
                    inputString[i] = (byte)char.ToLower((char)inputString[i]);

                if (inputString[i] == (byte)' ')
                    isSpace = true;

                if (char.IsLower((char)inputString[i]) && isSpace)
                {
                    inputString[i] = (byte)char.ToUpper((char)inputString[i]);
                    isSpace = false;
                }
            }

            Module.Memory.SetArray(inputStringPointer, inputString);
        }

        /// <summary>
        ///     Generates a random number between min and max
        ///
        ///     Signature: int genrdn(int min,int max);
        /// </summary>
        private void genrnd()
        {
            var min = GetParameter(0);
            var max = GetParameter(1);

            if (max < min)
                max = min;

            Registers.AX = (ushort)_random.Next(min, max);
        }

        /// <summary>
        ///     Remove all whitespace characters
        ///
        ///     Signature: void rmvwht(char *string);
        /// </summary>
        private void rmvwht()
        {
            var stringPointer = GetParameterPointer(0);

            var stringToParse = Encoding.ASCII.GetString(Module.Memory.GetString(stringPointer));
            var parsedString = string.Concat(stringToParse.Where(c => !char.IsWhiteSpace(c)));

            Module.Memory.SetArray(stringPointer, Encoding.ASCII.GetBytes(parsedString));
        }

        /// <summary>
        ///     Signed Modulo, non-significant (Borland C++ Implicit Function)
        ///
        ///     Signature: DX:AX = arg1 % arg2
        /// </summary>
        /// <returns></returns>
        private void f_lmod()
        {
            int arg1 = (GetParameter(1) << 16) | GetParameter(0);
            int arg2 = (GetParameter(3) << 16) | GetParameter(2);

            var result = arg1 % arg2;

            Registers.DX = (ushort)(result >> 16);
            Registers.AX = (ushort)(result & 0xFFFF);

            RealignStack(8);
        }

        /// <summary>
        ///     Registers Module Agent information for Galacticomm Client/Server
        ///
        ///     While we set this -- we're going to ignore it
        ///
        ///     Signature: void register_agent(struct agent *agdptr);
        /// </summary>
        private void register_agent()
        {
            var agentPointer = GetParameterPointer(0);

            _galacticommClientServerAgent = new AgentStruct(Module.Memory.GetArray(agentPointer, AgentStruct.Size));
        }

        private ReadOnlySpan<byte> syscyc => Module.Memory.GetVariablePointer("SYSCYC").Data;

        /// <summary>
        ///     Read a CNF option from a .MSG file
        ///
        ///     Signature: char *msgscan(char *msgfile,char *vblname);
        /// </summary>
        private void msgscan()
        {
            var msgFilePointer = GetParameterPointer(0);
            var variableNamePointer = GetParameterPointer(2);

            var msgFileName = Encoding.ASCII.GetString(Module.Memory.GetString(msgFilePointer, true));
            var variableName = Encoding.ASCII.GetString(Module.Memory.GetString(variableNamePointer, true));
            var msgFile = Module.Msgs.First(x => x.FileName == msgFileName.ToUpper());

            //Return Null Pointer if Value isn't found
            if (!msgFile.MsgValues.TryGetValue(variableName, out var msgVariableValue))
            {
                Registers.AX = 0;
                Registers.DX = 0;
                return;
            }

            if (!Module.Memory.TryGetVariablePointer("MSGSCAN", out var msgScanResultPointer))
                msgScanResultPointer = Module.Memory.AllocateVariable("MSGSCAN", 0x1000);


            Module.Memory.SetArray(msgScanResultPointer, new byte[0x1000]); //Zero it out
            Module.Memory.SetArray(msgScanResultPointer, msgVariableValue); //Write

            Registers.SetPointer(msgScanResultPointer);

        }

        /// <summary>
        ///     Returns a file date and time
        ///
        ///     Signature: long timendate=getdtd(int handle);
        /// </summary>
        private void getdtd()
        {
            var fileHandle = GetParameter(0);

            var filePointer = FilePointerDictionary[fileHandle];

            var fileTime = File.GetLastWriteTime(filePointer.Name);

            var packedTime = (ushort)((fileTime.Hour << 11) + (fileTime.Minute << 5) + (fileTime.Second >> 1));
            var packedDate = (ushort)((fileTime.Month << 5) + fileTime.Day + ((fileTime.Year - 1980) << 9));

#if DEBUG
            _logger.Info($"Returned Packed Date for {filePointer.Name} ({fileTime}) AX: {packedTime} DX: {packedDate}");
#endif
            Registers.AX = packedTime;
            Registers.DX = packedDate;
        }

        /// <summary>
        ///     Count the number of bytes and files in a directory
        ///
        ///     Signature: void cntdir(char *path)
        /// </summary>
        private void cntdir()
        {
            var pathPointer = GetParameterPointer(0);

            var pathString = _fileFinder.FindFile(Module.ModulePath, GetParameterFilename(0));

            var files = Directory.GetFiles(Module.ModulePath, pathString);
            uint totalBytes = 0;
            foreach (var f in files)
            {
                totalBytes += (uint)new FileInfo(f).Length;
            }

            Module.Memory.SetArray("NUMFILS", BitConverter.GetBytes((uint)files.Length));
            Module.Memory.SetArray("NUMBYTS", BitConverter.GetBytes(totalBytes));

        }

        private ReadOnlySpan<byte> numfils => Module.Memory.GetVariablePointer("NUMFILS").Data;
        private ReadOnlySpan<byte> numbyts => Module.Memory.GetVariablePointer("NUMBYTS").Data;
        private ReadOnlySpan<byte> numbytp => Module.Memory.GetVariablePointer("NUMBYTP").Data;
        private ReadOnlySpan<byte> numdirs => Module.Memory.GetVariablePointer("NUMDIRS").Data;

        /// <summary>
        ///     Closes the Specified Btrieve File
        ///
        ///     Signature: void clsbtv(struct btvblk *bbp)
        /// </summary>
        private void clsbtv()
        {
            var filePointer = GetParameterPointer(0);

#if DEBUG
            _logger.Info($"Closing BTV File: {filePointer}");
#endif

            BtrieveDeleteProcessor(filePointer);
            _currentMcvFile = null;
        }

        private ReadOnlySpan<byte> nglobs => Module.Memory.GetVariablePointer("NGLOBS").Data;

        /// <summary>
        ///     Retrieves a C-string containing the value of the environment variable whose name is specified in the argument
        ///
        ///     Signature: char* getenv(const char* name);
        /// </summary>
        private void getenv()
        {
            var name = GetParameterFilename(0);

            if (!Module.Memory.TryGetVariablePointer("GETENV", out var resultPointer))
                resultPointer = Module.Memory.AllocateVariable("GETENV", 0xFF);

            switch (name)
            {
                case "PATH":
                    Module.Memory.SetArray(resultPointer, Encoding.ASCII.GetBytes("C:\\BBSV6\\\0"));
                    break;
            }

            Registers.SetPointer(resultPointer);
        }

        /// <summary>
        ///     (File Transfer) Issue a new tagspec pointer
        ///
        ///     Always returns 0
        ///
        ///     Signature: int ftgnew(void);
        /// </summary>
        private void ftgnew()
        {
            Registers.AX = 1;
        }

        /// <summary>
        ///     Compute DOS date
        ///
        ///     Signature: int date=datofc(int count);
        /// </summary>
        private void datofc()
        {
            var days = GetParameter(0);
            var dtDateTime = new DateTime(1980, 1, 1, 0, 0, 0, 0, System.DateTimeKind.Utc).AddDays(days);

            var packedDate = (dtDateTime.Month << 5) + dtDateTime.Day + ((dtDateTime.Year - 1980) << 9);

            Registers.AX = (ushort)packedDate;

        }

        /// <summary>
        ///     (File Transfer) Submit a tagspec for download
        ///
        ///     Always returns 0 to denote program now has control
        ///
        ///     Signature: int ftgsbm(char *prot);
        /// </summary>
        private void ftgsbm()
        {
            //Ignore Protocol Pointer passed into this method

            //Get Pointer to Download Method from FileSpec
            var fileSpec =
                new FtgStruct(Module.Memory.GetArray(Module.Memory.GetVariablePointer("FTG"), FtgStruct.Size));

            //Call TSHBEG to get file to send
            //Decrement the initial Stack Pointer enough to ensure it wont overwrite anything in ththate current stack space
            Module.Execute(fileSpec.tshndl, ChannelNumber, true, true,
                new Queue<ushort>(new List<ushort> { (ushort)FtgStruct.TagSpecFunctionCodes.TSHBEG }),
                (ushort)(Registers.SP - 0x800));

            //TSHMSG now holds the file to be transfered
            var fileToSend =
                Encoding.ASCII.GetString(Module.Memory.GetString(Module.Memory.GetVariablePointer("TSHMSG"), true));

            fileToSend = _fileFinder.FindFile(Module.ModulePath, fileToSend);

#if DEBUG
            _logger.Info($"Channel {ChannelNumber} downloding: {fileToSend}");
#endif

            ChannelDictionary[ChannelNumber].SendToClient(File.ReadAllBytes(Path.Combine(Module.ModulePath, fileToSend)));

            //Call TSHFIN to get file to send
            //Decrement the initial Stack Pointer enough to ensure it wont overwrite anything in the current stack space
            Module.Execute(fileSpec.tshndl, ChannelNumber, true, true,
                new Queue<ushort>(new List<ushort> { (ushort)FtgStruct.TagSpecFunctionCodes.TSHFIN }),
                (ushort)(Registers.SP - 0x800));

            Registers.AX = 0;
        }

        /// <summary>
        ///     (File Transfer) Global Tagspec Pointer
        ///
        ///     Signature: struct ftg *ftgptr;
        /// </summary>
        private ReadOnlySpan<byte> ftgptr => Module.Memory.GetVariablePointer("FTGPTR").Data;

        /// <summary>
        ///     Universal global Tagspec Handler messag
        ///
        ///     Signature: char tshmsg[TSHLEN+1];
        /// </summary>
        private ReadOnlySpan<byte> tshmsg => Module.Memory.GetVariablePointer("TSHMSG").Data;

        /// <summary>
        ///     (File Transfer) Contains fields for external use
        ///
        ///     Signature: struct ftfscb {...};
        /// </summary>
        private ReadOnlySpan<byte> ftfscb => Module.Memory.GetVariablePointer("FTFSCB").Data;

        /// <summary>
        ///     Output buffer size per channel
        ///
        ///     Signature: int outbsz;
        /// </summary>
        private ReadOnlySpan<byte> outbsz => Module.Memory.GetVariablePointer("OUTBSZ").Data;

        /// <summary>
        ///     System-Variable Btrieve Record Layout Struct (1 of 3)
        ///
        ///     Signature: struct sysvbl sv;
        /// </summary>
        private ReadOnlySpan<byte> sv => Module.Memory.GetVariablePointer("SV").Data;

        /// <summary>
        ///     List an ASCII file to the users screen
        ///
        ///     Signature: void listing(char *path, void (*whndun)())
        /// </summary>
        private void listing()
        {
            var filenamePointer = GetParameterPointer(0);
            var finishedFunctionPointer = GetParameterPointer(2);

            var fileToSend = Encoding.ASCII.GetString(Module.Memory.GetString(filenamePointer, true));

            fileToSend = _fileFinder.FindFile(Module.ModulePath, fileToSend);

#if DEBUG
            _logger.Info($"Channel {ChannelNumber} listing: {fileToSend}");
#endif

            ChannelDictionary[ChannelNumber].SendToClient(File.ReadAllBytes(Path.Combine(Module.ModulePath, fileToSend)));

            Module.Execute(finishedFunctionPointer, ChannelNumber, true, true,
                null, (ushort)(Registers.SP - 0x800));
        }


        /// <summary>
        ///     Gets a btrieve record relative to the current offset, should be next/prev only
        ///
        ///     Signature: int anpbtv (void *recptr, int anpopt)
        /// </summary>
        private void anpbtv()
        {
            var recordPointer = GetParameterPointer(0);
            var btrieveOperation = (EnumBtrieveOperationCodes)GetParameter(2);

            Registers.AX = anpbtv(recordPointer, false, btrieveOperation) ? 1 : 0;
        }

        /// <summary>
        ///     Test if the user has enough credits -- always returns yes
        ///
        ///     Signature: int enuf=tstcrd(long amount);
        /// </summary>
        private void tstcrd() => Registers.AX = 1;

        /// <summary>
        ///     0x7F if U.S.A. only, 0xFF if European
        ///
        ///     Signature: char eurmsk;
        /// </summary>
        private ReadOnlySpan<byte> eurmsk => Module.Memory.GetVariablePointer("EURMSK").Data;

        /// <summary>
        ///     strnicmp - compare one string to another without case sensitivity
        ///
        ///     Signature: int strnicmp(const char *str1, const char *str2, size_t maxlen);
        /// </summary>
        private void strnicmp()
        {
            var string1 = GetParameterString(0, stripNull: true);
            var string2 = GetParameterString(2, stripNull: true);
            var maxLength = GetParameter(4);

            Registers.AX = (ushort)string.Compare(string1, 0, string2, 0, maxLength, true);
        }

        /// <summary>
        ///     Determines processor time.
        ///
        ///     The clock function returns the processor time elapsed since the beginning of the program invocation.
        ///
        ///     Signature: clock_t clock(void);
        /// </summary>
        private void clock()
        {
            Registers.DX = (ushort)((int)_highResolutionTimer.ElapsedMilliseconds & 0xFFFF);
            Registers.AX = (ushort)(((int)_highResolutionTimer.ElapsedMilliseconds & 0xFFFF0000) >> 16);
        }

        /// <summary>
        ///     Comparison of the C string str1 to the C string str2
        ///
        ///     Signature: int strncmp(const char *str1, const char *str2, size_t maxlen);
        /// </summary>
        private void strncmp()
        {
            var string1 = GetParameterString(0, stripNull: true);
            var string2 = GetParameterString(2, stripNull: true);
            var maxLength = GetParameter(4);

            Registers.AX = (ushort)string.Compare(string1, 0, string2, 0, maxLength);
        }

        /// <summary>
        ///     Less Tolerant Update to Current Record
        ///
        ///     Signature: void updbtv (void *recptr);
        /// </summary>
        private void updbtv()
        {
            if (!updateBtv())
                throw new SystemException("Unable to update btrieve record");
        }

        /// <summary>
        ///     Opens a new file for reading/writing
        ///
        ///     This method differs from f_open in that it doesn't create a FILE struct, it only returns the handle
        ///
        ///     Signature: int open(const char *path, int access [, unsigned mode]);
        /// </summary>
        private void open()
        {
            var filenameInputValue = GetParameterFilename(0);
            var mode = GetParameter(2);

            var fileName = _fileFinder.FindFile(Module.ModulePath, filenameInputValue);
            var fileMode = (EnumOpenFlags)mode;

            var fullPath = Path.Combine(Module.ModulePath, fileName);
#if DEBUG
            _logger.Debug($"Opening File: {fullPath}");
#endif
            if (!File.Exists($"{fullPath}") && !fileMode.HasFlag(EnumOpenFlags.O_CREAT))
            {
                _logger.Warn($"Unable to find file {fullPath}");
                Registers.AX = 0xFFFF;
                return;
            }

            //Setup the File Stream
            var fileStream = File.Open(fullPath, FileMode.OpenOrCreate);

            var fileStreamPointer = FilePointerDictionary.Allocate(fileStream);

            Registers.AX = (ushort)fileStreamPointer;
        }

        /// <summary>
        ///     Creates a Directory
        ///
        ///     Signature: int mkdir(const char *pathname);
        /// </summary>
        private void mkdir()
        {
            var directoryNamePointer = GetParameterPointer(0);

            var directoryName = _fileFinder.FindFile(Module.ModulePath, Encoding.ASCII.GetString(Module.Memory.GetString(directoryNamePointer, true)));
            var fullPath = Path.Combine(Module.ModulePath, directoryName);

            if (!Directory.Exists(fullPath))
            {
                Directory.CreateDirectory(fullPath);
                _logger.Info($"Created Directory: {fullPath}");
            }

            Registers.AX = 0;
        }

        /// <summary>
        ///     getftime - gets file date and time
        ///
        ///     Signature: int getftime(int handle, struct ftime *ftimep);
        /// </summary>
        private void getftime()
        {
            var fileHandle = GetParameter(0);
            var ftimePointer = GetParameterPointer(1);

            var info = new FileInfo(FilePointerDictionary[fileHandle].Name);

            var packedTime = (ushort)((info.CreationTime.Hour << 11) + (info.CreationTime.Minute << 5) + (info.CreationTime.Second >> 1));
            var packedTimeData = BitConverter.GetBytes(packedTime);

            var packedDate = (ushort)(((_clock.Now.Year - 1980) << 9) + (_clock.Now.Month << 5) + _clock.Now.Day);
            var packedDateData = BitConverter.GetBytes(packedDate);

            var ftimeStruct = new byte[4];
            Array.Copy(packedTimeData, 0, ftimeStruct, 0, sizeof(short));
            Array.Copy(packedDateData, 0, ftimeStruct, 2, sizeof(short));

            Module.Memory.SetArray(ftimePointer, ftimeStruct);
        }

        /// <summary>
        ///     close - close a file handle
        ///
        ///     Signature: int close(int handle);
        /// </summary>
        private void close()
        {
            var fileHandle = GetParameter(0);

            //Clean Up File Stream Pointer
            FilePointerDictionary[fileHandle].Close();
            FilePointerDictionary.Remove(fileHandle);
        }

        /// <summary>
        ///     Prepare answers (call after fsdroom()) (Full-Screen Data Entry)
        ///
        ///     Signature: void fsdapr(char *sesbuf, int sbleng, char *answers)
        /// </summary>
        private void fsdapr()
        {
            var sesbuf = GetParameterPointer(0);
            var sbleng = GetParameter(2);
            var answers = GetParameterPointer(3);

            if (!Module.Memory.TryGetVariablePointer($"FSD-Answers-{ChannelNumber}", out var fsdAnswersPointer))
                fsdAnswersPointer = Module.Memory.AllocateVariable($"FSD-Answers-{ChannelNumber}", 0x800);

            Module.Memory.SetZero(fsdAnswersPointer, 0x800);

            ushort answerBytesToRead = 0x800;
            if (answers.Offset + 0x800 > ushort.MaxValue)
                answerBytesToRead = (ushort)(ushort.MaxValue - answers.Offset);

            Module.Memory.SetArray(fsdAnswersPointer, Module.Memory.GetArray(answers, answerBytesToRead));
        }

        /// <summary>
        ///     fsd information struct
        ///
        ///     Signature: struct fsdscb *fsdscb;
        /// </summary>
        private ReadOnlySpan<byte> fsdscb => Module.Memory.GetVariablePointer("*FSDSCB").Data;

        /// <summary>
        ///     Current btvu file pointer set
        ///
        ///     Signature: struct btvblk *bb;
        /// </summary>
        private ReadOnlySpan<byte> bb => Module.Memory.GetVariablePointer("BB").Data;

        /// <summary>
        ///     Convert a string to a long integer
        ///
        ///     Signature: long strtol(const char *strP, char **suffixPP, int radix);
        /// </summary>
        private void strtol()
        {
            var stringPointer = GetParameterPointer(0);
            var suffixPointer = GetParameterPointer(2);
            var radix = GetParameter(4);

            var stringContainingLongs = Encoding.ASCII.GetString(Module.Memory.GetString(stringPointer, stripNull: true));

            if (stringContainingLongs == "")
            {
                Registers.DX = 0;
                Registers.AX = 0;

                if (suffixPointer != IntPtr16.Empty)
                    Module.Memory.SetPointer(suffixPointer, new IntPtr16(stringPointer.Segment, stringPointer.Offset));

                return;
            }

            var longToParse = stringContainingLongs.Split(' ', StringSplitOptions.RemoveEmptyEntries)[0];
            var longToParseLength = longToParse.Length + (stringContainingLongs.Length - stringContainingLongs.TrimStart(' ').Length); //We do this as length might change with logic below and add back in leading spaces

            if (longToParseLength == 0 || (radix == 10 && !longToParse.Any(char.IsDigit)))
            {
                Registers.DX = 0;
                Registers.AX = 0;

                if (suffixPointer != IntPtr16.Empty)
                    Module.Memory.SetPointer(suffixPointer, new IntPtr16(stringPointer.Segment, stringPointer.Offset));

                return;
            }

            if (radix == 0)
            {
                if (longToParse.StartsWith("0x"))
                {
                    radix = 16;
                }
                else
                {
                    radix = 10;
                }
            }

            var isNegative = false;

            if (radix != 10 && longToParse.StartsWith('-'))
            {
                longToParse = longToParse.TrimStart('-');
                isNegative = true;
            }

            if (radix != 10 && longToParse.StartsWith('+'))
                longToParse = longToParse.TrimStart('+');

            var resultLong = Convert.ToInt32(longToParse, radix);

            if (isNegative)
                resultLong *= -1;

            Registers.DX = (ushort)(resultLong >> 16);
            Registers.AX = (ushort)(resultLong & 0xFFFF);

            if (suffixPointer != IntPtr16.Empty)
                Module.Memory.SetPointer(suffixPointer,
                    new IntPtr16(stringPointer.Segment, (ushort)(stringPointer.Offset + longToParseLength + 1)));

        }

        /// <summary>
        ///     Returns an unmodified copy of the FSD template (set in fsdroom())
        ///
        ///     Signature: char *fsdrft(void);
        /// </summary>
        private void fsdrft()
        {
            var templatePointer = Module.Memory.GetVariablePointer($"FSD-TemplateBuffer-{ChannelNumber}");

            Registers.SetPointer(templatePointer);
        }

        /// <summary>
        ///     Display background for Full-Screen entry mode (Full-Screen Data Entry)
        ///
        ///     Signature: void fsdbkg(char *templt);
        /// </summary>
        private void fsdbkg()
        {
            var templatePointer = GetParameterPointer(0);
            ChannelDictionary[ChannelNumber].SendToClient("\x1B[0m\x1B[2J\x1B[0m"); //FSDBBS.C
            ChannelDictionary[ChannelNumber].SendToClient(FormatNewLineCarriageReturn(Module.Memory.GetString(templatePointer)));
        }

        /// <summary>
        ///     Sets the Header for FSD Session if using RIP
        ///
        ///     Signature: void fsdrhd (char *title);
        /// </summary>
        private void fsdrhd()
        {
            var ripHeaderStringPointer = GetParameterPointer(0);

            if (!Module.Memory.TryGetVariablePointer($"FSD-RIPHeader-{ChannelNumber}", out var ripHeaderPointer))
                ripHeaderPointer = Module.Memory.AllocateVariable($"FSD-RIPHeader-{ChannelNumber}", 0xFF);

            Module.Memory.SetArray(ripHeaderPointer, Module.Memory.GetString(ripHeaderStringPointer));
        }

        /// <summary>
        ///     Begin FSD entry session (call after fsdroom(), fsdapr())
        ///
        ///     Signature: void fsdego(int (*fldvfy)(int fldno, char *answer), void (*whndun)(int save));
        /// </summary>
        private void fsdego()
        {
            var fieldVerificationPointer = GetParameterPointer(0);
            var whenDoneRoutinePointer = GetParameterPointer(2);

            if (!Module.Memory.TryGetVariablePointer($"FSD-FieldVerificationRoutine-{ChannelNumber}",
                out var fsdFieldVerificationRoutinePointer))
                fsdFieldVerificationRoutinePointer =
                    Module.Memory.AllocateVariable($"FSD-FieldVerificationRoutine-{ChannelNumber}", IntPtr16.Size);

            if (!Module.Memory.TryGetVariablePointer($"FSD-WhenDoneRoutine-{ChannelNumber}",
                out var fsdWhenDoneRoutinePointer))
                fsdWhenDoneRoutinePointer =
                    Module.Memory.AllocateVariable($"FSD-WhenDoneRoutine-{ChannelNumber}", IntPtr16.Size);

            Module.Memory.SetPointer(fsdFieldVerificationRoutinePointer, fieldVerificationPointer);
            Module.Memory.SetPointer(fsdWhenDoneRoutinePointer, whenDoneRoutinePointer);

            ChannelDictionary[ChannelNumber].SessionState = EnumSessionState.EnteringFullScreenDisplay;

            //Update fsdscb struct
            var fsdscbStructPointer = Module.Memory.GetVariablePointer($"FSD-Fsdscb-{ChannelNumber}");
            var fsdscbStruct = new FsdscbStruct(Module.Memory.GetArray(fsdscbStructPointer, FsdscbStruct.Size));
            fsdscbStruct.fldvfy = fieldVerificationPointer;
            Module.Memory.SetArray(fsdscbStructPointer, fsdscbStruct.Data);


#if DEBUG
            _logger.Info($"Channel {ChannelNumber} entering Full Screen Display (v:{fieldVerificationPointer}, d:{whenDoneRoutinePointer}");
#endif
        }

        /// <summary>
        ///     Error message for fsdppc(), fsdprc(), etc. (Full-Screen Data Entry)
        ///
        ///     Signature: char fsdemg[];
        /// </summary>
        private ReadOnlySpan<byte> fsdemg => Module.Memory.GetVariablePointer("FSDEMG").Data;

        /// <summary>
        ///     Factory-issue field verify routine, for ask-done-at-end scheme
        ///
        ///     Signature: int vfyadn(int fldno, char *answer);
        /// </summary>
        private void vfyadn()
        {
            var fieldNo = GetParameter(0);
            var answerPointer = GetParameterPointer(1);

            var answer = Module.Memory.GetString(answerPointer);

            //Get fsdscb Struct for this channel
            var fsdscbPointer = Module.Memory.GetVariablePointer($"FSD-Fsdscb-{ChannelNumber}");
            var fsdscbStruct = new FsdscbStruct(Module.Memory.GetArray(fsdscbPointer, FsdscbStruct.Size));

            //If we're on the last field
            if (fieldNo == fsdscbStruct.numtpl - 1)
            {
                switch (fsdscbStruct.xitkey)
                {
                    case (ushort)EnumKeyCodes.CRSDN: //Down
                    case 9: //Tab
                        Registers.AX = (ushort)EnumFsdStateCodes.VFYCHK;
                        return;

                    case 27: //Escape
                        Registers.AX = (ushort)EnumFsdStateCodes.VFYDEF;
                        return;
                }

                switch (answer[0])//First Character of Answer
                {
                    case (byte)'S': //SAVE
                    case (byte)'Y': //YES=Done and Save
                    case (byte)'D': //DONE
                        {
                            fsdscbStruct.state = (byte)EnumFsdStateCodes.FSDSAV;
                            Registers.AX = (ushort)EnumFsdStateCodes.FSDSAV;
                            break;
                        }

                    case (byte)'Q': //QUIT
                    case (byte)'X': //eXit
                    case (byte)'A': //Abort or Abandon
                        {
                            fsdscbStruct.state = (byte)EnumFsdStateCodes.FSDQIT;
                            Registers.AX = (ushort)EnumFsdStateCodes.FSDQIT;
                            break;
                        }

                    case (byte)'N': //No == Edit Some More
                    case (byte)'E': //Edit
                        {
                            Registers.AX = (ushort)EnumFsdStateCodes.VFYDEF;
                            break;
                        }
                    default:
                        //Default
                        Registers.AX = (ushort)EnumFsdStateCodes.VFYCHK;
                        break;
                }
            }
            else
            {
                //Any field that's not the last
                switch (fsdscbStruct.xitkey)
                {
                    case 27 when fsdscbStruct.chgcnt > 0: //Escape
                        {
                            Module.Memory.SetArray("FSDEMG", Encoding.ASCII.GetBytes("Are you sure? Enter QUIT to quit now\0"));
                            Registers.AX = (ushort)EnumFsdStateCodes.VFYCHK;
                            break;
                        }
                    default:
                        //Default
                        Registers.AX = (ushort)EnumFsdStateCodes.VFYCHK;
                        break;
                }
            }

            //Save any changes to fsdscb struct
            Module.Memory.SetArray(fsdscbPointer, fsdscbStruct.Data);
        }

        /// <summary>
        ///     Get a field's answer (Full-Screen Data Entry)
        ///
        ///     Signature: char *stg=fsdnan(int fldno);
        /// </summary>
        private void fsdnan()
        {
            var fieldNo = GetParameter(0);

            //Get FSD Status from the Global Cache
            var fsdStatus = _globalCache.Get<FsdStatus>($"FSD-Status-{ChannelNumber}");

            if (!Module.Memory.TryGetVariablePointer($"fsdnan-buffer-{fieldNo}", out var fsdnanPointer))
                fsdnanPointer = Module.Memory.AllocateVariable($"fsdnan-buffer-{fieldNo}", 0xFF);

            Module.Memory.SetArray(fsdnanPointer, Encoding.ASCII.GetBytes(fsdStatus.Fields[fieldNo].Value + '\0'));

#if DEBUG
            _logger.Info($"Retrieved Field {fieldNo}: {fsdStatus.Fields[fieldNo].Value} ({fsdnanPointer})");
#endif

            Registers.SetPointer(fsdnanPointer);
        }

        /// <summary>
        ///     Gets a fields ordinal for a Multiple-Choice Field
        ///
        ///     Signature: int fsdord(int fldi);
        /// </summary>
        private void fsdord()
        {
            var fieldNo = GetParameter(0);

            //Get FSD Status from the Global Cache
            var fsdStatus = _globalCache.Get<FsdStatus>($"FSD-Status-{ChannelNumber}");

            Registers.AX = (ushort)fsdStatus.Fields[fieldNo].SelectedValue;
        }

        /// <summary>
        ///     no-preparation- extract answer from answer string (Full Screen Data Entry)
        ///
        ///     Signature: char *fsdxan(char *answer, char *name);
        /// </summary>
        private void fsdxan()
        {
            var answerPointer = GetParameterPointer(0);
            var answerNamePointer = GetParameterPointer(2);

            var answerName = Encoding.ASCII.GetString(Module.Memory.GetString(answerNamePointer, true));
            var answerString = Encoding.ASCII.GetString(Module.Memory.GetArray(answerPointer, 0x400));

            //Trim the Answer String to just the component we need
            var answerStart = answerString.IndexOf(answerName, StringComparison.InvariantCultureIgnoreCase);
            var trimmedAnswerString = answerString.Substring(answerStart);
            trimmedAnswerString = trimmedAnswerString.Substring(0, trimmedAnswerString.IndexOf('\0'));

            var answerComponents = trimmedAnswerString.Split('=');

            if (!Module.Memory.TryGetVariablePointer("fsdxan-buffer", out var fsdxanPointer))
                fsdxanPointer = Module.Memory.AllocateVariable("fsdxan-buffer", 0xFF);

            Module.Memory.SetZero(fsdxanPointer, 0xFF);
            Module.Memory.SetArray(fsdxanPointer, Encoding.ASCII.GetBytes($"{answerComponents[1]}"));

            Registers.SetPointer(fsdxanPointer);
        }

        /// <summary>
        ///     Sorts a bunch of strings by re-arranging an array of pointers
        ///
        ///     Signature: void sortstgs(char *stgs[],int num);
        /// </summary>
        private void sortstgs()
        {
            var stringPointerBase = GetParameterPointer(0);
            var numberOfStrings = GetParameter(2);

            if (numberOfStrings == 0)
                return;

            var listOfStrings = new List<Tuple<IntPtr16, string>>(numberOfStrings);

            //Grab the pointers and the strings they point to, save in a Tuple
            for (var i = 0; i < numberOfStrings; i++)
            {
                var pointerOffset = (ushort)(stringPointerBase.Offset + (i * IntPtr16.Size));
                var destinationPointer = Module.Memory.GetPointer(stringPointerBase.Segment, pointerOffset);
                listOfStrings.Add(new Tuple<IntPtr16, string>(destinationPointer, Encoding.ASCII.GetString(Module.Memory.GetString(destinationPointer, true))));
            }

            //Order them alphabetically by string
            var sortedStrings = listOfStrings.OrderBy(x => x.Item2).ToList();

            //Write the new string destination pointers
            for (var i = 0; i < numberOfStrings; i++)
            {
                var pointerOffset = (ushort)(stringPointerBase.Offset + (i * IntPtr16.Size));
                Module.Memory.SetPointer(stringPointerBase.Segment, pointerOffset, sortedStrings[i].Item1);
            }
        }

        /// <summary>
        ///     Get the last word of a string
        ///
        ///     Signature: char *lastwd(char *string);
        /// </summary>
        private void lastwd()
        {
            var stringPointerBase = GetParameterPointer(0);

            var stringToParse = Encoding.ASCII.GetString(Module.Memory.GetString(stringPointerBase, stripNull: true));

            var lastWordIndex = stringToParse.LastIndexOf(' ');
            lastWordIndex++; //Start on next character after space

            Registers.SetPointer(stringPointerBase + lastWordIndex);
        }

        /// <summary>
        ///     Skip past non-white spaces, returns first NULL or whitespace character in the string
        ///
        ///     Signature: char *skpwrd(char *cp);
        /// </summary>
        private void skpwrd()
        {
            var stringPointerBase = GetParameterPointer(0);

            for (var i = stringPointerBase.Offset; i < ushort.MaxValue; i++)
            {
                var currentCharacter = Module.Memory.GetByte(stringPointerBase.Segment, i);
                if (currentCharacter != 0 && currentCharacter != ' ') continue;

                Registers.SetPointer(new IntPtr16(stringPointerBase.Segment, i));
                return;
            }

            Registers.SetPointer(stringPointerBase);
        }

        /// <summary>
        ///     Find text variable & return number
        ///
        ///     Signature: int findtvar(char *name);
        /// </summary>
        private void findtvar()
        {
            var textVariableNamePointer = GetParameterPointer(0);

            var textVariableName = Encoding.ASCII.GetString(Module.Memory.GetString(textVariableNamePointer, true));

            for (var i = 0; i < Module.TextVariables.Count; i++)
            {
                if (Module.TextVariables.Keys.Select(x => x).ToList()[i] != textVariableName) continue;

                Registers.AX = (ushort)i;
                return;
            }

            Registers.AX = 0xFFFF;
        }

        /// <summary>
        ///     Turns on echo utility for the specified user
        ///
        ///
        ///     Signature: void echonu(int usrnum);
        /// </summary>
        private void echonu()
        {
            var channelNumber = GetParameter(0);

#if DEBUG
            _logger.Info($"Disabling Character Interceptor & Enabling Echo on Channel {channelNumber}");
#endif

            ChannelDictionary[channelNumber].CharacterInterceptor = null;
            ChannelDictionary[channelNumber].TransparentMode = false;
        }

        /// <summary>
        ///     Inject a message to another user (implicit inputs othusn, prfbuf).
        ///
        ///     Signature: int gotIt=injoth();
        /// </summary>
        private void injoth()
        {
            var userChannel = Module.Memory.GetWord("OTHUSN");
            var basePointer = Module.Memory.GetVariablePointer("PRFBUF");
            var currentPointer = Module.Memory.GetPointer("PRFPTR");

            var outputLength = (ushort)(currentPointer.Offset - basePointer.Offset);

            var outputBuffer = Module.Memory.GetArray(basePointer, outputLength);

            var outputBufferProcessed = FormatOutput(outputBuffer);

            ChannelDictionary[userChannel].SendToClient(outputBufferProcessed);

            Module.Memory.SetZero(basePointer, outputLength);

            //Set prfptr to the base address of prfbuf
            Module.Memory.SetPointer("PRFPTR", Module.Memory.GetVariablePointer("PRFBUF"));
        }

        /// <summary>
        ///     Defined "SYSOP KEY" in MajorBBS Config
        ///
        ///     This is "SYSOP" by default
        /// </summary>
        private ReadOnlySpan<byte> syskey => Module.Memory.GetVariablePointer("*SYSKEY").Data;

        /// <summary>
        ///     "strip" blank spaces after input
        ///
        ///     Signature: void stripb(char *stg);
        /// </summary>
        private void stripb() => depad(false);

        /// <summary>
        ///     Formats a String for use in btrieve (best I can tell)
        ///
        ///     Signature: void makhdl(char *stg);
        /// </summary>
        private void makhdl()
        {
            stripb();
            zonkhl();
        }

        /// <summary>
        ///     char is a valid signup uid char
        ///
        ///     Signature: int issupc(int c);
        /// </summary>
        private void issupc()
        {
            var character = (char)GetParameter(0);

            if (!char.IsLetterOrDigit(character) && !char.IsSeparator(character) && !char.IsSymbol(character))
            {
                Registers.AX = 0;
            }
            else
            {
                Registers.AX = 1;
            }
        }

        /// <summary>
        ///     I believe, like RTIHDLR, that this routine is used to register a task that runs at a very
        ///     quick interval. This might have been added to handle sub-second routines not running on DOS,
        ///     and not having the DOS Interrupt ability that RTIHDLR used.
        ///
        ///     Signature: int initask(void (*tskaddr)(int taskid));
        /// </summary>
        private void initask()
        {
            var routinePointerOffset = GetParameter(0);
            var routinePointerSegment = GetParameter(1);

            var routine = new RealTimeRoutine(routinePointerSegment, routinePointerOffset);
            var routineNumber = Module.TaskRoutines.Allocate(routine);
            Module.EntryPoints.Add($"TASK-{routineNumber}", routine);
#if DEBUG
            _logger.Info($"Registered routine {routinePointerSegment:X4}:{routinePointerOffset:X4}");
#endif
            Registers.AX = (ushort)routineNumber;
        }

        /// <summary>
        ///     Generate a long random number
        ///
        ///     Signature: long lngrnd(long min,long max);
        /// </summary>
        private void lngrnd()
        {
            var min = GetParameterLong(0);
            var max = GetParameterLong(2);

            if (max < min)
                max = min;

            var randomValue = _random.Next(min, max);

            Registers.DX = (ushort)(randomValue >> 16);
            Registers.AX = (ushort)(randomValue & 0xFFFF);
        }

        /// <summary>
        ///     'Acquire' a Btrieve record from a file position
        ///
        ///     Signature: int aabbtv (void *recptr, long abspos, int keynum);
        /// </summary>
        private void aabbtv()
        {
            var recordPointer = GetParameterPointer(0);
            var absolutePosition = GetParameterLong(2);
            var keynum = GetParameter(4);

            var currentBtrieveFile = BtrieveGetProcessor(Module.Memory.GetPointer("BB"));

            Registers.AX = UpdateBB(currentBtrieveFile, recordPointer, (uint)absolutePosition, acquiresData: true, (short)keynum) ? (ushort)1 : (ushort)0;
        }

        /// <summary>
        ///     Checks if an offline user has the specified key
        ///
        ///     Signature: int uidkey (char *uid, char *lock);
        /// </summary>
        private void uidkey()
        {
            var userName = GetParameterString(0, true);
            var accountLock = GetParameterString(2, true);

            if (string.IsNullOrEmpty(accountLock))
            {
                Registers.AX = 1;
                return;
            }

            IEnumerable<string> keys;

            //If the user isnt registered on the system, most likely RLOGIN -- so apply the default keys
            if (_accountRepository.GetAccountByUsername(userName) == null)
            {
                keys = _configuration.DefaultKeys;
            }
            else
            {
                var accountKeys = _accountKeyRepository.GetAccountKeysByUsername(userName);
                keys = accountKeys.Select(x => x.accountKey);
            }

            Registers.AX = (ushort)(keys.Any(k =>
               string.Equals(accountLock, k, StringComparison.InvariantCultureIgnoreCase))
                ? 1
                : 0);
#if DEBUG
            var lockName = Encoding.ASCII.GetString(Module.Memory.GetString(GetParameterPointer(0), true));
            _logger.Info($"Returning {Registers.AX} for uidkey({userName}, {lockName})");
#endif
        }

        /// <summary>
        ///     Create a new key record
        ///
        ///     Signature: void nkyrec (char *uid);
        /// </summary>
        private void nkyrec()
        {

            var uid = GetParameterString(0, stripNull: true);

#if DEBUG
            _logger.Info($"New Key Record: {uid}");
#endif
        }

        /// <summary>
        ///     Checks if the other user has the specified key, the one specified by othusn
        ///     and othusp.
        ///
        ///     Signature: int othkey (char *lock);
        /// </summary>
        private void othkey()
        {
            // no key support for now, so everybody has the key
            Registers.AX = 1;
        }

        /// <summary>
        ///     Converts a ulong to an ASCII string
        ///
        ///     Signature: char *ul2as(ulong longin)
        ///     Return: AX = Offset in Segment
        ///             DX = Host Segment
        /// </summary>
        private void ul2as()
        {
            var lowByte = GetParameter(0);
            var highByte = GetParameter(1);

            var outputValue = $"{(uint)(highByte << 16 | lowByte)}\0";

            var resultPointer = Module.Memory.GetOrAllocateVariablePointer("UL2AS", 0xF);

            Module.Memory.SetArray(resultPointer, Encoding.Default.GetBytes(outputValue));

#if DEBUG
            _logger.Info(
                $"Received value: {outputValue}, string saved to {resultPointer}");
#endif

            Registers.SetPointer(resultPointer);
        }

        /// <summary>
        ///     Current Language
        ///
        ///     This will always be defaulted to 0 in MBBSEmu, which is ANSI
        ///
        ///     Signature: int clingo;
        /// </summary>
        private ReadOnlySpan<byte> clingo => Module.Memory.GetVariablePointer("CLINGO").Data;

        /// <summary>
        ///     Array of pointers to the lingo Structures
        ///
        ///     Since clingo for MBBSEmu will always be 0, we only set one structure in the array
        ///
        ///     Signature: struct lingo **languages;
        /// </summary>
        private ReadOnlySpan<byte> languages => Module.Memory.GetVariablePointer("**LANGUAGES").Data;

        /// <summary>
        ///     MS-DOS exit code (for batch files)
        ///
        ///     Signature: int errcod;
        /// </summary>
        private ReadOnlySpan<byte> errcod => Module.Memory.GetVariablePointer("ERRCOD").Data;

        /// <summary>
        ///     Determines the profanity level of a string
        ///
        ///     MBBSEmu doesn't support multiple profanity levels, so the default value of 0 is returned.
        ///
        ///     Signature:  int profan(char *string);
        /// </summary>
        private void profan()
        {
            Registers.AX = 0;
        }

        /// <summary>
        ///     Expect a YES or NO from the user
        ///
        ///     Signature: int yesno=cncyesno();
        /// </summary>
        private void cncyesno()
        {
            //Get Input
            var inputPointer = Module.Memory.GetVariablePointer("INPUT");
            var nxtcmdPointer = Module.Memory.GetPointer("NXTCMD");
            var inputLength = Module.Memory.GetWord("INPLEN");

            var remainingCharactersInCommand = inputLength - (nxtcmdPointer.Offset - inputPointer.Offset);

            if (remainingCharactersInCommand == 0)
            {
                Registers.AX = 0;
                return;
            }

            var inputString = Module.Memory.GetArray(nxtcmdPointer, (ushort)remainingCharactersInCommand);
            var inputStringComponents = Encoding.ASCII.GetString(inputString).ToUpper().Split('\0');

            if (inputStringComponents.Length == 0)
            {
                Registers.AX = 0;
                return;
            }

            switch (inputStringComponents[0])
            {
                case "YES":
                case "Y":
                    Registers.AX = 'Y';
                    break;
                case "NO":
                case "N":
                    Registers.AX = 'N';
                    break;
                default:
                    Registers.AX = string.IsNullOrEmpty(inputStringComponents[0]) ? (ushort)0 : inputStringComponents[0][0];
                    return;
            }

            Module.Memory.SetPointer("NXTCMD", new IntPtr16(inputPointer.Segment, (ushort)(inputPointer.Offset + inputStringComponents[0].Length + 1)));
        }


        /// <summary>
        ///     Converts all uppercase letters in the string to lowercase
        ///
        ///     Result buffer is 1k
        ///
        ///     Signature: char *lower=strlwr(char *string);
        /// </summary>
        private void strlwr()
        {
            strmod(Char.ToLower);
        }

        /// <summary>
        ///     Sends formatted output to stdout
        ///
        ///     Some modules used this to print to the main console
        /// </summary>
        private void printf()
        {
            var formatStringPointer = GetParameterPointer(0);

            _logger.Info(Encoding.ASCII.GetString(FormatPrintf(Module.Memory.GetString(formatStringPointer), 2)));
        }

        /// <summary>
        ///     Generic "Has Key" routine which takes in the USER struct vs. the current channel
        ///
        ///     Signature: int ok=gen_haskey(char *lock, int unum, struct user *uptr);
        ///     Returns: AX = 1 == True
        /// </summary>
        /// <returns></returns>
        private void gen_haskey()
        {
            var lockNamePointer = GetParameterPointer(0);
            var lockNameBytes = Module.Memory.GetString(lockNamePointer, true);

#if DEBUG
            _logger.Info($"Returning TRUE for Haskey({Encoding.ASCII.GetString(lockNameBytes)})");
#endif
            Registers.AX = 1;
        }

        /// <summary>
        ///     Expect a Word from the user (character from the current command)
        ///
        ///     cncwrd() is executed after begincnc(), which runs rstrin() replacing the null separators
        ///     in the string with spaces once again.
        /// </summary>
        private void cncwrd()
        {
            //Get Input
            var inputPointer = Module.Memory.GetVariablePointer("INPUT");
            var nxtcmdPointer = Module.Memory.GetPointer("NXTCMD");
            var inputLength = Module.Memory.GetWord("INPLEN");

            var remainingCharactersInCommand = inputLength - (nxtcmdPointer.Offset - inputPointer.Offset);

            //Skip any excessive spacing
            while (Module.Memory.GetByte(nxtcmdPointer) == ' ' && remainingCharactersInCommand > 0)
            {
                nxtcmdPointer.Offset++;
                remainingCharactersInCommand--;
            }
            var returnPointer = Module.Memory.GetOrAllocateVariablePointer("CNCWRD", 0x1E); //max length is 30 characters
            Registers.SetPointer(returnPointer);

            //Verify we're not at the end of the input
            if (remainingCharactersInCommand == 0 || Module.Memory.GetByte(nxtcmdPointer) == 0)
            {
                //Write null to output
                Module.Memory.SetByte(returnPointer, 0);
                return;
            }

            var inputString = Module.Memory.GetArray(nxtcmdPointer, (ushort)remainingCharactersInCommand);
            var returnedWord = new MemoryStream(remainingCharactersInCommand);

            //Build Return Word stopping when a space is encountered
            foreach (var b in inputString)
            {
                if (b == ' ' || b == 0)
                    break;

                returnedWord.WriteByte(b);
            }

            //Truncate to 29 bytes
            if (returnedWord.Length > 29)
                returnedWord.SetLength(29);

            returnedWord.WriteByte(0);

            Module.Memory.SetArray(returnPointer, returnedWord.ToArray());

            //Modify the Counters
            remainingCharactersInCommand -= (int)returnedWord.Length;
            nxtcmdPointer.Offset += (ushort)returnedWord.Length;

            //Advance to the next, non-space character
            while (Module.Memory.GetByte(nxtcmdPointer) == ' ' && remainingCharactersInCommand > 0)
            {
                nxtcmdPointer.Offset++;
                remainingCharactersInCommand--;
            }

            Module.Memory.SetPointer("NXTCMD", new IntPtr16(nxtcmdPointer.Segment, (ushort)(nxtcmdPointer.Offset)));
        }

        /// <summary>
        ///     Returns the number of records within the current Btrieve file
        ///
        ///     Signature: long cntrbtv (void);
        /// </summary>
        private void cntrbtv()
        {
            var currentBtrieveFilePointer = Module.Memory.GetPointer("BB");
            var currentBtrieveFile = BtrieveGetProcessor(currentBtrieveFilePointer);

            var records = currentBtrieveFile.GetRecordCount();
            Registers.DX = (ushort)(records >> 16);
            Registers.AX = (ushort)(records & 0xFFFF);
        }

        /// <summary>
        ///     Phar-Lap Tiled Memory Allocation
        ///
        ///     Signature: int pltile(ULONG size, INT bsel, UINT stride, UINT tsize)
        /// </summary>
        private void pltile()
        {
            var size = GetParameterLong(0);
            var bsel = GetParameter(2);
            var stride = GetParameter(3);
            var tsize = GetParameter(4);

            if (size > ushort.MaxValue)
                throw new Exception("Allocation Exceeds Segment Size");

            var realSegmentBase = Module.Memory.AllocateRealModeSegment();

            /*
             * There is some magic in PHAPI for mapping of protected-mode segments to real-mode
             * memory addresses. It translates back that each tile is 8 segments apart.
             * Because of this, we'll go ahead and reserve the # of tiles * 8. While this is technically
             * an over allocation, it shouldn't hurt.
            */
            var numberOfSegments = (size / tsize) * 8;

            for (var i = 0; i < numberOfSegments; i++)
                Module.Memory.AllocateRealModeSegment(tsize);

            _logger.Debug($"Allocated base {realSegmentBase} for {size} bytes ({numberOfSegments} segments)");

            Registers.AX = realSegmentBase.Segment;
        }

        ///     Returns the day of the week 0->6 Sunday->Saturday
        ///
        ///     Signature: int daytoday(void);
        /// </summary>
        public void daytoday()
        {
            Registers.AX = (ushort)_clock.Now.DayOfWeek;
        }

        /// <summary>
        ///     Digits allowed in User-IDs. We default this to TRUE
        ///
        ///     Signature: int digalw;
        /// </summary>
        public ReadOnlySpan<byte> digalw => Module.Memory.GetVariablePointer("DIGALW").Data;

        /// <summary>
        ///     Retrieves a Hex value as Numeric option from MCV file
        ///
        ///     Signature: unsigned hexopt(int msgnum,unsigned floor,unsigned ceiling);
        ///     Return: AX = Value retrieved
        /// </summary>
        private void hexopt()
        {
            var msgnum = GetParameter(0);
            var floor = (short)GetParameter(1);
            var ceiling = GetParameter(2);

            var outputValue = McvPointerDictionary[_currentMcvFile.Offset].GetHex(msgnum);

            //Validate
            if (outputValue < floor || outputValue > ceiling)
                throw new ArgumentOutOfRangeException($"{msgnum} value {outputValue} is outside specified bounds");

#if DEBUG
            _logger.Info($"Retrieved option {msgnum} value: {outputValue}");
#endif

            Registers.AX = outputValue;
        }

        /// <summary>
        ///     Determines if the specified user is online
        ///
        ///     Signature: int ison=onsys(char *usrid);
        /// </summary>
        private void onsys()
        {
            var usernamePointer = GetParameterPointer(0);

            var username = Encoding.ASCII.GetString(Module.Memory.GetString(usernamePointer, true));

            //Scan the current channels for any usernames that match the specified one
            Registers.AX = ChannelDictionary.Any(x =>
                string.Equals(x.Value.Username, username, StringComparison.CurrentCultureIgnoreCase)) ? (ushort)1 : (ushort)0;
        }

        /// <summary>
        ///     Test if the user has enough real credits
        ///
        ///     We always return TRUE since MBBSEmu doesn't use/consume credits
        ///
        ///     Signature: int enuf=rtstcrd(long amount);
        /// </summary>
        private void rtstcrd()
        {
            Registers.AX = 1;
        }


        /// <summary>
        ///     Decode string date formatted 'MM/DD/YY' to int format YYYYYYYMMMMDDDDD
        ///
        ///     Signature: int date=dcdate(char *ascdat);
        /// </summary>
        private void dcdate()
        {
            var inputDate = GetParameterString(0, true);

            if (!DateTime.TryParse(inputDate, out var inputDateTime))
            {
                Registers.AX = 0xFFFF;
                return;
            }

            Registers.AX = (ushort)((inputDateTime.Month << 5) + inputDateTime.Day + ((inputDateTime.Year - 1980) << 9));
        }

        /// <summary>
        ///     Determines if a Floating Point Co-Processor is present to handle x87 Instructions
        ///
        ///     Because the CpuCore in MBBSEmu supports x87, we'll return 3 which denotes its presence.
        ///
        ///     Values and their Definitions are:
        ///      0 - no coprocessor, or ignored because of SET 87=N.
        ///      1 - 8087 or 80187, or using coprocessor because of SET 87=Y.
        ///      2 - 80287
        ///      3 - 80387
        ///
        ///     Signature: int _RTLENTRY _EXPDATA  _8087 = 3;
        /// </summary>
        private ReadOnlySpan<byte> _8087 => Module.Memory.GetVariablePointer("_8087").Data;

        /// <summary>
        ///     Determines if the specified char is a valid User-ID Character
        ///
        ///     Because MBBSEmu doesn't put restrictions on User-ID Characters, we'll verify it's a standard,
        ///     printable ASCII value (between 32 & 126)
        ///
        ///     Signature: int isuidc(int c);
        /// </summary>
        private void isuidc()
        {
            var characterToCheck = GetParameter(0);
            Registers.AX = (ushort)(characterToCheck >= 32 && characterToCheck <= 126 ? 1 : 0);
        }

        /// <summary>
        ///     Deletes the Btrieve Record at the current Btrieve File Position
        ///
        ///     Signature: void delbtv();
        /// </summary>
        private void delbtv()
        {
            var currentBtrieveFile = BtrieveGetProcessor(Module.Memory.GetPointer("BB"));

            currentBtrieveFile.Delete();
        }

        /// <summary>
        ///     Strips non-printable ASCII characters from the specified string
        ///
        ///     Signature: char* stp4cs(char *buf);
        /// </summary>
        private void stp4cs()
        {
            var stringPointer = GetParameterPointer(0);

            var inputString = Module.Memory.GetString(stringPointer, true);

            var result = new MemoryStream(inputString.Length);

            for (var i = 0; i < inputString.Length; i++)
            {
                if (inputString[i] >= 32 && inputString[i] <= 127)
                    result.WriteByte(inputString[i]);
            }

            result.WriteByte(0);
            Module.Memory.SetArray(stringPointer, result.ToArray());
            Registers.SetPointer(stringPointer);
        }

        /// <summary>
        ///     filelength - gets file size in bytes
        ///
        ///     Signature: long filelength(int handle);
        /// </summary>
        private void filelength()
        {
            var fileHandle = GetParameter(0);
            var result = -1L;

            if (FilePointerDictionary.TryGetValue(fileHandle, out var filePointer))
            {
                result = filePointer.Length;
            }

            Registers.DX = (ushort)(result >> 16);
            Registers.AX = (ushort)(result & 0xFFFF);
        }

        /// <summary>
        ///     Sets Secure Echo to ON for the specified number of input characters. Characters within
        ///     the specified width are echo'd as the secure character.
        ///
        ///     Signature: void echsec(char c, int width);
        /// </summary>
        private void echsec()
        {
            ChannelDictionary[ChannelNumber].EchoSecureEnabled = true;
            ChannelDictionary[ChannelNumber].ExtUsrAcc.ech = (byte)GetParameter(0);
            ChannelDictionary[ChannelNumber].ExtUsrAcc.wid = (byte)GetParameter(1);

#if DEBUG
            _logger.Debug($"Setting Echo Security ON for {ChannelDictionary[ChannelNumber].ExtUsrAcc.wid} characters with the character {(char)ChannelDictionary[ChannelNumber].ExtUsrAcc.ech}");
#endif
        }

        /// <summary>
        ///     Conditional exit to parent menu for after handling concatenated commands
        ///
        ///     Signature: void condex();
        /// </summary>
        private void condex()
        {
            if (!ChannelDictionary[ChannelNumber].UsrPtr.Flags.IsFlagSet((ushort)EnumRuntimeFlags.Concex)) return;
            Registers.Halt = true;
            ChannelDictionary[ChannelNumber].Status = 0;
        }

        /// <summary>
        ///     Handle the entering of a User-Id
        ///
        ///     Signature: int hdluid(char *stg);
        /// </summary>
        private void hdluid()
        {
            var searchUserName = GetParameterString(0, true);
            var userXrefPointer = new IntPtr16(Module.Memory.GetVariablePointer("UIDXRF").Data);
            var userXref = new UidxrefStruct(Module.Memory.GetArray(userXrefPointer, UidxrefStruct.Size));

            //Look up user ID
            var userAccount = _accountRepository.GetAccounts().ToList().FirstOrDefault(item => item.userName.Contains(searchUserName, StringComparison.CurrentCultureIgnoreCase));

            if (userAccount != null && searchUserName != "")
            {
                userXref.xrfstg = Encoding.ASCII.GetBytes(searchUserName + "\0");
                userXref.userid = Encoding.ASCII.GetBytes(userAccount.userName + "\0");
                Module.Memory.SetArray(userXrefPointer, userXref.Data);
                Registers.AX = 0;
            }
            else
            {
                userXref.xrfstg = Encoding.ASCII.GetBytes(searchUserName + "\0");
                userXref.userid = Encoding.ASCII.GetBytes(searchUserName + "\0");
                Module.Memory.SetArray(userXrefPointer, userXref.Data);
                Registers.AX = 0xFFFF;
            }

        }

        /// <summary>
        ///     User-id cross reference structure
        ///
        ///     Signature: struct uidxrf;
        /// </summary>
        public ReadOnlySpan<byte> uidxrf => Module.Memory.GetVariablePointer("UIDXRF").Data;

        /// <summary>
        ///     Allocate new space for a string
        ///
        ///     Signature: char *alcdup(char *stg);
        /// </summary>
        private void alcdup()
        {
            var sourceStringPointer = GetParameterPointer(0);
            var inputBuffer = Module.Memory.GetString(sourceStringPointer);
            var destinationAllocatedPointer = Module.Memory.AllocateVariable(null, (ushort)inputBuffer.Length);


            if (sourceStringPointer == IntPtr16.Empty)
            {
                Module.Memory.SetByte(destinationAllocatedPointer, 0);
#if DEBUG
                _logger.Warn($"Source ({sourceStringPointer}) is NULL");
#endif
            }
            else
            {
                Module.Memory.SetArray(destinationAllocatedPointer, inputBuffer);
#if DEBUG
                //_logger.Info($"Copied {inputBuffer.Length} bytes from {sourceStringPointer} to {destinationAllocatedPointer} -> {Encoding.ASCII.GetString(inputBuffer)}");
#endif
            }

#if DEBUG
            _logger.Info($"Allocated {inputBuffer.Length} bytes starting at {destinationAllocatedPointer}");
#endif

            Registers.SetPointer(destinationAllocatedPointer);
        }

        /// <summary>
        ///     Expect a forum name, with or without '/' prefix
        ///
        ///     Signature: char *signam=cncsig();
        /// </summary>
        private void cncsig()
        {
            //Get Input
            var inputPointer = Module.Memory.GetVariablePointer("INPUT");
            var nxtcmdPointer = Module.Memory.GetPointer("NXTCMD");
            var inputLength = Module.Memory.GetWord("INPLEN");

            var remainingCharactersInCommand = inputLength - (nxtcmdPointer.Offset - inputPointer.Offset);

            //Skip any excessive spacing
            while (Module.Memory.GetByte(nxtcmdPointer) == ' ' && remainingCharactersInCommand > 0)
            {
                nxtcmdPointer.Offset++;
                remainingCharactersInCommand--;
            }
            var returnPointer = Module.Memory.GetOrAllocateVariablePointer("CNCSIG", 0xA); //max length is 10 characters
            Registers.SetPointer(returnPointer);

            //Verify we're not at the end of the input
            if (remainingCharactersInCommand == 0 || Module.Memory.GetByte(nxtcmdPointer) == 0)
            {
                //Write null to output
                Module.Memory.SetByte(returnPointer, 0);
                return;
            }

            var inputString = Module.Memory.GetArray(nxtcmdPointer, (ushort)remainingCharactersInCommand);

            //Make room for leading forward slash (SIGIDC) if missing
            if (inputString[0] != (byte) '/')
                remainingCharactersInCommand += 1;

            var returnedSig = new MemoryStream(remainingCharactersInCommand);

            //Add leading forward slash (SIGIDC) if missing
            if (inputString[0] != (byte) '/')
            {
                returnedSig.WriteByte((byte) '/');
                nxtcmdPointer--;
            }

            //Build Return Sig stopping when a space is encountered
            foreach (var b in inputString)
            {
                if (b == ' ' || b == 0)
                    break;

                returnedSig.WriteByte(b);
            }

            //Truncate to 9 bytes
            if (returnedSig.Length > 9)
            {
                returnedSig.SetLength(9);
                nxtcmdPointer--;
            }

            returnedSig.WriteByte(0);

            Module.Memory.SetArray(returnPointer, returnedSig.ToArray());

            //Modify the Counters
            remainingCharactersInCommand -= (int)returnedSig.Length;
            nxtcmdPointer.Offset += (ushort)returnedSig.Length;

            //Advance to the next, non-space character
            while (Module.Memory.GetByte(nxtcmdPointer) == ' ' && remainingCharactersInCommand > 0)
            {
                nxtcmdPointer.Offset++;
                remainingCharactersInCommand--;
            }

            Module.Memory.SetPointer("NXTCMD", new IntPtr16(nxtcmdPointer.Segment, (ushort)(nxtcmdPointer.Offset)));
        }
    }
}<|MERGE_RESOLUTION|>--- conflicted
+++ resolved
@@ -3,11 +3,8 @@
 using MBBSEmu.CPU;
 using MBBSEmu.Database.Repositories.Account;
 using MBBSEmu.Database.Repositories.AccountKey;
-<<<<<<< HEAD
+using MBBSEmu.Date;
 using MBBSEmu.DOS.Interrupts;
-=======
-using MBBSEmu.Date;
->>>>>>> 5b15c1b7
 using MBBSEmu.Extensions;
 using MBBSEmu.HostProcess.Fsd;
 using MBBSEmu.HostProcess.Structs;
@@ -3761,30 +3758,9 @@
             //Load registers and pass to Int21h
             var registers = new CpuRegisters();
             registers.FromRegs(Module.Memory.GetArray(parameterOffset1, 16));
-<<<<<<< HEAD
             new Int21h(registers, Module.Memory).Handle();
 
             Module.Memory.SetArray(parameterOffset2, registers.ToRegs());
-=======
-            switch (registers.AH)
-            {
-                case 0x2C:
-                    //Get Time
-                    {
-                        var returnValue = new CpuRegisters
-                        {
-                            CH = (byte)_clock.Now.Hour,
-                            CL = (byte)_clock.Now.Minute,
-                            DH = (byte)_clock.Now.Second,
-                            DL = (byte)(_clock.Now.Millisecond / 100)
-                        };
-                        Module.Memory.SetArray(parameterOffset2, returnValue.ToRegs());
-                        return;
-                    }
-                default:
-                    throw new ArgumentOutOfRangeException($"Unknown DOS INT21 API: {registers.AH:X2}");
-            }
->>>>>>> 5b15c1b7
         }
 
         /// <summary>
