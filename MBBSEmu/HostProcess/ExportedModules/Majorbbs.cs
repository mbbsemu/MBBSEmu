--- conflicted
+++ resolved
@@ -147,12 +147,9 @@
             Module.Memory.AllocateVariable("**LANGUAGES", IntPtr16.Size);
             Module.Memory.SetPointer("**LANGUAGES", Module.Memory.GetVariablePointer("*LANGUAGES"));
             Module.Memory.AllocateVariable("ERRCOD", sizeof(ushort));
-<<<<<<< HEAD
             Module.Memory.AllocateVariable("CURRENT-MCV", IntPtr16.Size);
-=======
             Module.Memory.AllocateVariable("DIGALW", sizeof(ushort));
             Module.Memory.SetWord("DIGALW", 1);
->>>>>>> 3eb6cdc2
 
             var ctypePointer = Module.Memory.AllocateVariable("CTYPE", 0x101);
 
@@ -1138,10 +1135,8 @@
                 case 127:
                     cncnum();
                     break;
-<<<<<<< HEAD
                 case 339:
                     hexopt();
-=======
                 case 449:
                     onsys();
                     break;
@@ -1150,7 +1145,6 @@
                     break;
                 case 660:
                     f_lxrsh();
->>>>>>> 3eb6cdc2
                     break;
                 default:
                     throw new ArgumentOutOfRangeException($"Unknown Exported Function Ordinal in MAJORBBS: {ordinal}");
@@ -7446,7 +7440,6 @@
             Module.Memory.SetPointer("NXTCMD", new IntPtr16(nxtcmdPointer.Segment, (ushort)(nxtcmdPointer.Offset)));
         }
 
-<<<<<<< HEAD
 
         /// <summary>
         ///     Retrieves a Hex value as Numeric option from MCV file
@@ -7473,7 +7466,6 @@
             Registers.AX = outputValue;
         }
 
-=======
         /// <summary>
         ///     Determines if the specified user is online
         ///
@@ -7501,6 +7493,5 @@
         {
             Registers.AX = 1;
         }
->>>>>>> 3eb6cdc2
     }
 }