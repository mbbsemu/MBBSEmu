using MBBSEmu.Btrieve;
using MBBSEmu.Btrieve.Enums;
using MBBSEmu.CPU;
using MBBSEmu.Database.Repositories.AccountKey;
using MBBSEmu.Extensions;
using MBBSEmu.HostProcess.Fsd;
using MBBSEmu.HostProcess.Structs;
using MBBSEmu.IO;
using MBBSEmu.Memory;
using MBBSEmu.Module;
using MBBSEmu.Session;
using MBBSEmu.Session.Enums;
using NLog;
using System;
using System.Collections.Generic;
using System.ComponentModel;
using System.Diagnostics;
using System.IO;
using System.Linq;
using System.Text;
using MBBSEmu.Database.Repositories.Account;

namespace MBBSEmu.HostProcess.ExportedModules
{
    /// <summary>
    ///     Class which defines functions that are part of the MajorBBS/WG SDK and included in
    ///     MAJORBBS.H
    /// </summary>
    public class Majorbbs : ExportedModuleBase, IExportedModule, IDisposable
    {
        /// <summary>Used to specify the return type of cncint/cnclon/cncnum</summary>
        private enum CncIntegerReturnType
        {
            INT, // for cncint()
            LONG, // for cnclon()
            STRING, // for cncnum()
        }

        public IntPtr16 GlobalCommandHandler;

        private IntPtr16 _currentMcvFile
        {
            get => Module.Memory.GetPointer("CURRENT-MCV");
            set => Module.Memory.SetPointer("CURRENT-MCV", value ?? IntPtr16.Empty);
        }
        private readonly Stack<IntPtr16> _previousMcvFile;

        private readonly Stack<IntPtr16> _previousBtrieveFile;

        private readonly AppSettings _configuration;
        private readonly List<IntPtr16> _margvPointers;
        private readonly List<IntPtr16> _margnPointers;

        private const ushort VOLATILE_DATA_SIZE = 0x3FFF;
        private const ushort NUMBER_OF_CHANNELS = 0x4;

        private readonly Stopwatch _highResolutionTimer = new Stopwatch();

        private AgentStruct _galacticommClientServerAgent;

        /// <summary>
        ///     Stores all active searches created via fnd1st
        /// </summary>
        private Dictionary<Guid, IEnumerator<string>> _activeSearches =
            new Dictionary<Guid, IEnumerator<string>>();

        /// <summary>
        ///     Segment Identifier for Relocation
        /// </summary>
        /// <returns></returns>
        public const ushort Segment = 0xFFFF;

        /// <summary>
        ///     Repository with Account Key Information
        /// </summary>
        private readonly IAccountKeyRepository _accountKeyRepository;

        /// <summary>
        ///     Repository with Account Information
        /// </summary>
        private readonly IAccountRepository _accountRepository;

        public void Dispose()
        {
            foreach (var f in FilePointerDictionary)
                f.Value.Close();
            FilePointerDictionary.Clear();
        }

        public Majorbbs(ILogger logger, AppSettings configuration, IFileUtility fileUtility, IGlobalCache globalCache, MbbsModule module, PointerDictionary<SessionBase> channelDictionary, IAccountKeyRepository accountKeyRepository, IAccountRepository accountRepository) : base(
            logger, configuration, fileUtility, globalCache, module, channelDictionary)
        {
<<<<<<< HEAD
            _accountKeyRepository = accountKeyRepository;
            _accountRepository = accountRepository;
=======
            _configuration = configuration;
>>>>>>> c2bcbf91
            _margvPointers = new List<IntPtr16>();
            _margnPointers = new List<IntPtr16>();
            _previousMcvFile = new Stack<IntPtr16>(10);
            _previousBtrieveFile = new Stack<IntPtr16>(10);
            _highResolutionTimer.Start();


            //Setup Memory for Variables
            Module.Memory.AllocateVariable("PRFBUF", 0x4000, true); //Output buffer, 8kb
            Module.Memory.AllocateVariable("PRFPTR", 0x4);
            Module.Memory.AllocateVariable("OUTBSZ", sizeof(ushort));
            Module.Memory.SetWord("OUTBSZ", OUTBUF_SIZE);
            Module.Memory.AllocateVariable("INPUT", 0xFF); //255 Byte Maximum user Input
            Module.Memory.AllocateVariable("USER", (User.Size * NUMBER_OF_CHANNELS), true);
            Module.Memory.AllocateVariable("*USRPTR", 0x4); //pointer to the current USER record
            Module.Memory.AllocateVariable("STATUS", 0x2); //ushort Status
            Module.Memory.AllocateVariable("CHANNEL", 0x1FE); //255 channels * 2 bytes
            Module.Memory.AllocateVariable("MARGC", sizeof(ushort));
            Module.Memory.AllocateVariable("MARGN", 0x200); //max 128 pointers * 4 bytes each
            Module.Memory.AllocateVariable("MARGV", 0x200); //max 128 pointers * 4 bytes each
            Module.Memory.AllocateVariable("INPLEN", sizeof(ushort));
            Module.Memory.AllocateVariable("USRNUM", 0x2);
            var usraccPointer = Module.Memory.AllocateVariable("USRACC", (UserAccount.Size * NUMBER_OF_CHANNELS), true);
            var usaptrPointer = Module.Memory.AllocateVariable("USAPTR", 0x4);
            Module.Memory.SetArray(usaptrPointer, usraccPointer.Data);

            var usrExtPointer = Module.Memory.AllocateVariable("EXTUSR", (ExtUser.Size * NUMBER_OF_CHANNELS), true);
            var extPtrPointer = Module.Memory.AllocateVariable("EXTPTR", 0x4);
            Module.Memory.SetArray(extPtrPointer, usrExtPointer.Data);

            Module.Memory.AllocateVariable("OTHUAP", 0x04, true); //Pointer to OTHER user
            Module.Memory.AllocateVariable("OTHEXP", 0x04, true); //Pointer to OTHER user
            var ntermsPointer = Module.Memory.AllocateVariable("NTERMS", 0x2); //ushort number of lines
            Module.Memory.SetWord(ntermsPointer, (ushort) _configuration.BBSChannels); // Number of channels from Settings

            Module.Memory.AllocateVariable("OTHUSN", 0x2); //Set by onsys() or instat()
            Module.Memory.AllocateVariable("OTHUSP", 0x4, true);
            Module.Memory.AllocateVariable("NXTCMD", IntPtr16.Size); //Holds Pointer to the "next command"
            Module.Memory.SetPointer("NXTCMD", Module.Memory.GetVariablePointer("INPUT"));
            Module.Memory.AllocateVariable("NMODS", 0x2); //Number of Modules Installed
            Module.Memory.SetWord("NMODS", 0x1); //set this to 1 for now
            var modulePointer = Module.Memory.AllocateVariable("MODULE", 0x4); //Pointer to Registered Module
            var modulePointerPointer =
                Module.Memory.AllocateVariable("MODULE-POINTER", 0x4); //Pointer to the Module Pointer
            Module.Memory.SetArray(modulePointerPointer, modulePointer.Data);
            Module.Memory.AllocateVariable("UACOFF", 0x4);
            Module.Memory.AllocateVariable("EXTOFF", 0x4);
            Module.Memory.AllocateVariable("VDAPTR", 0x4);
            Module.Memory.AllocateVariable("VDATMP", VOLATILE_DATA_SIZE, true);
            Module.Memory.SetWord(Module.Memory.AllocateVariable("VDASIZ", 0x2), VOLATILE_DATA_SIZE);
            Module.Memory.AllocateVariable("BBSTTL", 0x32, true); //50 bytes for BBS Title
            Module.Memory.AllocateVariable("COMPANY", 0x32, true); //50 bytes for company name
            Module.Memory.AllocateVariable("ADDRES1", 0x32, true); //50 bytes for address line 1
            Module.Memory.AllocateVariable("ADDRES2", 0x32, true); //50 bytes for address line 2
            Module.Memory.AllocateVariable("DATAPH", 0x20, true); // 32 bytes for phone #
            Module.Memory.AllocateVariable("LIVEPH", 0x20, true); // 32 bytes for phone #
            Module.Memory.AllocateVariable("MMUCCR", sizeof(ushort)); //Main Menu Credit Consumption Rate
            Module.Memory.SetWord("MMUCCR", 1);
            Module.Memory.AllocateVariable("PFNLVL", sizeof(ushort));
            Module.Memory.SetWord("PFNLVL", 0);
            Module.Memory.AllocateVariable("VERSION", 5);
            Module.Memory.SetArray("VERSION", Encoding.ASCII.GetBytes("2.00"));
            Module.Memory.AllocateVariable("SYSCYC", IntPtr16.Size);

            Module.Memory.AllocateVariable("NUMBYTS", sizeof(uint));
            Module.Memory.AllocateVariable("NUMFILS", sizeof(uint));
            Module.Memory.AllocateVariable("NUMBYTP", sizeof(uint));
            Module.Memory.AllocateVariable("NUMDIRS", sizeof(uint));
            Module.Memory.AllocateVariable("NGLOBS", sizeof(ushort));
            Module.Memory.AllocateVariable("FTG", FtgStruct.Size);
            Module.Memory.AllocateVariable("FTGPTR", IntPtr16.Size);
            Module.Memory.SetPointer("FTGPTR", Module.Memory.GetVariablePointer("FTG"));
            Module.Memory.AllocateVariable("TSHMSG", 81); //universal global Tagspec Handler message
            Module.Memory.AllocateVariable("FTFSCB", FtfscbStruct.Size);

            Module.Memory.AllocateVariable("SV", SysvblStruct.Size);
            Module.Memory.AllocateVariable("EURMSK", 1);
            Module.Memory.SetByte("EURMSK", (byte)0x7F);
            Module.Memory.AllocateVariable("FSDSCB", 82, true);
            Module.Memory.AllocateVariable("BB", 4); //pointer for current btrieve struct
            Module.Memory.AllocateVariable("FSDEMG", 80); //error message for FSD
            Module.Memory.AllocateVariable("SYSKEY", 6, true);
            Module.Memory.SetArray("SYSKEY", Encoding.ASCII.GetBytes("SYSOP\0"));
            Module.Memory.AllocateVariable("CLINGO", sizeof(ushort));
            Module.Memory.AllocateVariable("LANGUAGES", LingoStruct.Size, true);
            Module.Memory.SetArray("LANGUAGES", new LingoStruct().Data); //ever user will have the same lingo struct
            Module.Memory.AllocateVariable("**LANGUAGES", IntPtr16.Size);
            Module.Memory.SetPointer("**LANGUAGES", Module.Memory.GetVariablePointer("*LANGUAGES"));
            Module.Memory.AllocateVariable("ERRCOD", sizeof(ushort));
            Module.Memory.AllocateVariable("CURRENT-MCV", IntPtr16.Size);
            Module.Memory.AllocateVariable("DIGALW", sizeof(ushort));
            Module.Memory.SetWord("DIGALW", 1);
            Module.Memory.AllocateVariable("_8087", sizeof(ushort));
            Module.Memory.SetWord("_8087", 3);

            var ctypePointer = Module.Memory.AllocateVariable("CTYPE", 0x101);

            /*
             * Fill CTYPE array with standard characters
             * Calls to CTYPE functions such as ISALPHA(), etc.
             * are replaced with relocation records to this memory block.
             * It'll be a relocation+1 if __USELOCALES__ is defined at compile time.
             * This means we just need character 48 ("0") to be at position 49 in the array.
             * We accomplish this by ++ the offset of the pointer first then writing. Every byte
             * should be shifted by 1, thus giving us a proper value lookup post-relocation
             */
            var resultByte = 0;
            for (var i = 0; i < 256; i++)
            {
                if (i == 32)
                {
                    //IS_SP
                    resultByte = 1;
                }
                else if (i >= 48 && i <= 57)
                {
                    //IS_DIG
                    resultByte = 2;
                }
                else if (i >= 65 && i <= 90)
                {
                    //IS_LOW
                    resultByte = 4;
                }
                else if (i >= 97 && i <= 122)
                {
                    //IS_UP
                    resultByte = 8;
                }
                else if (i >= 33 && i <= 47)
                {
                    //IS_PUN
                    resultByte = 64;
                }
                else if (i >= 91 && i <= 96)
                {
                    //IS_PUN
                    resultByte = 64;
                }
                else if (i >= 123 && i <= 126)
                {
                    //IS_PUN
                    resultByte = 64;
                }
                else
                {
                    resultByte = 0;
                }

                Module.Memory.SetByte(ctypePointer.Segment, (ushort)(ctypePointer.Offset + i + 1), (byte)resultByte);
            }
        }

        public void SetRegisters(CpuRegisters registers)
        {
            Registers = registers;
        }

        /// <summary>
        ///     Sets State for the Module Registers and the current Channel Number that's running
        /// </summary>
        /// <param name="channelNumber"></param>
        /// <param name="numberOfModules"></param>
        public void SetState(ushort channelNumber)
        {
            ChannelNumber = channelNumber;

            _previousMcvFile.Clear();
            _previousBtrieveFile.Clear();

            //Bail if it's max value, not processing any input or status
            if (channelNumber == ushort.MaxValue)
                return;

            if (!Module.Memory.TryGetVariablePointer($"VDA-{channelNumber}", out var vdaChannelPointer))
                vdaChannelPointer = Module.Memory.AllocateVariable($"VDA-{channelNumber}", VOLATILE_DATA_SIZE);

            Module.Memory.SetArray(Module.Memory.GetVariablePointer("VDAPTR"), vdaChannelPointer.Data);
            Module.Memory.SetWord(Module.Memory.GetVariablePointer("USRNUM"), channelNumber);

            ChannelDictionary[channelNumber].StatusChange = false;
            Module.Memory.SetWord(Module.Memory.GetVariablePointer("STATUS"), ChannelDictionary[channelNumber].Status);

            var userBasePointer = Module.Memory.GetVariablePointer("USER");
            var currentUserPointer = new IntPtr16(userBasePointer.Data);
            currentUserPointer.Offset += (ushort)(User.Size * channelNumber);

            //Update User Array and Update Pointer to point to this user
            Module.Memory.SetArray(currentUserPointer, ChannelDictionary[channelNumber].UsrPtr.Data);
            Module.Memory.SetArray(Module.Memory.GetVariablePointer("*USRPTR"), currentUserPointer.Data);

            var userAccBasePointer = Module.Memory.GetVariablePointer("USRACC");
            var currentUserAccPointer = new IntPtr16(userAccBasePointer.Data);
            currentUserAccPointer.Offset += (ushort)(UserAccount.Size * channelNumber);
            Module.Memory.SetArray(currentUserAccPointer, ChannelDictionary[channelNumber].UsrAcc.Data);
            Module.Memory.SetArray(Module.Memory.GetVariablePointer("USAPTR"), currentUserAccPointer.Data);

            var userExtAccBasePointer = Module.Memory.GetVariablePointer("EXTUSR");
            var currentExtUserAccPointer = new IntPtr16(userExtAccBasePointer.Data);
            currentExtUserAccPointer.Offset += (ushort)(ExtUser.Size * channelNumber);
            Module.Memory.SetArray(currentExtUserAccPointer, ChannelDictionary[channelNumber].ExtUsrAcc.Data);
            Module.Memory.SetArray(Module.Memory.GetVariablePointer("EXTPTR"), currentExtUserAccPointer.Data);

            //Write Blank Input
            var inputMemory = Module.Memory.GetVariablePointer("INPUT");
            Module.Memory.SetByte(inputMemory.Segment, inputMemory.Offset, 0x0);
            Module.Memory.SetArray(Module.Memory.GetVariablePointer("NXTCMD"), inputMemory.Data);

            //Reset PRFPTR
            Module.Memory.SetPointer("PRFPTR", Module.Memory.GetVariablePointer("PRFBUF"));
            Module.Memory.SetZero(Module.Memory.GetVariablePointer("PRFBUF"), 0x4000);

            //Set FSDSCB Pointer for Current User
            if (!Module.Memory.TryGetVariablePointer($"FSD-Fsdscb-{ChannelNumber}", out var channelFsdscb))
                channelFsdscb = Module.Memory.AllocateVariable($"FSD-Fsdscb-{ChannelNumber}", FsdscbStruct.Size);

            Module.Memory.SetPointer("*FSDSCB", channelFsdscb);

            //Processing Channel Input
            if (ChannelDictionary[channelNumber].Status == 3)
                ProcessChannelInput(channelNumber);
        }

        /// <summary>
        ///     Handles processing of Channel Input by setting the INPUT value of the dta in the channel InputCommand buffer
        ///     and then calling parsin()
        /// </summary>
        /// <param name="channelNumber"></param>
        public void ProcessChannelInput(ushort channelNumber)
        {
            //Take INPUT from Channel and save it to INPUT
            var inputPointer = Module.Memory.GetVariablePointer("INPUT");
            Module.Memory.SetZero(inputPointer, 0xFF);
            var inputFromChannel = ChannelDictionary[channelNumber].InputCommand;
            var inputLength = (ushort)ChannelDictionary[ChannelNumber].InputCommand.Length;
            Module.Memory.SetArray(inputPointer, inputFromChannel);
            Module.Memory.SetByte(inputPointer + inputFromChannel.Length, 0);
            Module.Memory.SetWord("INPLEN", inputLength);

            ChannelDictionary[channelNumber].UsrPtr.Flags = 0;

            parsin();

            //Set Concex flag on 0 input
            //TODO -- Need to verify this is correct
            if (Module.Memory.GetWord("INPLEN") == 0)
                ChannelDictionary[channelNumber].UsrPtr.Flags |= (uint)EnumRuntimeFlags.Concex;

        }

        /// <summary>
        ///     Updates the Session with any information from memory before execution finishes
        /// </summary>
        /// <param name="channel"></param>
        public void UpdateSession(ushort channel)
        {
            //Don't process on RTKICK, etc. runs
            if (channel == ushort.MaxValue)
                return;

            //Set the Channel Status
            if (ChannelDictionary[ChannelNumber].OutputEmptyStatus && !ChannelDictionary[ChannelNumber].StatusChange)
            {
                ChannelDictionary[ChannelNumber].Status = 5;
                ChannelDictionary[ChannelNumber].StatusChange = true;
            }
            else if (ChannelDictionary[ChannelNumber].StatusChange)
            {
                ChannelDictionary[ChannelNumber].Status = Module.Memory.GetWord(Module.Memory.GetVariablePointer("STATUS"));
            }
            else
            {
                ChannelDictionary[ChannelNumber].Status = 1;
            }

            var userPointer = Module.Memory.GetVariablePointer("USER");

            ChannelDictionary[ChannelNumber].UsrPtr.Data = Module.Memory.GetArray(userPointer.Segment,
                (ushort)(userPointer.Offset + (User.Size * channel)), User.Size).ToArray();

#if DEBUG
            _logger.Info($"{channel}->status == {ChannelDictionary[ChannelNumber].Status}");
            _logger.Info($"{channel}->state == {ChannelDictionary[ChannelNumber].UsrPtr.State}");
            _logger.Info($"{channel}->substt == {ChannelDictionary[ChannelNumber].UsrPtr.Substt}");
#endif
        }

        /// <summary>
        ///     Invokes method by the specified ordinal using a Jump Table
        /// </summary>
        /// <param name="ordinal"></param>
        /// <param name="offsetsOnly"></param>
        public ReadOnlySpan<byte> Invoke(ushort ordinal, bool offsetsOnly = false)
        {
            //_logger.Info($"Invoking MAJORBBS.DLL:{Ordinals.MAJORBBS[ordinal]}");

            switch (ordinal)
            {
                case 628:
                    return usrnum;
                case 629:
                    return usrptr;
                case 97:
                    return channel;
                case 565:
                    return status;
                case 475:
                    return prfbuf;
                case 437:
                    return nterms;
                case 625:
                    return user;
                case 637:
                    return vdaptr;
                case 401:
                    return margc;
                case 477:
                    return prfptr;
                case 350:
                    return input;
                case 349:
                    return inplen;
                case 402:
                    return margn;
                case 403:
                    return margv;
                case 16:
                    return _exitbuf;
                case 17:
                    return _exitfopen;
                case 18:
                    return _exitopen;
                case 624:
                    return usaptr;
                case 757:
                    BtrieveSetupGlobalPointer("GENBB", "BBSGEN.DAT", GENBB_BASE_SEGMENT);
                    return genbb;
                case 459:
                    return othusn;
                case 434:
                    return nmods;
                case 417:
                    return module;
                case 11:
                    return _ctype;
                case 640:
                    return vdatmp;
                case 83:
                    return bbsttl;
                case 136:
                    return company;
                case 61:
                    return addres1;
                case 62:
                    return addres2;
                case 153:
                    return dataph;
                case 387:
                    return liveph;
                case 639:
                    return vdasiz;
                case 460:
                    return othusp;
                case 458:
                    return othuap;
                case 826:
                    return othexp;
                case 825:
                    return extptr;
                case 414:
                    return mmuccr;
                case 468:
                    return pfnlvl;
                case 442:
                    return nxtcmd;
                case 909:
                    return version;
                case 1048:
                    return syscyc;
                case 440:
                    return numfils;
                case 439:
                    return numbyts;
                case 901:
                    return numbytp;
                case 1072:
                    return numdirs;
                case 733:
                    return nglobs;
                case 304:
                    return ftgptr;
                case 606:
                    return tshmsg;
                case 288:
                    return ftfscb;
                case 462:
                    return outbsz;
                case 593:
                    return sv;
                case 194:
                    return eurmsk;
                case 263:
                    return fsdscb;
                case 741:
                    return bb;
                case 242:
                    return fsdemg;
                case 718:
                    return syskey;
                case 761:
                    return clingo;
                case 762:
                    return languages;
                case 193:
                    return errcod;
                case 169:
                    return digalw;
                case 55:
                    BtrieveSetupGlobalPointer("ACCBB", "BBSUSR.DAT", ACCBB_BASE_SEGMENT);
                    return accbb;
                case 737:
                    return _8087;
            }

            if (offsetsOnly)
            {
                return new IntPtr16(Segment, ordinal).Data;
            }

            switch (ordinal)
            {
                //Ignored Ordinals
                case 561: //srand() handled internally
                case 614: //unfrez -- unlocks video memory, ignored
                case 174: //DSAIRP
                case 189: //ENAIRP
                case 512: //RSTRXF
                case 114: //CLSXRF
                case 340: //HOWBUY -- emits how to buy credits, ignored for MBBSEmu
                case 564: //STANSI -- sets ANSI to user default, ignoring as ANSI is always on
                case 526: //SCBLANK -- set video buffer to blank
                case 563: //SSTATR -- set video attribute
                case 548: //SETWIN -- set window parameters when drawing to video (Screen)
                case 392: //LOCATE -- moves cursor (local screen, not telnet session)
                case 513: //RSTWIN -- restore window parameters (local screen)
                    break;
                case 599:
                    time();
                    break;
                case 432:
                    nkyrec();
                    break;
                case 68:
                    alczer();
                    break;
                case 331:
                    gmdnam();
                    break;
                case 574:
                    strcpy();
                    break;
                case 589:
                    stzcpy();
                    break;
                case 492:
                    register_module();
                    break;
                case 456:
                    opnmsg();
                    break;
                case 441:
                    numopt();
                    break;
                case 650:
                    ynopt();
                    break;
                case 389:
                    lngopt();
                    break;
                case 566:
                    stgopt();
                    break;
                case 316:
                    getasc();
                    break;
                case 377:
                    l2as();
                    break;
                case 77:
                    atol();
                    break;
                case 601:
                    today();
                    break;
                case 665:
                    f_scopy();
                    break;
                case 520:
                    sameas();
                    break;
                case 713:
                    uacoff();
                    break;
                case 474:
                case 787: //pmlt is just mult-lingual prf, so we just call prf
                    prf();
                    break;
                case 463:
                    outprf();
                    break;
                case 160:
                    dedcrd();
                    break;
                case 476:
                    prfmsg();
                    break;
                case 550:
                    shocst();
                    break;
                case 59:
                    addcrd();
                    break;
                case 366:
                    itoa();
                    break;
                case 334:
                    haskey();
                    break;
                case 335:
                    hasmkey();
                    break;
                case 486:
                    rand();
                    break;
                case 428:
                    ncdate();
                    break;
                case 167:
                    dfsthn();
                    break;
                case 119:
                    clsmsg();
                    break;
                case 515:
                    rtihdlr();
                    break;
                case 516:
                    rtkick();
                    break;
                case 543:
                    setmbk();
                    break;
                case 510:
                    rstmbk();
                    break;
                case 455:
                    opnbtv();
                    break;
                case 534:
                    setbtv();
                    break;
                case 569:
                    stpbtv();
                    break;
                case 505:
                    rstbtv();
                    break;
                case 621:
                    updbtv();
                    break;
                case 351:
                    insbtv();
                    break;
                case 170:
                    dinsbtv();
                    break;
                case 488:
                    rdedcrd();
                    break;
                case 559:
                    spr();
                    break;
                case 659:
                    f_lxmul();
                    break;
                case 654:
                    f_ldiv();
                    break;
                case 113:
                    clrprf();
                    break;
                case 65:
                    alcmem();
                    break;
                case 643:
                    vsprintf();
                    break;
                case 1189:
                    scnmdf();
                    break;
                case 435:
                    now();
                    break;
                case 657:
                    f_lumod();
                    break;
                case 544:
                    setmem();
                    break;
                case 582:
                    strncpy();
                    break;
                case 494:
                    register_textvar();
                    break;
                case 997:
                    obtbtvl();
                    break;
                case 444:
                    obtbtv();
                    break;
                case 158:
                    dclvda();
                    break;
                case 636:
                    vdaoff();
                    break;
                case 87:
                    bgncnc();
                    break;
                case 522:
                    sameto();
                    break;
                case 122:
                    cncchr();
                    break;
                case 225:
                    f_open();
                    break;
                case 205:
                    f_close();
                    break;
                case 560:
                    sprintf();
                    break;
                case 694:
                    fnd1st();
                    break;
                case 229:
                    f_read();
                    break;
                case 312:
                    f_write();
                    break;
                case 617:
                    unlink();
                    break;
                case 578:
                    strlen();
                    break;
                case 603:
                    tolower();
                    break;
                case 604:
                    toupper();
                    break;
                case 496:
                    rename();
                    break;
                case 511:
                    rstrin();
                    break;
                case 580:
                    strncat();
                    break;
                case 411:
                    memset();
                    break;
                case 326:
                    getmsg();
                    break;
                case 562:
                    sscanf();
                    break;
                case 232:
                    fscanf();
                    break;
                case 355:
                    intdos();
                    break;
                case 786:
                case 178: // same signature/same functionality as prfmlt(), ansi is always true
                    prfmlt();
                    break;
                case 783:
                    clrmlt();
                    break;
                case 330:
                    globalcmd();
                    break;
                case 94:
                    catastro();
                    break;
                case 210:
                    fgets();
                    break;
                case 571:
                    strcat();
                    break;
                case 226:
                    f_printf();
                    break;
                case 266:
                    fseek();
                    break;
                case 430:
                    nctime();
                    break;
                case 572:
                    strchr();
                    break;
                case 467:
                    parsin();
                    break;
                case 420:
                    movemem();
                    break;
                case 267:
                    ftell();
                    break;
                case 352:
                    instat();
                    break;
                case 521:
                    samein();
                    break;
                case 553:
                    skpwht();
                    break;
                case 405:
                    mdfgets();
                    break;
                case 181:
                    echon();
                    break;
                case 587:
                    strupr();
                    break;
                case 584:
                    strstr();
                    break;
                case 164:
                    depad();
                    break;
                case 357:
                    invbtv();
                    break;
                case 261:
                    fsdroom();
                    break;
                case 1101:
                    stpbtvl();
                    break;
                case 573:
                    strcmp();
                    break;
                case 151:
                    curusr();
                    break;
                case 658:
                    f_lxlsh();
                    break;
                case 91:
                    byenow();
                    break;
                case 785:
                    outmlt();
                    break;
                case 622:
                    upvbtv();
                    break;
                case 959:
                    stlcpy();
                    break;
                case 568:
                    stop_polling();
                    break;
                case 85:
                    begin_polling();
                    break;
                case 712:
                    stpans();
                    break;
                case 648:
                    xlttxv();
                    break;
                case 485:
                    qrybtv();
                    break;
                case 53:
                    absbtv();
                    break;
                case 313:
                case 999: //gabbtvl
                    gabbtv();
                    break;
                case 585:
                    strtok();
                    break;
                case 1125:
                    fputs();
                    break;
                case 429:
                    ncedat();
                    break;
                case 487:
                    rawmsg();
                    break;
                case 107:
                    chropt();
                    break;
                case 208:
                case 19:
                    fgetc();
                    break;
                case 576:
                    stricmp();
                    break;
                case 202:
                    farfree();
                    break;
                case 203:
                    farmalloc();
                    break;
                case 400:
                    galmalloc();
                    break;
                case 615:
                    fungetc();
                    break;
                case 230:
                    galfree();
                    break;
                case 227:
                    f_putc();
                    break;
                case 832:
                    alctile();
                    break;
                case 833:
                    ptrtile();
                    break;
                case 879:
                    alcblok();
                    break;
                case 880:
                    ptrblok();
                    break;
                case 827:
                    extoff();
                    break;
                case 231:
                    frzseg();
                    break;
                case 541:
                    setjmp();
                    break;
                case 191:
                    endcnc();
                    break;
                case 393:
                    longjmp();
                    break;
                case 121:
                    cncall();
                    break;
                case 419:
                    morcnc();
                    break;
                case 125:
                    cncint(CncIntegerReturnType.INT);
                    break;
                case 126: // cnclon
                    cncint(CncIntegerReturnType.LONG);
                    break;
                case 656:
                    f_ludiv();
                    break;
                case 996: //getbtvl()
                case 317: //getbtv() calls getbtvl() which shares the same signature with ignored lock type
                    getbtvl();
                    break;
                case 484:
                    qnpbtv();
                    break;
                case 134:
                    cofdat();
                    break;
                case 862:
                    htrval();
                    break;
                case 409:
                    memcpy();
                    break;
                case 408:
                    memcmp();
                    break;
                case 433:
                    nliniu();
                    break;
                case 661:
                    f_lxursh();
                    break;
                case 850:
                    access();
                    break;
                case 447:
                    omdbtv();
                    break;
                case 602:
                    tokopt();
                    break;
                case 201:
                    farcoreleft();
                    break;
                case 173:
                    dostounix();
                    break;
                case 320:
                    getdate();
                    break;
                case 652:
                    zonkhl();
                    break;
                case 315:
                    genrnd();
                    break;
                case 501:
                    rmvwht();
                    break;
                case 655:
                    f_lmod();
                    break;
                case 930:
                    register_agent();
                    break;
                case 421:
                    msgscan();
                    break;
                case 321:
                    getdtd();
                    break;
                case 132:
                    cntdir();
                    break;
                case 117:
                    clsbtv();
                    break;
                case 322:
                    getenv();
                    break;
                case 302:
                    ftgnew();
                    break;
                case 154:
                    datofc();
                    break;
                case 305:
                    ftgsbm();
                    break;
                case 386:
                    listing();
                    break;
                case 70:
                    anpbtv();
                    break;
                case 607:
                case 461: //otstscrd -- always return true
                    tstcrd();
                    break;
                case 754:
                    strnicmp();
                    break;
                case 109:
                    clock();
                    break;
                case 581:
                    strncmp();
                    break;
                case 180:
                    dupdbtv();
                    break;
                case 451:
                    open();
                    break;
                case 413:
                    mkdir();
                    break;
                case 896:
                    getftime();
                    break;
                case 110:
                    close();
                    break;
                case 234:
                    fsdapr();
                    break;
                case 586:
                    strol();
                    break;
                case 238:
                    fsdbkg();
                    break;
                case 260:
                    fsdrft();
                    break;
                case 878:
                    fsdrhd();
                    break;
                case 241:
                    fsdego();
                    break;
                case 641:
                    vfyadn();
                    break;
                case 249:
                    fsdnan();
                    break;
                case 252:
                    fsdord();
                    break;
                case 265:
                    fsdxan();
                    break;
                case 558:
                    sortstgs();
                    break;
                case 381:
                    lastwd();
                    break;
                case 554:
                    skpwrd();
                    break;
                case 215:
                    findtvar();
                    break;
                case 182:
                    echonu();
                    break;
                case 348:
                    injoth();
                    break;
                case 577:
                    stripb();
                    break;
                case 399:
                    makhdl();
                    break;
                case 362:
                    issupc();
                    break;
                case 887:
                    initask();
                    break;
                case 390:
                    lngrnd();
                    break;
                case 51:
                    aabbtv();
                    break;
                case 609:
                    uidkey();
                    break;
                case 457:
                    othkey();
                    break;
                case 1040:
                    ul2as();
                    break;
                case 480:
                    profan();
                    break;
                case 131:
                    cncyesno();
                    break;
                case 579:
                    strlwr();
                    break;
                case 701:
                    printf();
                    break;
                case 314:
                    gen_haskey();
                    break;
                case 130:
                    cncwrd();
                    break;
                case 133:
                    cntrbtv();
                    break;
                case 469:
                    pltile();
                    break;
                case 155:
                    daytoday();
                    break;
                case 127: // cncnum
                    cncint(CncIntegerReturnType.STRING);
                    break;
                case 339:
                    hexopt();
                    break;
                case 449:
                    onsys();
                    break;
                case 517:
                    rtstcrd();
                    break;
                case 660:
                    f_lxrsh();
                    break;
                case 157:
                    dcdate();
                    break;
                case 695:
                    fndnxt();
                    break;
                case 162:
                    delbtv();
                    break;
                case 364:
                    isuidc();
                    break;
                case 960:
                    stp4cs();
                    break;
                case 211:
                    filelength();
                    break;
                default:
                    _logger.Error($"Unknown Exported Function Ordinal in MAJORBBS: {ordinal}:{Ordinals.MAJORBBS[ordinal]}");
                    throw new ArgumentOutOfRangeException($"Unknown Exported Function Ordinal in MAJORBBS: {ordinal}:{Ordinals.MAJORBBS[ordinal]}");
            }

            return null;
        }

        /// <summary>
        ///     Get the current calendar time as a value of type time_t
        ///     Epoch Time
        ///
        ///     Signature: time_t time (time_t* timer);
        ///     Return: Value is 32-Bit TIME_T (DX:AX)
        /// </summary>
        private void time()
        {
            //For now, ignore the input pointer for time_t
            var passedSeconds = (int)(DateTime.Now - new DateTime(1970, 1, 1, 0, 0, 0, DateTimeKind.Utc)).TotalSeconds;

            Registers.DX = (ushort)(passedSeconds >> 16);
            Registers.AX = (ushort)(passedSeconds & 0xFFFF);

#if DEBUG
            _logger.Info($"Passed seconds: {passedSeconds} (AX:{Registers.AX:X4}, DX:{Registers.DX:X4})");
#endif
        }

        /// <summary>
        ///     Allocate a new memory block and zeros it out on the host
        ///
        ///     Signature: char *alczer(unsigned nbytes);
        ///     Return: AX = Offset in Segment (host)
        ///             DX = Data Segment
        /// </summary>
        private void alczer()
        {
            var size = GetParameter(0);

            var allocatedMemory = Module.Memory.AllocateVariable(null, size);

#if DEBUG
            _logger.Info($"Allocated {size} bytes starting at {allocatedMemory}");
#endif

            Registers.SetPointer(allocatedMemory);
        }

        /// <summary>
        ///     Allocates Memory
        ///
        ///     Functionally, for our purposes, the same as alczer
        /// </summary>
        /// <returns></returns>
        private void alcmem() => alczer();

        /// <summary>
        ///     Get's a module's name from the specified .MDF file
        ///
        ///     Signature: char *gmdnam(char *mdfnam);
        ///     Return: AX = Offset in Segment
        ///             DX = Data Segment
        /// </summary>
        private void gmdnam()
        {
            //Points to the module MDF file, but we'll assume it's the same one loaded on startup
            var dataSegmentPointer = GetParameterPointer(0);

            //Get the Module Name from the Mdf
            var moduleName = Module.Mdf.ModuleName + "\0";

            //Only needs to be set once
            if (!Module.Memory.TryGetVariablePointer("GMDNAM", out var variablePointer))
                variablePointer = Module.Memory.AllocateVariable("GMDNAM", (ushort)moduleName.Length);

            //Set Memory
            Module.Memory.SetArray(variablePointer, Encoding.Default.GetBytes(moduleName));
#if DEBUG
            _logger.Info(
                $"Retrieved Module Name \"{moduleName}\" and saved it at host memory offset {variablePointer}");
#endif

            Registers.SetPointer(variablePointer);
        }

        /// <summary>
        ///     Copies the C string pointed by source into the array pointed by destination, including the terminating null character
        ///
        ///     Signature: char* strcpy(char* destination, const char* source );
        ///     Return: AX = Offset in Segment
        ///             DX = Data Segment
        /// </summary>
        private void strcpy()
        {
            var destinationPointer = GetParameterPointer(0);
            var sourcePointer = GetParameterPointer(2);

            var inputBuffer = Module.Memory.GetString(sourcePointer);

            if (inputBuffer[0] == 0x0 || sourcePointer == IntPtr16.Empty)
            {
                Module.Memory.SetByte(destinationPointer, 0);
#if DEBUG
                _logger.Warn($"Source ({sourcePointer}) is NULL");
#endif
            }
            else
            {
                Module.Memory.SetArray(destinationPointer, inputBuffer);
#if DEBUG
                //_logger.Info($"Copied {inputBuffer.Length} bytes from {sourcePointer} to {destinationPointer} -> {Encoding.ASCII.GetString(inputBuffer)}");
#endif
            }

            Registers.SetPointer(destinationPointer);
        }

        /// <summary>
        ///     Copies a string with a fixed length
        ///
        ///     Signature: stzcpy(char *dest, char *source, int nbytes);
        ///     Return: AX = Offset in Segment
        ///             DX = Data Segment
        /// </summary>
        private void stzcpy()
        {
            var destinationPointer = GetParameterPointer(0);
            var sourcePointer = GetParameterPointer(2);
            var limit = GetParameter(4);

            //Reserve last byte for NUL
            if (limit > 0)
            {
                --limit;
            }

            using var inputBuffer = new MemoryStream(limit);
            var potentialString = Module.Memory.GetArray(sourcePointer, limit);
            for (var i = 0; i < limit; i++)
            {
                if (potentialString[i] == 0x0)
                    break;

                inputBuffer.WriteByte(potentialString[i]);
            }

            //If the value read is less than the limit, it'll be padded with null characters
            //per the MajorBBS Development Guide
            for (var i = inputBuffer.Length; i < limit; i++)
                inputBuffer.WriteByte(0x0);

            //Set last byte to NUL
            inputBuffer.WriteByte(0x0);

            Module.Memory.SetArray(destinationPointer, inputBuffer.ToArray());

#if DEBUG
            _logger.Info(
                $"Copied \"{Encoding.ASCII.GetString(inputBuffer.ToArray())}\" ({inputBuffer.Length} bytes) from {sourcePointer} to {destinationPointer}");
#endif
            Registers.SetPointer(destinationPointer);
        }

        /// <summary>
        ///     Registers the Module with the MajorBBS system
        ///
        ///     Signature: int register_module(struct module *mod)
        ///     Return: AX = Value of usrptr->state whenever user is 'in' this module
        /// </summary>
        private void register_module()
        {
            var destinationPointer = GetParameterPointer(0);
            Module.Memory.SetArray(Module.Memory.GetVariablePointer("MODULE"), destinationPointer.Data);

            var moduleStruct = Module.Memory.GetArray(destinationPointer, 61);

            //Description for Main Menu
            var moduleDescription = Encoding.Default.GetString(moduleStruct.ToArray(), 0, 25);
            Module.ModuleDescription = moduleDescription;
#if DEBUG
            _logger.Info($"MODULE pointer ({Module.Memory.GetVariablePointer("MODULE")}) set to {destinationPointer}");
            _logger.Info($"Module Description set to {moduleDescription}");
#endif

            var moduleRoutines = new[]
                {"lonrou", "sttrou", "stsrou", "injrou", "lofrou", "huprou", "mcurou", "dlarou", "finrou"};

            for (var i = 0; i < 9; i++)
            {
                var currentOffset = (ushort)(25 + (i * 4));

                var routineEntryPoint = new byte[4];
                Array.Copy(moduleStruct.ToArray(), currentOffset, routineEntryPoint, 0, 4);

                //Setup the Entry Points in the Module
                Module.EntryPoints[moduleRoutines[i]] = new IntPtr16(BitConverter.ToUInt16(routineEntryPoint, 2),
                    BitConverter.ToUInt16(routineEntryPoint, 0));

#if DEBUG
                _logger.Info(
                    $"Routine {moduleRoutines[i]} set to {BitConverter.ToUInt16(routineEntryPoint, 2):X4}:{BitConverter.ToUInt16(routineEntryPoint, 0):X4}");
#endif
            }

            //usrptr->state is the Module Number in use, as assigned by the host process
            Registers.AX = (ushort)Module.StateCode;
            if (string.IsNullOrEmpty(Module.MenuOptionKey)) Module.MenuOptionKey = Module.StateCode.ToString();
        }

        /// <summary>
        ///     Opens the specified CNF file (.MCV in runtime form)
        ///
        ///     Signature: FILE *mbkprt=opnmsg(char *fileName)
        ///     Return: AX = Offset in Segment
        ///             DX = Host Segment
        /// </summary>
        private void opnmsg()
        {
            var sourcePointer = GetParameterPointer(0);

            var mcvFileName = Encoding.Default.GetString(Module.Memory.GetString(sourcePointer, true));

            //If the MCV file doesn't exist, but the MSG does -- we need to build the MCV
            if (!File.Exists(Path.Combine(Module.ModulePath, mcvFileName)) &&
                File.Exists(
                    Path.Combine(Module.ModulePath, mcvFileName.Replace("mcv", "msg", StringComparison.InvariantCultureIgnoreCase))
            ))
            {
                // triggers MSG -> MCV compilation
                _ = new MsgFile(Module.ModulePath,
                    mcvFileName.Replace(".mcv", string.Empty, StringComparison.InvariantCultureIgnoreCase));
            }

            var offset = McvPointerDictionary.Allocate(new McvFile(_fileFinder, mcvFileName, Module.ModulePath));

            if (_currentMcvFile != null)
                _previousMcvFile.Push(_currentMcvFile);

            //Open just sets whatever the currently active MCV file is -- overwriting whatever was there
            _currentMcvFile = new IntPtr16(ushort.MaxValue, (ushort)offset);

#if DEBUG
            _logger.Info(
                $"Opened MCV file: {mcvFileName}, assigned to {ushort.MaxValue:X4}:{offset:X4}");
#endif
            Registers.AX = (ushort)offset;
            Registers.DX = ushort.MaxValue;
        }

        /// <summary>
        ///     Retrieves a numeric option from MCV file
        ///
        ///     Signature: int numopt(int msgnum,int floor,int ceiling)
        ///     Return: AX = Value retrieved
        /// </summary>
        private void numopt()
        {
            var msgnum = GetParameter(0);
            var floor = (short)GetParameter(1);
            var ceiling = GetParameter(2);

            var outputValue = McvPointerDictionary[_currentMcvFile.Offset].GetNumeric(msgnum);

            //Validate
            if (outputValue < floor || outputValue > ceiling)
                throw new ArgumentOutOfRangeException($"{msgnum} value {outputValue} is outside specified bounds");

#if DEBUG
            _logger.Info($"Retrieved option {msgnum} value: {outputValue}");
#endif

            Registers.AX = (ushort)outputValue;
        }

        /// <summary>
        ///     Retrieves a yes/no option from an MCV file
        ///
        ///     Signature: int ynopt(int msgnum)
        ///     Return: AX = 1/Yes, 0/No
        /// </summary>
        private void ynopt()
        {
            var msgnum = GetParameter(0);

            var outputValue = McvPointerDictionary[_currentMcvFile.Offset].GetBool(msgnum);

#if DEBUG
            _logger.Info($"Retrieved option {msgnum} value: {outputValue}");
#endif

            Registers.AX = (ushort)(outputValue ? 1 : 0);
        }

        /// <summary>
        ///     Gets a long (32-bit) numeric option from the MCV File
        ///
        ///     Signature: long lngopt(int msgnum,long floor,long ceiling)
        ///     Return: AX = Most Significant 16-Bits
        ///             DX = Least Significant 16-Bits
        /// </summary>
        private void lngopt()
        {
            var msgnum = GetParameter(0);

            var floorLow = GetParameter(1);
            var floorHigh = GetParameter(2);

            var ceilingLow = GetParameter(3);
            var ceilingHigh = GetParameter(4);

            var floor = floorHigh << 16 | floorLow;
            var ceiling = ceilingHigh << 16 | ceilingLow;

            var outputValue = McvPointerDictionary[_currentMcvFile.Offset].GetLong(msgnum);

            //Validate
            if (outputValue < floor || outputValue > ceiling)
                throw new ArgumentOutOfRangeException($"{msgnum} value {outputValue} is outside specified bounds");

#if DEBUG
            _logger.Info($"Retrieved option {msgnum} value: {outputValue}");
#endif

            Registers.DX = (ushort)(outputValue >> 16);
            Registers.AX = (ushort)(outputValue & 0xFFFF);
        }

        /// <summary>
        ///     Gets a string from an MCV file
        ///
        ///     Signature: char *string=stgopt(int msgnum)
        ///     Return: AX = Offset in Segment
        ///             DX = Host Segment
        /// </summary>
        private void stgopt()
        {
            var msgnum = GetParameter(0);

            if (!Module.Memory.TryGetVariablePointer($"STGOPT_{_currentMcvFile.Offset}_{msgnum}",
                out var variablePointer))
            {
                var outputValue = McvPointerDictionary[_currentMcvFile.Offset].GetString(msgnum);

                variablePointer = base.Module.Memory.AllocateVariable($"STGOPT_{_currentMcvFile.Offset}_{msgnum}",
                    (ushort)outputValue.Length);

                //Set Value in Memory
                Module.Memory.SetArray(variablePointer, outputValue);

#if DEBUG
                _logger.Info(
                    $"Retrieved option {msgnum} string value: {outputValue.Length} bytes saved to {variablePointer}");
#endif
            }

            Registers.SetPointer(variablePointer);
        }

        /// <summary>
        ///     Read value of CNF option (text blocks with ASCII compatible line terminators)
        ///
        ///     Functionally, as far as this helper method is concerned, there's no difference between this method and stgopt()
        ///
        ///     Signature: char *bufadr=getasc(int msgnum)
        ///     Return: AX = Offset in Segment
        ///             DX = Host Segment
        /// </summary>
        private void getasc()
        {
#if DEBUG
            _logger.Info($"Called, redirecting to stgopt()");
#endif
            stgopt();
        }

        /// <summary>
        ///     Converts a long to an ASCII string
        ///
        ///     Signature: char *l2as(long longin)
        ///     Return: AX = Offset in Segment
        ///             DX = Host Segment
        /// </summary>
        private void l2as()
        {
            var lowByte = GetParameter(0);
            var highByte = GetParameter(1);

            var outputValue = $"{highByte << 16 | lowByte}\0";

            if (!Module.Memory.TryGetVariablePointer($"L2AS", out var variablePointer))
                //Pre-allocate space for the maximum number of characters for a ulong
                variablePointer = Module.Memory.AllocateVariable("L2AS", 0xFF);

            Module.Memory.SetArray(variablePointer, Encoding.Default.GetBytes(outputValue));

#if DEBUG
            _logger.Info(
                $"Received value: {outputValue}, string saved to {variablePointer}");
#endif

            Registers.SetPointer(variablePointer);
        }

        /// <summary>
        ///     Converts string to a long integer
        ///
        ///     Signature: long int atol(const char *str)
        ///     Return: AX = Offset in Segment
        ///             DX = Host Segment
        /// </summary>
        private void atol()
        {
            var sourcePointer = GetParameterPointer(0);
            var stringToLong = Encoding.ASCII.GetString(Module.Memory.GetString(sourcePointer, true)).Trim();

            var result = GetLeadingNumberFromString(stringToLong);

            Registers.DX = (ushort)(result.Value >> 16);
            Registers.AX = (ushort)(result.Value & 0xFFFF);

            if (result.Valid)
            {
                Registers.F.ClearFlag((ushort)EnumFlags.CF);
            }
            else
            {
                Registers.F.SetFlag((ushort)EnumFlags.CF);

#if DEBUG
                _logger.Warn($"Unable to cast {stringToLong} ({sourcePointer}) to long");
#endif
            }
        }

        /// <summary>
        ///     Find out today's date coded as YYYYYYYMMMMDDDDD
        ///
        ///     Signature: int date=today()
        ///     Return: AX = Packed Date
        /// </summary>
        private void today()
        {
            //From DOSFACE.H:
            //#define dddate(mon,day,year) (((mon)<<5)+(day)+(((year)-1980)<<9))
            var packedDate = (DateTime.Now.Month << 5) + DateTime.Now.Day + ((DateTime.Now.Year - 1980) << 9);

#if DEBUG
            _logger.Info($"Returned packed date: {packedDate}");
#endif

            Registers.AX = (ushort)packedDate;
        }

        /// <summary>
        ///     Copies Struct into another Struct (Borland C++ Implicit Function)
        ///     CX contains the number of bytes to be copied
        ///
        ///     Signature: None -- Compiler Generated
        ///     Return: None
        /// </summary>
        private void f_scopy()
        {
            var sourcePointer = GetParameterPointer(0);
            var destinationPointer = GetParameterPointer(2);

            var sourceString = Module.Memory.GetArray(sourcePointer, Registers.CX);

            Module.Memory.SetArray(destinationPointer, sourceString);

#if DEBUG
            _logger.Info($"Copied {sourceString.Length} bytes from {sourcePointer} to {destinationPointer}");
#endif

            RealignStack(8);
        }

        /// <summary>
        ///     Case ignoring string match
        ///
        ///     Signature: int match=sameas(char *stgl, char* stg2)
        ///     Returns: AX = 1 if match
        /// </summary>
        private void sameas()
        {
            stricmp();

            Registers.AX = (Registers.AX == 0 ? (ushort)1 : (ushort)0);
        }

        /// <summary>
        ///     Property with the User Number (Channel) of the user currently being serviced
        ///
        ///     Signature: int usrnum
        ///     Retrurns: int == User Number (Channel)
        /// </summary>
        /// <returns></returns>
        private ReadOnlySpan<byte> usrnum => base.Module.Memory.GetVariablePointer("USRNUM").Data;

        /// <summary>
        ///     Gets the online user account info
        ///
        ///     Signature: struct usracc *uaptr=uacoff(unum)
        ///     Return: AX = Offset in Segment
        ///             DX = Host Segment
        /// </summary>
        /// <returns></returns>
        private void uacoff()
        {
            var userNumber = GetParameter(0);

            if (!Module.Memory.TryGetVariablePointer($"USRACC-{userNumber}", out var variablePointer))
                variablePointer = Module.Memory.AllocateVariable($"USRACC-{userNumber}", UserAccount.Size);

            //If user isnt online, return a null pointer
            if (!ChannelDictionary.TryGetValue(userNumber, out var userChannel))
            {
                Registers.AX = 0;
                Registers.DX = 0;
                return;
            }

            //Set Pointer to new user array
            var uacoffPointer = Module.Memory.GetVariablePointer("UACOFF");
            Module.Memory.SetArray(uacoffPointer, variablePointer.Data);

            //Set User Array Value
            Module.Memory.SetArray(variablePointer, userChannel.UsrAcc.Data);


            Registers.SetPointer(variablePointer);
        }

        /// <summary>
        ///     Like printf(), except the converted text goes into a buffer
        ///
        ///     Signature: void prf(string)
        /// </summary>
        /// <returns></returns>
        private void prf()
        {
            var sourcePointer = GetParameterPointer(0);

            var output = Module.Memory.GetString(sourcePointer, stripNull: false);

            //If the supplied string has any control characters for formatting, process them
            var formattedMessage = FormatPrintf(output, 2);

            var pointerPosition = Module.Memory.GetPointer("PRFPTR");
            Module.Memory.SetArray(pointerPosition, formattedMessage);

            //Update prfptr value
            pointerPosition.Offset += (ushort)(formattedMessage.Length - 1);
            Module.Memory.SetPointer("PRFPTR", pointerPosition);

#if DEBUG
            _logger.Info($"Added {formattedMessage.Length} bytes to the buffer");
#endif

        }


        /// <summary>
        ///     Resets prf buffer
        /// </summary>
        /// <returns></returns>
        private void clrprf()
        {
            //Set prfptr to the base address of prfbuf
            Module.Memory.SetPointer("PRFPTR", Module.Memory.GetVariablePointer("PRFBUF"));
            Module.Memory.SetByte(Module.Memory.GetVariablePointer("PRFBUF"), 0);

#if DEBUG
            _logger.Info("Reset Output Buffer");
#endif
        }

        /// <summary>
        ///     Send prfbuf to a channel & clear
        ///
        ///     Signature: void outprf (unum)
        /// </summary>
        /// <returns></returns>
        private void outprf()
        {
            var userChannel = GetParameter(0);

            var basePointer = Module.Memory.GetVariablePointer("PRFBUF");
            var currentPointer = Module.Memory.GetPointer(Module.Memory.GetVariablePointer("PRFPTR"));

            var outputLength = (ushort)(currentPointer.Offset - basePointer.Offset);

            var outputBuffer = Module.Memory.GetArray(basePointer, outputLength);

            var outputBufferProcessed = FormatOutput(outputBuffer);

            if (ChannelDictionary.ContainsKey(userChannel))
                ChannelDictionary[userChannel].SendToClient(outputBufferProcessed.ToArray());

#if DEBUG
            _logger.Debug($"Sent {outputBuffer.Length} bytes to Channel {userChannel}");
#endif

            Module.Memory.SetZero(basePointer, outputLength);

            //Set prfptr to the base address of prfbuf
            Module.Memory.SetPointer("PRFPTR", Module.Memory.GetVariablePointer("PRFBUF"));
        }

        /// <summary>
        ///     Deduct real credits from online acct
        ///
        ///     Signature: int enuf=dedcrd(long amount, int asmuch)
        ///     Returns: AX = 1 == Had enough, 0 == Not enough
        /// </summary>
        /// <returns></returns>
        private void dedcrd()
        {
            var sourceOffset = GetParameter(0);
            var lowByte = GetParameter(1);
            var highByte = GetParameter(2);

            var creditsToDeduct = (highByte << 16 | lowByte);

#if DEBUG
            _logger.Info($"Deducted {creditsToDeduct} from the current users account (Ignored)");
#endif

            Registers.AX = 1;
        }

        /// <summary>
        ///     Points to that channels 'user' struct
        ///
        ///     Signature: struct user *usrptr;
        /// </summary>
        /// <returns></returns>
        private ReadOnlySpan<byte> usrptr => Module.Memory.GetVariablePointer("*USRPTR").Data;

        /// <summary>
        ///     Like prf(), but the control string comes from an .MCV file
        ///
        ///     Signature: void prfmsg(msgnum,p1,p2, ..• ,pn);
        /// </summary>
        /// <returns></returns>
        private void prfmsg()
        {
            var messageNumber = GetParameter(0);

            if (!McvPointerDictionary[_currentMcvFile.Offset].Messages
                .TryGetValue(messageNumber, out var outputMessage))
            {
                _logger.Warn(
                    $"prfmsg() unable to locate message number {messageNumber} in current MCV file {McvPointerDictionary[_currentMcvFile.Offset].FileName}");
                return;
            }

            var formattedMessage = FormatPrintf(outputMessage, 1);

            var currentPrfPositionPointer = Module.Memory.GetPointer(Module.Memory.GetVariablePointer("PRFPTR"));

            Module.Memory.SetArray(currentPrfPositionPointer, formattedMessage);
            currentPrfPositionPointer.Offset += (ushort)formattedMessage.Length;
            Module.Memory.SetByte(currentPrfPositionPointer, 0x0); //Null terminate it

#if DEBUG
            _logger.Info($"Added {formattedMessage.Length} bytes to the buffer from message number {messageNumber}");
#endif
            //Update Pointer
            Module.Memory.SetPointer("PRFPTR", currentPrfPositionPointer);
        }

        /// <summary>
        ///     Displays a message in the Audit Trail
        ///
        ///     Signature: void shocst(char *summary, char *detail, p1, p1,...,pn);
        /// </summary>
        /// <returns></returns>
        private void shocst()
        {
            var string1Pointer = GetParameterPointer(0);
            var string2Pointer = GetParameterPointer(2);

            var stringSummary = Module.Memory.GetString(string1Pointer);
            var stringDetail = FormatPrintf(Module.Memory.GetString(string2Pointer), 4);

            Console.ForegroundColor = ConsoleColor.Yellow;
            Console.BackgroundColor = ConsoleColor.Blue;
            Console.WriteLine($"AUDIT SUMMARY: {Encoding.ASCII.GetString(stringSummary)}");
            Console.WriteLine($"AUDIT DETAIL: {Encoding.ASCII.GetString(stringDetail)}");
            Console.ResetColor();
        }

        /// <summary>
        ///     Array of chanel codes (as displayed)
        ///
        ///     Signature: int *channel
        /// </summary>
        /// <returns></returns>
        private ReadOnlySpan<byte> channel
        {
            get
            {
                var pointer = Module.Memory.GetVariablePointer("CHANNEL");

                //Update the Channel Array with the latest channel/user info
                var arrayOutput = new byte[0x1FE];
                ushort channelsWritten = 0;
                foreach (var k in ChannelDictionary.Keys)
                {
                    Array.Copy(BitConverter.GetBytes((ushort)k), 0, arrayOutput, k + (2 * channelsWritten++), 2);
                }

                Module.Memory.SetArray(pointer, arrayOutput);
                return pointer.Data;
            }
        }

        /// <summary>
        ///     Post credits to the specified Users Account
        ///
        ///     signature: int addcrd(char *keyuid,char *tckstg,int real)
        /// </summary>
        /// <returns></returns>
        private void addcrd()
        {
            var string1Pointer = GetParameterPointer(0);
            var string2Pointer = GetParameterPointer(2);
            var real = GetParameter(4);

            var string1 = Module.Memory.GetString(string1Pointer);
            var string2 = Module.Memory.GetString(string2Pointer);

#if DEBUG
            _logger.Info(
                $"Added {Encoding.Default.GetString(string2)} credits to user account {Encoding.Default.GetString(string1)} (unlimited -- this function is ignored)");
#endif
        }

        /// <summary>
        ///     Converts an integer value to a null-terminated string using the specified base and stores the result in the array given by str
        ///
        ///     Signature: char *itoa(int value, char * str, int base)
        /// </summary>
        private void itoa()
        {
            var integerValue = GetParameter(0);
            var string1Pointer = GetParameterPointer(1);
            var baseValue = GetParameter(3);

            var output = Convert.ToString((short)integerValue, baseValue);
            output += "\0";

            Module.Memory.SetArray(string1Pointer, Encoding.Default.GetBytes(output));

#if DEBUG
            _logger.Info(
                $"Convterted integer {integerValue} to {output} (base {baseValue}) and saved it to {string1Pointer}");
#endif
        }

        /// <summary>
        ///     Does the user have the specified key
        ///
        ///     Signature: int haskey(char *lock)
        ///     Returns: AX = 1 == True
        /// </summary>
        /// <returns></returns>
        private void haskey()
        {
            var accountLock = GetParameterString(0, true);

            IEnumerable<string> keys;

            //If the user isnt registered on the system, most likely RLOGIN -- so apply the default keys
            if (_accountRepository.GetAccountByUsername(ChannelDictionary[ChannelNumber].Username) == null)
            {
                keys = _configuration.DefaultKeys;
            }
            else
            {
                var accountKeys = _accountKeyRepository.GetAccountKeysByUsername(ChannelDictionary[ChannelNumber].Username);
                keys = accountKeys.Select(x => x.accountKey);
            }

            Registers.AX = keys.Any(k =>
                string.Equals(accountLock, k, StringComparison.InvariantCultureIgnoreCase))
                ? (ushort)1
                : (ushort)0;
#if DEBUG
            var lockName = Encoding.ASCII.GetString(Module.Memory.GetString(GetParameterPointer(0), true));
            _logger.Info($"Returning {Registers.AX} for Haskey({lockName})");
#endif
        }

        /// <summary>
        ///     Returns if the user has the key specified in an offline Security and Accounting option
        ///
        ///     Signature: int hasmkey(int msgnum)
        ///     Returns: AX = 1 == True
        /// </summary>
        /// <returns></returns>
        private void hasmkey()
        {
            var msgnum = GetParameter(0);

            var accountLock = Encoding.ASCII.GetString(McvPointerDictionary[_currentMcvFile.Offset].GetString(msgnum)).TrimEnd('\0');

            IEnumerable<string> keys;

            //If the user isnt registered on the system, most likely RLOGIN -- so apply the default keys
            if (_accountRepository.GetAccountByUsername(ChannelDictionary[ChannelNumber].Username) == null)
            {
                keys = _configuration.DefaultKeys;
            }
            else
            {
                var accountKeys = _accountKeyRepository.GetAccountKeysByUsername(ChannelDictionary[ChannelNumber].Username);
                keys = accountKeys.Select(x => x.accountKey);
            }

            Registers.AX = keys.Any(k =>
                string.Equals(accountLock, k, StringComparison.InvariantCultureIgnoreCase))
                ? (ushort)1
                : (ushort)0;
#if DEBUG
            var lockName = Encoding.ASCII.GetString(Module.Memory.GetString(GetParameterPointer(0), true));
            _logger.Info($"Returning {Registers.AX} for Haskey({lockName})");
#endif
        }

        /// <summary>
        ///     Returns a pseudo-random integral number in the range between 0 and RAND_MAX.
        ///
        ///     Signature: int rand()
        ///     Returns: AX = 16-bit Random Number
        /// </summary>
        /// <returns></returns>
        private void rand()
        {
            var randomValue = new Random(Guid.NewGuid().GetHashCode()).Next(1, short.MaxValue);

#if DEBUG
            //_logger.Info($"Generated random number {randomValue} and saved it to AX");
#endif
            Registers.AX = (ushort)randomValue;
        }

        /// <summary>
        ///     Returns Packed Date as a char* in 'MM/DD/YY' format
        ///
        ///     Signature: char *ascdat=ncdate(int date)
        ///     Return: AX = Offset in Segment
        ///             DX = Host Segment
        /// </summary>
        /// <returns></returns>
        private void ncdate()
        {
            /* From DOSFACE.H:
#define ddyear(date) ((((date)>>9)&0x007F)+1980)
#define ddmon(date)   (((date)>>5)&0x000F)
#define ddday(date)    ((date)    &0x001F)
             */

            var packedDate = GetParameter(0);

            //Pack the Date
            var year = ((packedDate >> 9) & 0x007F) + 1980;
            var month = (packedDate >> 5) & 0x000F;
            var day = packedDate & 0x001F;
            var outputDate = $"{month:D2}/{day:D2}/{year % 100}\0";

            if (!Module.Memory.TryGetVariablePointer("NCDATE", out var variablePointer))
                variablePointer = Module.Memory.AllocateVariable("NCDATE", (ushort)outputDate.Length);

            Module.Memory.SetArray(variablePointer.Segment, variablePointer.Offset,
                Encoding.Default.GetBytes(outputDate));

#if DEBUG
            _logger.Info(
                $"Received value: {packedDate}, decoded string {outputDate} saved to {variablePointer.Segment:X4}:{variablePointer.Offset:X4}");
#endif
            Registers.SetPointer(variablePointer);
        }

        /// <summary>
        ///     Returns Packed Date as a char* in 'DD-MMM-YY' format
        ///
        ///     Signature: char *ascdat=ncdate(int date)
        ///     Return: AX = Offset in Segment
        ///             DX = Host Segment
        /// </summary>
        /// <returns></returns>
        private void ncedat()
        {
            var packedDate = GetParameter(0);

            //Unpack the Date
            var year = ((packedDate >> 9) & 0x007F) + 1980;
            var month = (packedDate >> 5) & 0x000F;
            var day = packedDate & 0x001F;
            var outputDate = $"{day:D2}/{month:D2}/{year % 100}\0";

            if (!Module.Memory.TryGetVariablePointer("NCEDAT", out var variablePointer))
                variablePointer = Module.Memory.AllocateVariable("NCEDAT", (ushort)outputDate.Length);

            Module.Memory.SetArray(variablePointer.Segment, variablePointer.Offset,
                Encoding.Default.GetBytes(outputDate));

#if DEBUG
            _logger.Info(
                $"Received value: {packedDate}, decoded string {outputDate} saved to {variablePointer.Segment:X4}:{variablePointer.Offset:X4}");
#endif
            Registers.SetPointer(variablePointer);
        }

        /// <summary>
        ///     Default Status Handler for status conditions this module is not specifically expecting
        ///
        ///     Ignored for now
        ///
        ///     Signature: void dfsthn()
        /// </summary>
        /// <returns></returns>
        private void dfsthn()
        {

        }

        /// <summary>
        ///     Closes the Specified Message File
        ///
        ///     Signature: void clsmsg(FILE *mbkprt)
        /// </summary>
        /// <returns></returns>
        private void clsmsg()
        {
            var filePointer = GetParameterPointer(0);

#if DEBUG
            _logger.Info($"Closing MCV File: {filePointer}");
#endif

            McvPointerDictionary.Remove(filePointer.Offset);
            _currentMcvFile = null;
        }

        /// <summary>
        ///     Register a real-time routine that needs to execute more than 1 time per second
        ///
        ///     Routines registered this way are executed at 18hz
        ///
        ///     Signature: void rtihdlr(void (*rouptr)(void))
        /// </summary>
        private void rtihdlr()
        {
            var routinePointerOffset = GetParameter(0);
            var routinePointerSegment = GetParameter(1);

            var routine = new RealTimeRoutine(routinePointerSegment, routinePointerOffset);
            var routineNumber = Module.RtihdlrRoutines.Allocate(routine);
            Module.EntryPoints.Add($"RTIHDLR-{routineNumber}", routine);
#if DEBUG
            _logger.Info($"Registered routine {routinePointerSegment:X4}:{routinePointerOffset:X4}");
#endif
        }

        /// <summary>
        ///     'Kicks Off' the specified routine after the specified delay
        ///
        ///     Signature: void rtkick(int time, void *rouptr())
        /// </summary>
        /// <returns></returns>
        private void rtkick()
        {
            var delaySeconds = GetParameter(0);
            var routinePointer = GetParameterPointer(1);

            var routine = new RealTimeRoutine(routinePointer.Segment, routinePointer.Offset, delaySeconds);
            var routineNumber = Module.RtkickRoutines.Allocate(routine);

            Module.EntryPoints.Add($"RTKICK-{routineNumber}", routine);

#if DEBUG
            _logger.Info($"Registered routine {routinePointer} to execute every {delaySeconds} seconds");
#endif
        }

        /// <summary>
        ///     Sets 'current' MCV file to the specified pointer
        ///
        ///     Signature: FILE *setmbk(mbkptr)
        /// </summary>
        /// <returns></returns>
        private void setmbk()
        {
            var mcvFilePointer = GetParameterPointer(0);

            if (mcvFilePointer.Segment != ushort.MaxValue && !McvPointerDictionary.ContainsKey(mcvFilePointer.Offset))
                throw new ArgumentException($"Invalid MCV File Pointer: {mcvFilePointer}");

            //If there's an MVC currently set, push it to the queue
            if (_currentMcvFile != null)
            {
                _previousMcvFile.Push(new IntPtr16(_currentMcvFile.Data));
#if DEBUG
                _logger.Info("Enqueue Previous MCV File: {0} (Pointer: {1})",
                    McvPointerDictionary[_currentMcvFile.Offset].FileName, _currentMcvFile);
#endif
            }

            _currentMcvFile = mcvFilePointer;

#if DEBUG
            _logger.Info("Set Current MCV File: {0} (Pointer: {1})",
                McvPointerDictionary[_currentMcvFile.Offset].FileName, mcvFilePointer);
#endif
        }

        /// <summary>
        ///     Restore previous MCV file block ptr from before last setmbk() call
        ///
        ///     Signature: void rstmbk()
        /// </summary>
        /// <returns></returns>
        private void rstmbk()
        {
            if (_previousMcvFile.Count == 0)
            {
#if DEBUG
                _logger.Warn($"Queue Empty, Ignoring");
#endif
                return;
            }

            _currentMcvFile = _previousMcvFile.Pop();
#if DEBUG
            _logger.Info(
                $"Reset Current MCV to {McvPointerDictionary[_currentMcvFile.Offset].FileName} ({_currentMcvFile}) (Queue Depth: {_previousMcvFile.Count})");
#endif
        }

        /// <summary>
        ///     Opens a Btrieve file for I/O
        ///
        ///     Signature: BTVFILE *bbptr=opnbtv(char *filename, int reclen)
        ///     Return: AX = Offset to File Pointer
        ///             DX = Host Btrieve Segment
        /// </summary>
        /// <returns></returns>
        private void opnbtv()
        {
            var btrieveFilenamePointer = GetParameterPointer(0);
            var maxRecordLength = GetParameter(2);
            var btrieveFilename = Module.Memory.GetString(btrieveFilenamePointer, true);
            var fileName = Encoding.ASCII.GetString(btrieveFilename);

            var btrieveFile = new BtrieveFileProcessor(_fileFinder, Module.ModulePath, fileName);

            //Setup Pointers
            var btvFileStructPointer = Module.Memory.AllocateVariable($"{fileName}-STRUCT", BtvFileStruct.Size);
            var btvFileNamePointer =
                Module.Memory.AllocateVariable($"{fileName}-NAME", (ushort)(btrieveFilename.Length + 1));
            var btvDataPointer = Module.Memory.AllocateVariable($"{fileName}-RECORD", maxRecordLength);
            var btvKeyPointer = Module.Memory.AllocateVariable($"{fileName}-KEY", maxRecordLength);

            var newBtvStruct = new BtvFileStruct
            { filenam = btvFileNamePointer, reclen = maxRecordLength, data = btvDataPointer, key = btvKeyPointer };
            foreach (var key in btrieveFile.Keys.Values)
                newBtvStruct.SetKeyLength(key.Number, (ushort)key.Length);
            BtrieveSaveProcessor(btvFileStructPointer, btrieveFile);
            Module.Memory.SetArray(btvFileStructPointer, newBtvStruct.Data);
            Module.Memory.SetArray(btvFileNamePointer, btrieveFilename);
            Module.Memory.SetPointer("BB", btvFileStructPointer);

#if DEBUG
            _logger.Info($"Opened file {fileName} and allocated it to {btvFileStructPointer}");
#endif
            Registers.SetPointer(btvFileStructPointer);
        }

        /// <summary>
        ///     Used to set the Btrieve file for all subsequent database functions
        ///
        ///     Signature: void setbtv(BTVFILE *bbprt)
        /// </summary>
        /// <returns></returns>
        private void setbtv()
        {
            var btrieveFilePointer = GetParameterPointer(0);

            var currentBtrieveFile = Module.Memory.GetPointer("BB");

            if (currentBtrieveFile != IntPtr16.Empty)
                _previousBtrieveFile.Push(currentBtrieveFile);

            Module.Memory.SetPointer("BB", btrieveFilePointer);

#if DEBUG
            var btvStruct = new BtvFileStruct(Module.Memory.GetArray(btrieveFilePointer, BtvFileStruct.Size));
            var btvFileName = Encoding.ASCII.GetString(Module.Memory.GetString(btvStruct.filenam));
            _logger.Info($"Setting current Btrieve file to {btvFileName} ({btrieveFilePointer})");
#endif
        }

        /// <summary>
        ///     'Step' based Btrieve operation
        ///
        ///     Signature: int stpbtv (void *recptr, int stpopt)
        ///     Returns: AX = 1 == Record Found, 0 == Database Empty
        /// </summary>
        /// <returns></returns>
        private void stpbtv()
        {
            var btrieveRecordPointer = GetParameterPointer(0);
            var stpopt = GetParameter(2);

            var currentBtrieveFile = BtrieveGetProcessor(Module.Memory.GetPointer("BB"));

            var result = false;
            switch (stpopt)
            {
                // TODO(support step previous)
                case (ushort)EnumBtrieveOperationCodes.StepFirst:
                    result = currentBtrieveFile.StepFirst();
                    break;
                case (ushort)EnumBtrieveOperationCodes.StepNext:
                    result = currentBtrieveFile.StepNext();
                    break;
                default:
                    throw new InvalidEnumArgumentException($"Unknown Btrieve Operation Code: {stpopt}");
            }


            Registers.AX = result ? (ushort)1 : (ushort)0;

            //Set Memory Values
            var btvStruct = new BtvFileStruct(Module.Memory.GetArray(Module.Memory.GetPointer("BB"), BtvFileStruct.Size));

            //If there's a record, always save it to the btrieve file struct
            if (result)
            {
                var record = currentBtrieveFile.GetRecord();
                Module.Memory.SetArray(btvStruct.data, record);
                Module.Memory.SetArray(btvStruct.key, currentBtrieveFile.Keys[btvStruct.lastkn].ExtractKeyDataFromRecord(record));
            }
#if DEBUG
            _logger.Info($"Performed Btrieve Step - Record written to {btvStruct.data}, AX: {Registers.AX}");
#endif

            //If a record pointer was passed in AND the result code isn't 0
            if (!btrieveRecordPointer.Equals(IntPtr16.Empty) && result)
            {
                Module.Memory.SetArray(btrieveRecordPointer, currentBtrieveFile.GetRecord());
            }

#if DEBUG
            _logger.Info($"Performed Btrieve Step {(EnumBtrieveOperationCodes)stpopt}, AX: {Registers.AX}");
#endif
        }

        /// <summary>
        ///     Restores the last Btrieve data block for use
        ///
        ///     Signature: void rstbtv()
        /// </summary>
        /// <returns></returns>
        private void rstbtv()
        {
            if (_previousBtrieveFile.Count == 0)
            {
                _logger.Warn($"Previous Btrieve file == null, ignoring");
                return;
            }

            Module.Memory.SetPointer("BB", _previousBtrieveFile.Pop());

#if DEBUG
            var btvStruct = new BtvFileStruct(Module.Memory.GetArray(Module.Memory.GetPointer("BB"), BtvFileStruct.Size));
            var btvFileName = Encoding.ASCII.GetString(Module.Memory.GetString(btvStruct.filenam));

            _logger.Info($"Restoring Btreieve file to {btvFileName}");
#endif
        }

        /// <summary>
        ///     Update the Btrieve current record
        ///
        ///     Signature: int dupdbtv(char *recptr)
        /// </summary>
        /// <returns></returns>
        private void dupdbtv()
        {
            Registers.AX = updateBtv() ? (ushort)1 : (ushort)0;
        }

        private bool updateBtv()
        {
            var btrieveRecordPointerPointer = GetParameterPointer(0);

            var currentBtrieveFile = BtrieveGetProcessor(Module.Memory.GetPointer("BB"));

            var dataToWrite = Module.Memory.GetArray(btrieveRecordPointerPointer, (ushort)currentBtrieveFile.RecordLength);

<<<<<<< HEAD
            Registers.AX = currentBtrieveFile.Update(dataToWrite.ToArray()) ? (ushort)1 : (ushort)0;

=======
>>>>>>> c2bcbf91
#if DEBUG
            _logger.Info(
                $"Updated current Btrieve record ({currentBtrieveFile.Position}) with {dataToWrite.Length} bytes");
#endif
            return currentBtrieveFile.Update(dataToWrite.ToArray());
        }

        /// <summary>
        ///     Insert new fixed-length Btrieve record - harshly
        ///
        ///     Signature: void insbtv(char *recptr)
        /// </summary>
        private void insbtv()
        {
            if (!insertBtv())
                throw new SystemException("Failed to insert database record");
        }

        /// <summary>
        ///     Insert new fixed-length Btrieve record
        ///
        ///     Signature: int dinsbtv(char *recptr)
        /// </summary>
        /// <returns></returns>
        private void dinsbtv()
        {
            Registers.AX = insertBtv() ? (ushort)1 : (ushort)0;
        }

        private bool insertBtv()
        {
            var btrieveRecordPointer = GetParameterPointer(0);

            var currentBtrieveFile = BtrieveGetProcessor(Module.Memory.GetPointer("BB"));
<<<<<<< HEAD
            var dataToWrite = Module.Memory.GetArray(btrieveRecordPointer, (ushort)currentBtrieveFile.RecordLength);

            Registers.AX = currentBtrieveFile.Insert(dataToWrite.ToArray()) == 0 ? (ushort)0 : (ushort)1;

=======
            var dataToWrite = Module.Memory.GetArray(btrieveRecordPointer, (ushort) currentBtrieveFile.RecordLength);
>>>>>>> c2bcbf91
#if DEBUG
            _logger.Info(
                $"Inserted Btrieve record at {currentBtrieveFile.Position} with {dataToWrite.Length} bytes");
#endif

            return currentBtrieveFile.Insert(dataToWrite.ToArray()) != 0;
        }


        /// <summary>
        ///     Insert new variable-length Btrieve record
        ///
        ///     Signature: void invbtv(char *recptr, int length)
        /// </summary>
        private void invbtv()
        {
            var btrieveRecordPointer = GetParameterPointer(0);
            var recordLength = GetParameter(2);
            var currentBtrieveFile = BtrieveGetProcessor(Module.Memory.GetPointer("BB"));
            var record = Module.Memory.GetArray(btrieveRecordPointer, recordLength);

            currentBtrieveFile.Insert(record.ToArray());

#if DEBUG
            _logger.Info(
                $"Inserted Variable Btrieve record at {currentBtrieveFile.Position} with {recordLength} bytes");
#endif
        }

        /// <summary>
        ///     Raw status from btusts, where appropriate
        ///
        ///     Signature: int status
        ///     Returns: Segment holding the Users Status
        /// </summary>
        /// <returns></returns>
        private ReadOnlySpan<byte> status => Module.Memory.GetVariablePointer("STATUS").Data;

        /// <summary>
        ///     Deduct real credits from online acct
        ///
        ///     Signature: int enuf=rdedcrd(long amount, int asmuch)
        ///     Returns: Always 1, meaning enough credits
        /// </summary>
        /// <returns></returns>
        private void rdedcrd()
        {
            Registers.AX = 1;
        }

        /// <summary>
        ///     sprintf-like string formatter utility
        ///
        ///     Main differentiation is that spr() supports long integer and floating point conversions
        /// </summary>
        /// <returns></returns>
        private void spr()
        {
            var sourcePointer = GetParameterPointer(0);

            var output = Module.Memory.GetString(sourcePointer);

            //If the supplied string has any control characters for formatting, process them
            var formattedMessage = FormatPrintf(output, 2);

            if (formattedMessage.Length > 0x400)
                throw new OutOfMemoryException(
                    $"SPR write is > 1k ({formattedMessage.Length}) and would overflow pre-allocated buffer");

            if (!Module.Memory.TryGetVariablePointer("SPR", out var variablePointer))
            {
                //allocate 1k for the SPR buffer
                variablePointer = base.Module.Memory.AllocateVariable("SPR", 0x400);
            }

            Module.Memory.SetArray(variablePointer, formattedMessage);

#if DEBUG
            //_logger.Info($"Added {formattedMessage.Length} bytes to the buffer: {Encoding.ASCII.GetString(formattedMessage)}");
#endif

            Registers.SetPointer(variablePointer);
        }

        /// <summary>
        ///     Long Multiplication (Borland C++ Implicit Function)
        ///
        /// </summary>
        /// <returns></returns>
        private void f_lxmul()
        {

            var value1 = (Registers.DX << 16) | Registers.AX;
            var value2 = (Registers.CX << 16) | Registers.BX;

            var result = value1 * value2;

            Registers.DX = (ushort)(result >> 16);
            Registers.AX = (ushort)(result & 0xFFFF);
        }

        /// <summary>
        ///     Long Division (Borland C++ Implicit Function)
        ///
        ///     Input: Two long values on stack (arg1/arg2)
        ///     Output: DX:AX = quotient
        ///             DI:SI = remainder -- no remainder in early C++
        /// </summary>
        /// <returns></returns>
        private void f_ldiv()
        {

            int arg1 = (GetParameter(1) << 16) | GetParameter(0);
            int arg2 = (GetParameter(3) << 16) | GetParameter(2);

            var quotient = Math.DivRem(arg1, arg2, out var remainder);

            Registers.DX = (ushort)(quotient >> 16);
            Registers.AX = (ushort)(quotient & 0xFFFF);
            //Registers.DI = (ushort)(remainder >> 16);
            //Registers.SI = (ushort)(remainder & 0xFFFF);

            RealignStack(8);
        }

        /// <summary>
        ///     Writes formatted data from variable argument list to string
        ///
        ///     similar to prf, but the destination is a char*, but the output buffer
        /// </summary>
        /// <returns></returns>
        private void vsprintf()
        {
            var targetOffset = GetParameter(0);
            var targetSegment = GetParameter(1);
            var formatOffset = GetParameter(2);
            var formatSegment = GetParameter(3);

            var formatString = Module.Memory.GetString(formatSegment, formatOffset);

            //If the supplied string has any control characters for formatting, process them
            var formattedMessage = FormatPrintf(formatString, 4, true);


            Module.Memory.SetArray(targetSegment, targetOffset, formattedMessage);

            Registers.AX = (ushort)formattedMessage.Length;
        }

        /// <summary>
        ///     Scans the specified MDF file for a line prefix that matches the specified string
        ///
        ///     Signature: char *scnmdf(char *mdfnam,char *linpfx);
        ///     Returns: AX = Offset of String
        ///              DX = Segment of String
        /// </summary>
        /// <returns></returns>
        private void scnmdf()
        {
            var lineprefixOffset = GetParameter(2);
            var lineprefixSegment = GetParameter(3);

            var mdfName = _fileFinder.FindFile(Module.ModulePath, GetParameterFilename(0));

            var lineprefixBytes = Module.Memory.GetString(lineprefixSegment, lineprefixOffset);
            var lineprefix = Encoding.ASCII.GetString(lineprefixBytes);

            //Setup Host Memory Variables Pointer
            if (!Module.Memory.TryGetVariablePointer($"SCNMDF", out var variablePointer))
                variablePointer = base.Module.Memory.AllocateVariable("SCNMDF", 0xFF);

            var recordFound = false;
            foreach (var line in File.ReadAllLines(Path.Combine(Module.ModulePath, mdfName)))
            {
                if (line.StartsWith(lineprefix))
                {
                    var result = Encoding.ASCII.GetBytes(line.Split(':')[1] + "\0");

                    if (result.Length > 256)
                        throw new OverflowException("SCNMDF result is > 256 bytes");

                    Module.Memory.SetArray(variablePointer.Segment, variablePointer.Offset, result);
                    recordFound = true;
                    break;
                }
            }

            //Write Null String to address if nothing was found
            if (!recordFound)
                Module.Memory.SetByte(variablePointer.Segment, variablePointer.Offset, 0x0);

            Registers.DX = variablePointer.Offset;
            Registers.AX = variablePointer.Segment;
        }

        /// <summary>
        ///     Returns the time of day it is bitwise HHHHHMMMMMMSSSSS coding
        ///
        ///     Signature: int time=now()
        /// </summary>
        /// <returns></returns>
        private void now()
        {
            //From DOSFACE.H:
            //#define dttime(hour,min,sec) (((hour)<<11)+((min)<<5)+((sec)>>1))
            var packedTime = (DateTime.Now.Hour << 11) + (DateTime.Now.Minute << 5) + (DateTime.Now.Second >> 1);

#if DEBUG
            _logger.Info($"Returned packed time: {packedTime}");
#endif

            Registers.AX = (ushort)packedTime;
        }

        /// <summary>
        ///     Modulo, non-significant (Borland C++ Implicit Function)
        ///
        ///     Signature: DX:AX = arg1 % arg2
        /// </summary>
        /// <returns></returns>
        private void f_lumod()
        {
            uint arg1 = (uint)(GetParameter(1) << 16) | GetParameter(0);
            uint arg2 = (uint)(GetParameter(3) << 16) | GetParameter(2);

            var result = arg1 % arg2;

            Registers.DX = (ushort)(result >> 16);
            Registers.AX = (ushort)(result & 0xFFFF);

            RealignStack(8);
        }

        /// <summary>
        ///     Set a block of memory to a value
        ///
        ///     Signature: void setmem(char *destination, unsigned nbytes, char value)
        /// </summary>
        /// <returns></returns>
        private void setmem()
        {
            var destination = GetParameterPointer(0);
            var numberOfBytesToWrite = GetParameter(2);
            var byteToWrite = GetParameter(3);

            for (var i = 0; i < numberOfBytesToWrite; i++)
            {
                Module.Memory.SetByte(destination.Segment, (ushort)(destination.Offset + i), (byte)byteToWrite);
            }

#if DEBUG
            //_logger.Info(
            //    $"Set {numberOfBytesToWrite} bytes to {byteToWrite:X2} starting at {destination.Segment:X4}:{destination.Offset:X4}");
#endif
        }

        /// <summary>
        ///     Output buffer of prf() and prfmsg()
        ///
        ///     Because it's a pointer, the segment only contains Int16:Int16 pointer to the actual prfbuf segment
        ///
        ///     Signature: char *prfbuf
        /// </summary>
        private ReadOnlySpan<byte> prfbuf => Module.Memory.GetVariablePointer("*PRFBUF").Data;

        /// <summary>
        ///     Copies characters from a string
        ///
        ///     Signature: char *strncpy(char *destination, const char *source, size_t num)
        /// </summary>
        /// <returns></returns>
        private void strncpy()
        {
            var destinationPointer = GetParameterPointer(0);
            var source = GetParameterString(2);
            var numberOfBytesToCopy = GetParameter(4);

            Registers.SetPointer(destinationPointer);

            for (var i = 0; i < numberOfBytesToCopy; i++, destinationPointer++)
            {
                if (source[i] == 0x0)
                {
                    //Write remaining nulls
                    for (var j = i; j < numberOfBytesToCopy; j++, destinationPointer++)
                        Module.Memory.SetByte(destinationPointer, 0x0);

                    break;
                }

                Module.Memory.SetByte(destinationPointer, (byte)source[i]);
            }
        }

        private void register_textvar()
        {
            var textPointer = GetParameterPointer(0);
            var functionPointer = GetParameterPointer(2);

            var textBytes = Module.Memory.GetString(textPointer, true);

            Module.TextVariables.Add(Encoding.ASCII.GetString(textBytes), functionPointer);

#if DEBUG
            _logger.Info($"Registered Textvar \"{Encoding.ASCII.GetString(textBytes)}\" to {functionPointer}");
#endif
        }

        /// <summary>
        ///     Does a GetEqual based on the Key -- the record corresponding to the key is returned
        ///
        ///     Signature: int obtbtv (void *recptr, void *key, int keynum, int obtopt)
        ///     Returns: AX == 0 record not found, 1 record found
        /// </summary>
        /// <returns>true if record found</returns>
        private void obtbtv()
        {
            Registers.AX = obtainBtv() ? (ushort)1 : (ushort)0;
        }

        /// <summary>
        ///     Does a GetEqual based on the Key -- the record corresponding to the key is returned
        ///
        ///     Signature: int obtbtvl (void *recptr, void *key, int keynum, int obtopt, int loktyp)
        ///     Returns: AX == 0 record not found, 1 record found
        /// </summary>
        /// <returns>true if record found</returns>
        private void obtbtvl()
        {
            Registers.AX = obtainBtv() ? (ushort)1 : (ushort)0;
        }

        private bool obtainBtv()
        {
            var recordPointer = GetParameterPointer(0);
            var keyPointer = GetParameterPointer(2);
            var keyNum = GetParameter(4);
            var obtopt = GetParameter(5);

            var currentBtrieveFile = BtrieveGetProcessor(Module.Memory.GetPointer("BB"));

            bool result;

            var keyValue = Module.Memory.GetArray(keyPointer,
                currentBtrieveFile.GetKeyLength(keyNum));

            switch ((EnumBtrieveOperationCodes)obtopt)
            {
                //GetEqual
                case EnumBtrieveOperationCodes.GetEqual:
                    {
                        result = currentBtrieveFile.SeekByKey(keyNum, keyValue, EnumBtrieveOperationCodes.GetKeyEqual);
                        break;
                    }
                case EnumBtrieveOperationCodes.GetLast when keyNum == 0 && keyPointer == IntPtr16.Empty:
                    {
                        result = currentBtrieveFile.StepLast();
                        break;
                    }
                case EnumBtrieveOperationCodes.GetFirst:
                case EnumBtrieveOperationCodes.GetGreaterOrEqual:
                case EnumBtrieveOperationCodes.GetLessOrEqual:
                case EnumBtrieveOperationCodes.GetGreater:
                case EnumBtrieveOperationCodes.GetLess:
                    {
                        result = currentBtrieveFile.SeekByKey(keyNum, keyValue,
                            (EnumBtrieveOperationCodes)obtopt);
                        break;
                    }
                default:
                    throw new Exception($"Unsupported Btrieve Operation: {(EnumBtrieveOperationCodes)obtopt}");
            }

            //Store the Record if it's there
            if (!recordPointer.Equals(IntPtr16.Empty) && result)
                Module.Memory.SetArray(recordPointer,
                    currentBtrieveFile.GetRecordByOffset(currentBtrieveFile.Position));

            //If there's a record, always save it to the btrieve file struct
            if (result)
            {
                //Store the Record if it's there
                if (!recordPointer.Equals(IntPtr16.Empty))
                    Module.Memory.SetArray(recordPointer,
                        currentBtrieveFile.GetRecordByOffset(currentBtrieveFile.Position));

                //Set Memory Values
                var bbPointer = Module.Memory.GetPointer("BB");
                var btvStruct = new BtvFileStruct(Module.Memory.GetArray(bbPointer, BtvFileStruct.Size));
                var record = currentBtrieveFile.GetRecordByOffset(currentBtrieveFile.Position);

                btvStruct.lastkn = keyNum;
                Module.Memory.SetArray(bbPointer, btvStruct.Data);
                Module.Memory.SetArray(btvStruct.data, record);
                Module.Memory.SetArray(btvStruct.key, currentBtrieveFile.Keys[keyNum].ExtractKeyDataFromRecord(record));
            }

<<<<<<< HEAD
            Registers.AX = result ? (ushort)1 : (ushort)0;
=======
>>>>>>> c2bcbf91
            return result;
        }

        /// <summary>
        ///     Declare size of the Volatile Data Area (Maximum size the module will require)
        ///     Because this is just another memory block, we use the host memory
        ///
        ///     Signature: void *dclvda(unsigned nbytes);
        /// </summary>
        private void dclvda()
        {
            var size = GetParameter(0);

            if (size > VOLATILE_DATA_SIZE)
                throw new OutOfMemoryException("Volatile Memory declaration > 16k");

#if DEBUG
            _logger.Info(
                $"Volatile Memory Size requested of {size} bytes ({VOLATILE_DATA_SIZE} bytes currently allocated per channel)");
#endif
        }

        private ReadOnlySpan<byte> nterms => Module.Memory.GetVariablePointer("NTERMS").Data;

        /// <summary>
        ///     Compute volatile data pointer for the specified User Number
        ///
        ///     Because UserNumber and Channels in MBBSEmu are the same, we can just use the usernum AS channel
        ///
        ///     Signature: char *vdaoff(int unum)
        ///
        ///     Returns: AX == Segment of Volatile Data
        ///              DX == Offset of Volatile Data
        /// </summary>
        /// <returns></returns>
        private void vdaoff()
        {
            var channel = GetParameter(0);

            if (!Module.Memory.TryGetVariablePointer($"VDA-{channel}", out var volatileMemoryAddress))
                volatileMemoryAddress = Module.Memory.AllocateVariable($"VDA-{channel}", VOLATILE_DATA_SIZE);

#if DEBUG
            _logger.Info($"Returned VDAOFF {volatileMemoryAddress} for Channel {channel}");
#endif

            Registers.SetPointer(volatileMemoryAddress);
        }

        /// <summary>
        ///     Contains information about the current user account (class, state, baud, etc.)
        ///
        ///     Signature: struct user;
        /// </summary>
        /// <returns></returns>
        private ReadOnlySpan<byte> user => Module.Memory.GetVariablePointer("*USER").Data;


        /// <summary>
        ///     Points to the Volatile Data Area for the current channel
        ///
        ///     Signature: char *vdaptr
        /// </summary>
        private ReadOnlySpan<byte> vdaptr
        {
            get
            {
                if (!Module.Memory.TryGetVariablePointer($"VDAPTR", out var variablePointer))
                    variablePointer = Module.Memory.AllocateVariable($"VDAPTR", 0x4);

                return variablePointer.Data;
            }
        }


        /// <summary>
        ///     After calling bgncnc(), the command is unparsed (has spaces again, not separate words),
        ///     and prepared for interpretation using the command concatenation utilities
        ///
        ///     Signature: void bgncnc()
        /// </summary>
        private void bgncnc()
        {
            clrprf();
            rstrin();
        }

        /// <summary>
        ///     Number of Words in the users input line
        ///
        ///     Signature: int margc
        /// </summary>
        private ReadOnlySpan<byte> margc => Module.Memory.GetVariablePointer("MARGC").Data;

        /// <summary>
        ///     Returns the pointer to the next parsed input command from the user
        ///     If this is the first time it's called, it returns the first command
        /// </summary>
        private ReadOnlySpan<byte> nxtcmd => Module.Memory.GetVariablePointer("NXTCMD").Data;

        /// <summary>
        ///     Case-ignoring substring match
        ///
        ///     Signature: int match=sameto(char *shorts, char *longs)
        ///     Returns: AX == 1, match
        /// </summary>
        private void sameto()
        {
            var string1Pointer = GetParameterPointer(0);
            var string2Pointer = GetParameterPointer(2);

            var string1Buffer = Encoding.ASCII.GetString(Module.Memory.GetString(string1Pointer, true));
            var string2Buffer = Encoding.ASCII.GetString(Module.Memory.GetString(string2Pointer, true));

            Registers.AX = (ushort)(string2Buffer.Contains(string1Buffer, StringComparison.CurrentCultureIgnoreCase) ? 1 : 0);
        }

        /// <summary>
        ///     Expect a Character from the user (character from the current command)
        ///
        ///     cncchr() is executed after begincnc(), which runs rstrin() replacing the null separtors
        ///     in the string with spaces once again.
        /// </summary>
        private void cncchr()
        {
            //Get Input
            var inputPointer = Module.Memory.GetVariablePointer("INPUT");
            var nxtcmdPointer = Module.Memory.GetPointer("NXTCMD");
            var inputLength = Module.Memory.GetWord("INPLEN");

            var remainingCharactersInCommand = inputLength - (nxtcmdPointer.Offset - inputPointer.Offset);

            //Skip any excessive spacing
            while (Module.Memory.GetByte(nxtcmdPointer) == 0x20 && remainingCharactersInCommand > 0)
            {
                nxtcmdPointer.Offset++;
                remainingCharactersInCommand--;
            }

            //Verify we're not at the end of the input
            if (remainingCharactersInCommand == 0)
            {
#if DEBUG
                _logger.Info($"End of Input");
#endif

                Registers.AX = 0;
                return;
            }

            var inputString = Module.Memory.GetArray(nxtcmdPointer, (ushort)remainingCharactersInCommand);

            Registers.AX = char.ToUpper((char)inputString[0]);

#if DEBUG
            _logger.Info($"Returned char: {(char)Registers.AX}");
#endif
            //End of String
            if (Registers.AX == 0)
                return;

            //Modify the Counters
            remainingCharactersInCommand--;
            nxtcmdPointer.Offset++;

            //Advance to the next, non-space character
            while (Module.Memory.GetByte(nxtcmdPointer) == 0x20 && remainingCharactersInCommand > 0)
            {
                nxtcmdPointer.Offset++;
                remainingCharactersInCommand--;
            }

            Module.Memory.SetPointer("NXTCMD", new IntPtr16(nxtcmdPointer.Segment, (ushort)(nxtcmdPointer.Offset)));
        }

        /// <summary>
        ///     Pointer to the current position in prfbuf
        ///
        ///     Signature: char *prfptr;
        /// </summary>
        private ReadOnlySpan<byte> prfptr => Module.Memory.GetVariablePointer("PRFPTR").Data;

        private bool FileAlreadyOpen(string fullPath, out IntPtr16 fileStructPointer)
        {
            // let's see if this file has already been opened, and if so return the current handle
            if (Module.Memory.TryGetVariablePointer($"FILE_{fullPath}", out fileStructPointer))
            {
                var fileStruct = new FileStruct(Module.Memory.GetArray(fileStructPointer, FileStruct.Size));
                if (FilePointerDictionary.TryGetValue(fileStruct.curp.Offset, out var fileStream))
                {
                    return true;
                }
            }

            fileStructPointer = null;
            return false;
        }

        /// <summary>
        ///     Opens a new file for reading/writing
        ///
        ///     Signature: file* fopen(const char* filename, USE)
        /// </summary>
        private void f_open()
        {
            var filenameInputValue = GetParameterFilename(0);
            var modePointer = GetParameterPointer(2);

            var fileName = _fileFinder.FindFile(Module.ModulePath, filenameInputValue);
            var fullPath = Path.Combine(Module.ModulePath, fileName);

            if (FileAlreadyOpen(fullPath, out var fileStructPointer))
            {
                _logger.Warn($"Reopened File: {fullPath} - most likely a module bug.");

                Registers.SetPointer(fileStructPointer);
                return;
            }

#if DEBUG
            _logger.Debug($"Opening File: {fullPath}");
#endif

            var modeInputBuffer = Module.Memory.GetString(modePointer, true);
            var fileAccessMode = FileStruct.CreateFlagsEnum(modeInputBuffer);
            FileStream fileStream = null;

            if (!File.Exists(fullPath))
            {
                if (fileAccessMode.HasFlag(FileStruct.EnumFileAccessFlags.Read))
                {
                    _logger.Warn($"Unable to find file {fullPath}");
                    Registers.AX = 0;
                    Registers.DX = 0;
                    return;
                }

                //Create a new file for W or A
                _logger.Info($"Creating new file {fileName}");

                fileStream = File.Create(fullPath);
            }
            else
            {
                //Overwrite existing file for W
                if (fileAccessMode.HasFlag(FileStruct.EnumFileAccessFlags.Write))
                {
#if DEBUG
                    _logger.Info($"Overwriting file {fileName}");
#endif
                    fileStream = File.Create(fullPath);
                }
            }

            //Allocate Memory for FILE struct
            fileStructPointer ??= Module.Memory.GetOrAllocateVariablePointer($"FILE_{fullPath}", FileStruct.Size);

            //Write New Blank Pointer
            var fileStruct = new FileStruct();
            Module.Memory.SetArray(fileStructPointer, fileStruct.Data);

            //Setup the File Stream
            fileStream ??= File.Open(fullPath, FileMode.OpenOrCreate);

            if (fileAccessMode.HasFlag(FileStruct.EnumFileAccessFlags.Append))
                fileStream.Seek(fileStream.Length, SeekOrigin.Begin);

            var fileStreamPointer = FilePointerDictionary.Allocate(fileStream);

            //Set Struct Values
            fileStruct.SetFlags(fileAccessMode);
            fileStruct.curp = new IntPtr16(ushort.MaxValue, (ushort)fileStreamPointer);
            fileStruct.fd = (byte)fileStreamPointer;
            Module.Memory.SetArray(fileStructPointer, fileStruct.Data);

#if DEBUG
            _logger.Info($"{fullPath} FILE struct written to {fileStructPointer}");
#endif
            Registers.SetPointer(fileStructPointer);
        }

        /// <summary>
        ///     Closes an Open File Pointer
        ///
        ///     Signature: int fclose(FILE* stream ). Returns 0 on success, EOF (-1) on failure
        /// </summary>
        private void f_close()
        {
            var filePointer = GetParameterPointer(0);

            var fileStruct = new FileStruct(Module.Memory.GetArray(filePointer, FileStruct.Size));

            // clear the memory
            Module.Memory.SetArray(filePointer, new FileStruct().Data);

            if (fileStruct.curp.Segment == 0 && fileStruct.curp.Offset == 0)
            {
#if DEBUG
                _logger.Warn(
                    $"Called FCLOSE on null File Stream Pointer (0000:0000), usually means it tried to open a file that doesn't exist");
                Registers.AX = 0xFFFF;
                return;
#endif
            }

            if (!FilePointerDictionary.ContainsKey(fileStruct.curp.Offset))
            {
                _logger.Warn(
                    $"Attempted to call FCLOSE on pointer not in File Stream Segment {fileStruct.curp} (File Already Closed?)");
                Registers.AX = 0xFFFF;
                return;
            }

            //Clean Up File Stream Pointer
            var fileStream = FilePointerDictionary[fileStruct.curp.Offset];

#if DEBUG
            _logger.Info($"Closed File {filePointer} {fileStream.Name} (Stream: {fileStruct.curp})");
#endif

            FilePointerDictionary[fileStruct.curp.Offset].Close();
            FilePointerDictionary.Remove(fileStruct.curp.Offset);

            Registers.AX = 0;
        }

        /// <summary>
        ///     sprintf() function in C++ to handle string formatting
        ///
        ///     Signature: int sprintf(char *str, const char *format, ... )
        /// </summary>
        private void sprintf()
        {
            var destination = GetParameterPointer(0);
            var source = GetParameterPointer(2);

            var output = Module.Memory.GetString(source, stripNull: true);

            //If the supplied string has any control characters for formatting, process them
            var formattedMessage = FormatPrintf(output, 4);

            Module.Memory.SetArray(destination, formattedMessage);
            Module.Memory.SetByte(destination + formattedMessage.Length, 0);

            Registers.AX = (ushort)formattedMessage.Length;
        }

        /// <summary>
        ///     Looks for the specified filename (filespec) in the BBS directory, returns 1 if the file is there
        ///
        ///     Signature: int yes=fndlst(struct fndblk &fb, filespec, char attr)
        /// </summary>
        private void fnd1st()
        {
            var findBlockPointer = GetParameterPointer(0);
            var fileName = GetParameterString(2, stripNull: true);
            var attrChar = GetParameter(4);

            var components = FileUtility.SplitIntoComponents(fileName);
            var path = "";
            var search = components[^1];
            for (var i = 0; i < components.Length - 1; ++i)
            {
                path = Path.Combine(path, components[i]);
            }

            if (components.Length > 1)
            {
                path = _fileFinder.FindFile(Module.ModulePath, path);
            }

            path = Path.Combine(Module.ModulePath, path);

            try
            {
                var fileEnumerator = Directory.EnumerateFileSystemEntries(path, search, FileUtility.CASE_INSENSITIVE_ENUMERATION_OPTIONS);
                var guid = Guid.NewGuid();

                _activeSearches.Add(guid, fileEnumerator.GetEnumerator());

                var fndblk = new FndblkStruct() { Guid = guid };
                Module.Memory.SetArray(findBlockPointer, fndblk.Data);
            }
            catch (DirectoryNotFoundException)
            {
                _logger.Warn($"Can't find directory {path}");
                Registers.AX = 0;
                return;
            }

            fndnxt();
        }

        /// <summary>
        ///     Finds the next file from the original fnd1st call, returns 1 if the file is there
        ///
        ///     Signature: int yes=fndnxt(struct fndblk &fb);
        /// </summary>
        private void fndnxt()
        {
            Registers.AX = 0;

            var fndblkPointer = GetParameterPointer(0);
            var fndblk = new FndblkStruct(Module.Memory.GetArray(fndblkPointer, FndblkStruct.StructSize));
            if (!_activeSearches.TryGetValue(fndblk.Guid, out var enumerator))
            {
                _logger.Warn($"Called fndnxt but the GUID wasn't found {fndblk.Guid}");
                return;
            }

            while (true)
            {
                if (!enumerator.MoveNext())
                {
                    _activeSearches.Remove(fndblk.Guid);
                    return;
                }

                var fileInfo = new FileInfo(enumerator.Current);
                fndblk.DateTime = fileInfo.LastWriteTime;
                fndblk.Size = (int)fileInfo.Length;
                fndblk.SetAttributes(fileInfo.Attributes);

                // DOS doesn't support long file names, so filter those out from the result set
                var name = FileUtility.SplitIntoComponents(enumerator.Current)[^1];
                if (name.Length >= FndblkStruct.FilenameSize)
                    continue;

                fndblk.Name = name;
                Module.Memory.SetArray(fndblkPointer, fndblk.Data);
                Registers.AX = 1;
                return;
            }
        }

        /// <summary>
        ///     Reads an array of count elements, each one with a size of size bytes, from the stream and stores
        ///     them in the block of memory specified by ptr.
        ///
        ///     Signature: size_t fread(void* ptr, size_t elementSize, size_t numberOfElements, FILE* stream)
        /// </summary>
        private void f_read()
        {
            var destinationPointer = GetParameterPointer(0);
            var elementSize = GetParameter(2);
            var numberOfElements = GetParameter(3);
            var fileStructPointer = GetParameterPointer(4);

            var fileStruct = new FileStruct(Module.Memory.GetArray(fileStructPointer, FileStruct.Size));

            if (!FilePointerDictionary.TryGetValue(fileStruct.curp.Offset, out var fileStream))
                throw new FileNotFoundException(
                    $"File Stream Pointer for {fileStructPointer} (Stream: {fileStruct.curp}) not found in the File Pointer Dictionary");

            if (fileStream.Position >= fileStream.Length)
            {
                Registers.AX = 0;
                return;
            }

            var totalToRead = elementSize * numberOfElements;
            var buffer = new byte[totalToRead];
            var bytesRead = fileStream.Read(buffer);
            if (bytesRead > 0)
                Module.Memory.SetArray(destinationPointer, new ReadOnlySpan<byte>(buffer, 0, bytesRead));

            //Update EOF Flag if required
            if (fileStream.Position == fileStream.Length)
            {
                fileStruct.flags |= (ushort)FileStruct.EnumFileFlags.EOF;
                Module.Memory.SetArray(fileStructPointer, fileStruct.Data);
            }

            Registers.AX = (ushort)(bytesRead / elementSize);
        }

        /// <summary>
        ///     Writes an array of count elements, each one with a size of size bytes, from the block of memory
        ///     pointed by ptr to the current position in the stream.
        /// </summary>
        private void f_write()
        {
            var sourcePointer = GetParameterPointer(0);
            var size = GetParameter(2);
            var count = GetParameter(3);
            var fileStructPointer = GetParameterPointer(4);

            var fileStruct = new FileStruct(Module.Memory.GetArray(fileStructPointer, FileStruct.Size));

            if (!FilePointerDictionary.TryGetValue(fileStruct.curp.Offset, out var fileStream))
                throw new FileNotFoundException(
                    $"File Pointer {fileStructPointer} (Stream: {fileStruct.curp}) not found in the File Pointer Dictionary");

            var bytesToWrite = size * count;
            fileStream.Write(Module.Memory.GetArray(sourcePointer, (ushort)bytesToWrite));
            var elementsWritten = bytesToWrite / size;

            //Update EOF Flag if required
            if (fileStream.Position == fileStream.Length)
            {
                fileStruct.flags |= (ushort)FileStruct.EnumFileFlags.EOF;
                Module.Memory.SetArray(fileStructPointer, fileStruct.Data);
            }

#if DEBUG
            _logger.Info(
                $"Wrote {elementsWritten} group(s) of {size} bytes from {sourcePointer}, written to {fileStructPointer} (Stream: {fileStruct.curp})");
#endif
            Registers.AX = (ushort)elementsWritten;
        }

        /// <summary>
        ///     Deleted the specified file
        /// </summary>
        private void unlink()
        {
            var filename = _fileFinder.FindFile(Module.ModulePath, GetParameterFilename(0));
            var fullPath = Path.Combine(Module.ModulePath, filename);
#if DEBUG
            _logger.Info($"Deleting File: {fullPath}");
#endif

            if (File.Exists(fullPath))
                File.Delete(fullPath);

            Registers.AX = 0;
        }

        /// <summary>
        ///     Returns the length of the C string str
        ///
        ///     Signature: size_t strlen(const char* str)
        /// </summary>
        private void strlen()
        {
            var stringPointer = GetParameterPointer(0);

            var stringValue = Module.Memory.GetString(stringPointer, stripNull: true);

#if DEBUG
            _logger.Info($"Evaluated string length of {stringValue.Length} for string at {stringPointer}: {Encoding.ASCII.GetString(stringValue)}");
#endif

            Registers.AX = (ushort)stringValue.Length;
        }

        /// <summary>
        ///     User Input
        ///
        ///     Signature: char input[]
        /// </summary>
        private ReadOnlySpan<byte> input => Module.Memory.GetVariablePointer("INPUT").Data;

        /// <summary>
        ///     Converts a lowercase letter to uppercase
        ///
        ///     Signature: int toupper (int c)
        /// </summary>
        private void toupper()
        {
            var character = GetParameter(0);
            if (character >= 97 && character <= 122)
            {
                Registers.AX = (ushort)(character - 32);
            }
            else
            {
                Registers.AX = character;
            }
#if DEBUG
            _logger.Info($"Converted {(char)character} to {(char)Registers.AX}");
#endif
        }

        /// <summary>
        ///     Converts a uppercase letter to lowercase
        ///
        ///     Signature: int tolower (int c)
        /// </summary>
        private void tolower()
        {
            var character = GetParameter(0);
            if (character >= 65 && character <= 90)
            {
                Registers.AX = (ushort)(character + 32);
            }
            else
            {
                Registers.AX = character;
            }
#if DEBUG
            _logger.Info($"Converted {(char)character} to {(char)Registers.AX}");
#endif
        }

        /// <summary>
        ///     Changes the name of the file or directory specified by old name to new name
        ///
        ///     Signature: int rename(const char *oldname, const char *newname )
        /// </summary>
        private void rename()
        {
            var oldFilenamePointer = GetParameterPointer(0);
            var newFilenamePointer = GetParameterPointer(2);

            var oldFilenameInputBuffer = Module.Memory.GetString(oldFilenamePointer, true);
            var oldFilenameInputValue = Encoding.ASCII.GetString(oldFilenameInputBuffer).ToUpper();

            var newFilenameInputBuffer = Module.Memory.GetString(newFilenamePointer, true);
            var newFilenameInputValue = Encoding.ASCII.GetString(newFilenameInputBuffer).ToUpper();

            oldFilenameInputValue = _fileFinder.FindFile(Module.ModulePath, oldFilenameInputValue);
            newFilenameInputValue = _fileFinder.FindFile(Module.ModulePath, newFilenameInputValue);

            try
            {
                File.Move(Path.Combine(Module.ModulePath, oldFilenameInputValue), Path.Combine(Module.ModulePath, newFilenameInputValue),
                    true);

#if DEBUG
                _logger.Info($"Renamed file {oldFilenameInputValue} to {newFilenameInputValue}");
#endif

                Registers.AX = 0;
            }
            catch (Exception e)
            {
                _logger.Error($"{e.Message}");
                Registers.AX = 0xFFFF;
            }
        }


        /// <summary>
        ///     The Length of the total Input Buffer received
        ///
        ///     Signature: int inplen
        /// </summary>
        private ReadOnlySpan<byte> inplen => Module.Memory.GetVariablePointer("INPLEN").Data;

        private ReadOnlySpan<byte> margv => Module.Memory.GetVariablePointer("MARGV").Data;

        private ReadOnlySpan<byte> margn => Module.Memory.GetVariablePointer("MARGN").Data;

        /// <summary>
        ///     Restore parsed input line (undoes effects of parsin())
        ///
        ///     Signature: void rstrin()
        /// </summary>
        private void rstrin()
        {
            var inputLength = Module.Memory.GetWord("INPLEN");
            var inputPointer = Module.Memory.GetVariablePointer("INPUT");

            if (inputLength == 0)
                return;

            for (var i = inputPointer.Offset; i < inputPointer.Offset + (inputLength - 1); i++)
            {
                if (Module.Memory.GetByte(inputPointer.Segment, i) == 0)
                    Module.Memory.SetByte(inputPointer.Segment, i, (byte)' ');
            }
        }

        private ReadOnlySpan<byte> _exitbuf => new byte[] { 0x0, 0x0, 0x0, 0x0 };
        private ReadOnlySpan<byte> _exitfopen => new byte[] { 0x0, 0x0, 0x0, 0x0 };
        private ReadOnlySpan<byte> _exitopen => new byte[] { 0x0, 0x0, 0x0, 0x0 };
        private ReadOnlySpan<byte> extptr => Module.Memory.GetVariablePointer("EXTPTR").Data;
        private ReadOnlySpan<byte> usaptr => Module.Memory.GetVariablePointer("USAPTR").Data;

        /// <summary>
        ///     Appends the first num characters of source to destination, plus a terminating null-character.
        ///
        ///     Signature: char *strncat(char *destination, const char *source, size_t num)
        /// </summary>
        private void strncat()
        {
            var destinationPointer = GetParameterPointer(0);
            var sourcePointer = GetParameterPointer(2);
            var bytesToCopy = GetParameter(4);

            var destinationString = Module.Memory.GetString(destinationPointer, stripNull: true);
            var sourceString = Module.Memory.GetString(sourcePointer, stripNull: true);

            bytesToCopy = Math.Min(bytesToCopy, (ushort)sourceString.Length);

            Module.Memory.SetArray(destinationPointer.Segment,
                (ushort)(destinationPointer.Offset + destinationString.Length),
                sourceString.Slice(0, bytesToCopy));
            // null terminate always
            Module.Memory.SetByte(destinationPointer.Segment,
                (ushort)(destinationPointer.Offset + destinationString.Length + bytesToCopy), 0x0);

            Registers.SetPointer(destinationPointer);
        }

        /// <summary>
        ///     Sets the first num bytes of the block of memory with the specified value
        ///
        ///     Signature: void memset(void *ptr, int value, size_t num);
        /// </summary>
        private void memset()
        {
            var destinationPointer = GetParameterPointer(0);
            var valueToFill = GetParameter(2);
            var numberOfByteToFill = GetParameter(3);

            for (var i = 0; i < numberOfByteToFill; i++)
            {
                Module.Memory.SetByte(destinationPointer.Segment, (ushort)(destinationPointer.Offset + i),
                    (byte)valueToFill);
            }

#if DEBUG
            _logger.Info($"Filled {numberOfByteToFill} bytes at {destinationPointer} with {(byte)valueToFill:X2}");
#endif
        }

        /// <summary>
        ///     Read value of CNF option
        ///
        ///     Signature: char *bufard=getmsg(msgnum)
        /// </summary>
        private void getmsg()
        {
            var msgnum = GetParameter(0);

            if (!Module.Memory.TryGetVariablePointer($"GETMSG", out var variablePointer))
                variablePointer = Module.Memory.AllocateVariable($"GETMSG", 0x1000);

            var outputValue = McvPointerDictionary[_currentMcvFile.Offset].GetString(msgnum);

            if (outputValue.Length > 0x1000)
                throw new Exception($"MSG {msgnum} is larger than pre-defined buffer: {outputValue.Length}");

            Module.Memory.SetArray(variablePointer, outputValue);
#if DEBUG
            _logger.Info("Retrieved option {0} from {1} (MCV Pointer: {2}), saved {3} bytes to {4}", msgnum,
                McvPointerDictionary[_currentMcvFile.Offset].FileName, _currentMcvFile, outputValue.Length,
                variablePointer);
#endif

            Registers.SetPointer(variablePointer);
        }

        /// <summary>
        ///     Reads data from s and stores them accounting to parameter format into the locations given by the additional arguments
        ///
        ///     Signature: int sscanf(const char *s, const char *format, ...)
        /// </summary>
        private void sscanf()
        {
            var inputString = GetParameterString(0, stripNull: true);
            var formatString = GetParameterString(2, stripNull: true);
            scanf(inputString.GetEnumerator(), formatString, 4);
        }

        private static IEnumerator<char> fromFileStream(FileStream input)
        {
            int b;
            while ((b = input.ReadByte()) >= 0)
                yield return Convert.ToChar(b);
        }

        /// <summary>
        ///     Reads data from stream and stores them accounting to parameter format into the locations given by the additional arguments
        ///
        ///     Signature: int sscanf(FILE *stream, const char *format, ...)
        /// </summary>
        private void fscanf()
        {
            var fileStructPointer = GetParameterPointer(0);
            var formatString = GetParameterString(2, stripNull: true);

            var fileStruct = new FileStruct(Module.Memory.GetArray(fileStructPointer, FileStruct.Size));

            if (!FilePointerDictionary.TryGetValue(fileStruct.curp.Offset, out var fileStream))
            {
                _logger.Warn($"File Stream Pointer for {fileStructPointer} (Stream: {fileStruct.curp}) not found in the File Pointer Dictionary");
                Registers.AX = 0;
                return;
            }

            scanf(fromFileStream(fileStream), formatString, 4);
        }

        private enum FormatParseState
        {
            NORMAL,
            PERCENT
        };

        private void scanf(IEnumerator<char> input, string formatString, int startingParameterOrdinal)
        {
            var matches = 0;
            var formatParseState = FormatParseState.NORMAL;

            if (!input.MoveNext())
            {
                Registers.AX = 0;
                return;
            }

            var moreInput = true;
            string stringValue;
            bool longInteger = false;

            foreach (var formatChar in formatString)
            {
                if (!moreInput)
                    break;

                switch (formatParseState)
                {
                    case FormatParseState.NORMAL when char.IsWhiteSpace(formatChar):
                        ConsumeWhitespace(input);
                        break;
                    case FormatParseState.NORMAL when formatChar == '%':
                        longInteger = false;
                        formatParseState = FormatParseState.PERCENT;
                        break;
                    case FormatParseState.NORMAL:
                        // match a single character
                        (moreInput, _) = ConsumeWhitespace(input);
                        if (moreInput)
                        {
                            moreInput = (formatChar == input.Current);
                            moreInput &= input.MoveNext();
                        }
                        break;
                    case FormatParseState.PERCENT when formatChar == 'i' || formatChar == 'd' || formatChar == 'u':
                        var result = GetLeadingNumberFromString(input);
                        moreInput = result.MoreInput;
                        if (longInteger)
                        {
                            // low word first followed by high word
                            Module.Memory.SetWord(
                                GetParameterPointer(startingParameterOrdinal),
                                (ushort)((uint)result.Value & 0xFFFF));
                            Module.Memory.SetWord(
                                GetParameterPointer(startingParameterOrdinal) + 2,
                                (ushort)((uint)result.Value >> 16));
                        }
                        else
                        {
                            Module.Memory.SetWord(
                                GetParameterPointer(startingParameterOrdinal),
                                (ushort)result.Value);
                        }

                        if (result.Valid)
                            ++matches;

                        startingParameterOrdinal += 2;
                        formatParseState = FormatParseState.NORMAL;
                        break;
                    case FormatParseState.PERCENT when formatChar == 's':
                        (stringValue, moreInput) = ReadString(input, c => ExportedModuleBase.CharacterAccepterResponse.ACCEPT);
                        Module.Memory.SetArray(GetParameterPointer(startingParameterOrdinal), Encoding.ASCII.GetBytes(stringValue));
                        if (stringValue.Length > 0)
                            ++matches;

                        startingParameterOrdinal += 2;
                        formatParseState = FormatParseState.NORMAL;
                        break;
                    case FormatParseState.PERCENT when formatChar == 'l':
                        longInteger = true;
                        break;
                    case FormatParseState.PERCENT when formatChar == '%':
                        formatParseState = FormatParseState.NORMAL;
                        goto case FormatParseState.NORMAL; // yolo
                    case FormatParseState.PERCENT:
                        throw new ArgumentException($"Unsupported sscanf specifier: {formatChar}");
                }
            }

            Registers.AX = (ushort)matches;
        }

        /// <summary>
        ///     General MS-DOS interrupt interface
        ///
        ///     These calls are INT21 calls made from the module
        ///
        ///     Signature: int intdos(union REGS * inregs, union REGS * outregs)
        /// </summary>
        private void intdos()
        {
            var parameterOffset1 = GetParameterPointer(0);
            var parameterOffset2 = GetParameterPointer(2);

            //Get the AH value to determine the function being called
            var registers = new CpuRegisters();
            registers.FromRegs(Module.Memory.GetArray(parameterOffset1, 16));
            switch (registers.AH)
            {
                case 0x2C:
                    //Get Time
                    {
                        var returnValue = new CpuRegisters
                        {
                            CH = (byte)DateTime.Now.Hour,
                            CL = (byte)DateTime.Now.Minute,
                            DH = (byte)DateTime.Now.Second,
                            DL = (byte)(DateTime.Now.Millisecond / 100)
                        };
                        Module.Memory.SetArray(parameterOffset2, returnValue.ToRegs());
                        return;
                    }
                default:
                    throw new ArgumentOutOfRangeException($"Unknown DOS INT21 API: {registers.AH:X2}");
            }
        }

        /// <summary>
        ///     Like pmlt(), but the control string comes from an .MCV file
        ///
        ///     Signature: void prfmlt(int msgno,...)
        /// </summary>
        private void prfmlt()
        {
            var messageNumber = GetParameter(0);

            var output = McvPointerDictionary[_currentMcvFile.Offset].GetString(messageNumber);

            //If the supplied string has any control characters for formatting, process them
            var formattedMessage = FormatPrintf(output, 1);

            var currentPrfPositionPointer = Module.Memory.GetPointer(Module.Memory.GetVariablePointer("PRFPTR"));
            Module.Memory.SetArray(currentPrfPositionPointer, formattedMessage);
            currentPrfPositionPointer.Offset += (ushort)(formattedMessage.Length - 1); //dont count the null terminator

#if DEBUG
            _logger.Info($"Added {output.Length} bytes to the buffer (Message #: {messageNumber})");
#endif
            //Update Pointer
            Module.Memory.SetPointer("PRFPTR", currentPrfPositionPointer);
        }

        /// <summary>
        ///     Clear the prf buffer indep of outprf
        ///     Basically the same as clrprf()
        ///
        ///     Signature: void clrmlt()
        /// </summary>
        private void clrmlt() => clrprf();

        /// <summary>
        ///     Registers a Global Command Handler -- any input in the BBS
        ///     (even outside the module) is run through this
        /// </summary>
        private void globalcmd()
        {
            var globalCommandHandlerPointer = GetParameterPointer(0);

            Module.GlobalCommandHandlers.Add(globalCommandHandlerPointer);

#if DEBUG
            _logger.Info($"Registered Global Command Handler at: {globalCommandHandlerPointer}");
#endif
        }

        /// <summary>
        ///     Catastro Failure, basically a mega show stopping error
        /// </summary>
        private void catastro()
        {
            var messagePointer = GetParameterPointer(0);
            var message = Module.Memory.GetString(messagePointer);

            var formattedMessage = FormatPrintf(message, 2);

            Console.ForegroundColor = ConsoleColor.Yellow;
            Console.BackgroundColor = ConsoleColor.Red;
            Console.WriteLine($"{Encoding.ASCII.GetString(formattedMessage)}");
            Console.ResetColor();

            Registers.Halt = true;
        }

        /// <summary>
        ///     Reads the specified number of characters from the file until a new line or EOF
        ///
        ///     Signature: char* fgets(char* str, int num, FILE* stream )
        /// </summary>
        private void fgets()
        {
            var destinationPointer = GetParameterPointer(0);
            var maxCharactersToRead = GetParameter(2);
            var fileStructPointer = GetParameterPointer(3);

            var fileStruct = new FileStruct(Module.Memory.GetArray(fileStructPointer, FileStruct.Size));

            if (!FilePointerDictionary.TryGetValue(fileStruct.curp.Offset, out var fileStream))
                throw new Exception($"Unable to locate FileStream for {fileStructPointer} (Stream: {fileStruct.curp})");

            if (fileStream.Position == fileStream.Length)
            {
                _logger.Warn("Attempting to read EOF file, returning null pointer");
                Registers.AX = 0;
                Registers.DX = 0;
                return;
            }

            using var valueFromFile = new MemoryStream(maxCharactersToRead);
            for (var i = 0; i < (maxCharactersToRead - 1); i++)
            {
                var inputValue = (byte)fileStream.ReadByte();

                valueFromFile.WriteByte(inputValue);

                if (inputValue == '\n' || fileStream.Position == fileStream.Length)
                    break;
            }

            valueFromFile.WriteByte(0);

            Module.Memory.SetArray(destinationPointer, valueFromFile.ToArray());

            //Update EOF Flag if required
            if (fileStream.Position == fileStream.Length)
            {
                fileStruct.flags |= (ushort)FileStruct.EnumFileFlags.EOF;
                Module.Memory.SetArray(fileStructPointer, fileStruct.Data);
            }

#if DEBUG
            _logger.Info(
                $"Read string from {fileStructPointer}, {valueFromFile.Length} bytes (Stream: {fileStruct.curp}), saved at {destinationPointer} (EOF: {fileStream.Position == fileStream.Length})");
#endif
            Registers.SetPointer(destinationPointer);
        }

        /// <summary>
        ///     Concatenates two strings and saves them to the destination.
        ///
        ///     Signature: char *strcat(char *destination, const char *source)
        /// </summary>
        public void strcat()
        {
            var destinationPointer = GetParameterPointer(0);
            var sourcePointer = GetParameterPointer(2);

            var destinationString = Module.Memory.GetString(destinationPointer, stripNull: true);
            var sourceString = Module.Memory.GetString(sourcePointer);

            Module.Memory.SetArray(destinationPointer.Segment,
                (ushort)(destinationPointer.Offset + destinationString.Length),
                sourceString);

            Registers.SetPointer(destinationPointer);
        }

        /// <summary>
        ///     Writes the C string pointed by format to the stream
        ///
        ///     Signature: int fprintf ( FILE * stream, const char * format, ... )
        /// </summary>
        private void f_printf()
        {
            var fileStructPointer = GetParameterPointer(0);
            var sourcePointer = GetParameterPointer(2);

            var fileStruct = new FileStruct(Module.Memory.GetArray(fileStructPointer, FileStruct.Size));

            if (!FilePointerDictionary.TryGetValue(fileStruct.curp.Offset, out var fileStream))
                throw new Exception($"Unable to locate FileStream for {fileStructPointer} (Stream: {fileStruct.curp})");

            var output = Module.Memory.GetString(sourcePointer);

            //If the supplied string has any control characters for formatting, process them
            var formattedMessage = FormatPrintf(output, 4);

            fileStream.Write(formattedMessage);

            //Update EOF Flag if required
            if (fileStream.Position == fileStream.Length)
            {
                fileStruct.flags |= (ushort)FileStruct.EnumFileFlags.EOF;
                Module.Memory.SetArray(fileStructPointer, fileStruct.Data);
            }

#if DEBUG
            _logger.Info($"Wrote {formattedMessage.Length} bytes to {fileStructPointer} (Stream: {fileStruct.curp})");
#endif
        }

        /// <summary>
        ///     Sets the position indicator associated with the stream to a new position.
        ///
        ///     Signature: int fseek ( FILE * stream, long int offset, int origin )
        /// </summary>
        private void fseek()
        {
            var fileStructPointer = GetParameterPointer(0);
            var offset = GetParameterULong(2);
            var origin = GetParameter(4);

            var fileStruct = new FileStruct(Module.Memory.GetArray(fileStructPointer, FileStruct.Size));

            if (!FilePointerDictionary.TryGetValue(fileStruct.curp.Offset, out var fileStream))
                throw new Exception($"Unable to locate FileStream for {fileStructPointer} (Stream: {fileStruct.curp})");

            switch (origin)
            {
                case 2: //EOF
                    fileStream.Seek(offset, SeekOrigin.End);
                    break;
                case 1: //CUR
                    fileStream.Seek(offset, SeekOrigin.Current);
                    break;
                case 0: //SET
                    fileStream.Seek(offset, SeekOrigin.Begin);
                    break;
            }

            //Update EOF Flag if required
            if (fileStream.Position == fileStream.Length)
            {
                fileStruct.flags |= (ushort)FileStruct.EnumFileFlags.EOF;
                Module.Memory.SetArray(fileStructPointer, fileStruct.Data);
            }

#if DEBUG
            _logger.Info($"Seek to {fileStream.Position} in {fileStructPointer} (Stream: {fileStruct.curp})");
#endif

            Registers.AX = 0;
        }

        /// <summary>
        ///     Takes a packed time from now() and returns it as 'HH:MM:SS'
        ///
        ///     Signature: char *asctim=nctime(int time)
        /// </summary>
        private void nctime()
        {
            //From DOSFACE.H:
            //#define dttime(hour,min,sec) (((hour)<<11)+((min)<<5)+((sec)>>1))
            //var packedTime = (DateTime.Now.Hour << 11) + (DateTime.Now.Minute << 5) + (DateTime.Now.Second >> 1);

            var packedTime = GetParameter(0);

            var unpackedHour = (packedTime >> 11) & 0x1F;
            var unpackedMinutes = (packedTime >> 5 & 0x1F);
            var unpackedSeconds = packedTime & 0xF;

            var unpackedTime = new DateTime(DateTime.Now.Year, DateTime.Now.Month, DateTime.Now.Day, unpackedHour,
                unpackedMinutes, unpackedSeconds);

            var timeString = unpackedTime.ToString("HH:mm:ss");

            if (!Module.Memory.TryGetVariablePointer("NCTIME", out var variablePointer))
            {
                variablePointer = Module.Memory.AllocateVariable("NCTIME", (ushort)timeString.Length);
            }

            Module.Memory.SetArray(variablePointer.Segment, variablePointer.Offset,
                Encoding.Default.GetBytes(timeString));

#if DEBUG
            _logger.Info($"Received value: {packedTime}, decoded string {timeString} saved to {variablePointer}");
#endif
            Registers.SetPointer(variablePointer);
        }

        /// <summary>
        ///     Returns a pointer to the first occurence of character in the C string str
        ///
        ///     Signature: char * strchr ( const char * str, int character )
        ///
        ///     More Info: http://www.cplusplus.com/reference/cstring/strchr/
        /// </summary>
        private void strchr()
        {
            var stringPointer = GetParameterPointer(0);
            var characterToFind = GetParameter(2);

            var stringToSearch = Module.Memory.GetString(stringPointer, stripNull: true);

            for (var i = 0; i < stringToSearch.Length; i++)
            {
                if (stringToSearch[i] != (byte)characterToFind) continue;

                Registers.SetPointer(stringPointer + i);
                return;
            }

            //If character wasn't found, return a null pointer
            Registers.AX = 0;
            Registers.DX = 0;
        }

        /// <summary>
        ///     Parses the input line (null terminating each word)
        ///
        ///     Signature: void parsin()
        /// </summary>
        private void parsin()
        {
            var inputPointer = Module.Memory.GetVariablePointer("INPUT");
            var inputLength = Module.Memory.GetWord("INPLEN");

            //If Length is 0, there's nothing to process
            if (Module.Memory.GetByte(inputPointer) == 0)
            {
                Module.Memory.SetWord("INPLEN", 0);
                Module.Memory.SetWord("MARGC", 0);
                return;
            }

            //Parse out the Input, eliminating excess spaces and separating words by null
            var inputComponents = Encoding.ASCII.GetString(Module.Memory.GetString("INPUT"))
                .Split(' ');
            var parsedInput = string.Join('\0', inputComponents);

            //Setup MARGV & MARGN
            var margvPointer = new IntPtr16(Module.Memory.GetVariablePointer("MARGV"));
            var margnPointer = new IntPtr16(Module.Memory.GetVariablePointer("MARGN"));

            var margCount = (ushort)inputComponents.Count(x => !string.IsNullOrEmpty(x));

            Module.Memory.SetPointer(margvPointer, inputPointer); //Set 1st command to start at start of input
            margvPointer.Offset += IntPtr16.Size;

            for (var i = 0; i < parsedInput.Length; i++)
            {
                if (parsedInput[i] != 0)
                    continue;

                //Set Command End
                var commandEndPointer = new IntPtr16(inputPointer.Segment, (ushort)(inputPointer.Offset + i));
                Module.Memory.SetPointer(margnPointer, commandEndPointer);
                margnPointer.Offset += IntPtr16.Size;

                i++;

                //Skip any white spaces after the current command
                while (i < parsedInput.Length && parsedInput[i] == 0)
                    i++;

                //Are we at the end of the INPUT? If so, we're done here.
                if (i == parsedInput.Length)
                    break;

                //If not, set the next command start
                var commandStartPointer = new IntPtr16(inputPointer.Segment, (ushort)(inputPointer.Offset + i));
                Module.Memory.SetPointer(margvPointer, commandStartPointer);
                margvPointer.Offset += IntPtr16.Size;

            }
            Module.Memory.SetWord("INPLEN", (ushort)parsedInput.Length);
            Module.Memory.SetArray("INPUT", Encoding.ASCII.GetBytes(parsedInput));
            Module.Memory.SetWord("MARGC", margCount);
        }

        /// <summary>
        ///     Copies the values of num bytes from the location pointed by source to the memory block pointed by destination.
        ///     Copying takes place as if an intermediate buffer were used, allowing the destination and source to overlap
        ///
        ///     Signature: void * memmove ( void * destination, const void * source, size_t num )
        ///
        ///     More Info: http://www.cplusplus.com/reference/cstring/memmove/
        /// </summary>
        private void movemem()
        {
            var sourcePointer = GetParameterPointer(0);
            var destinationPointer = GetParameterPointer(2);
            var bytesToMove = GetParameter(4);

            //Cast to array as the write can overlap and overwrite, mucking up the span read
            var sourceData = Module.Memory.GetArray(sourcePointer, bytesToMove);

            Module.Memory.SetArray(destinationPointer, sourceData);

#if DEBUG
            _logger.Info($"Moved {bytesToMove} bytes {sourcePointer}->{destinationPointer}");
#endif
        }

        /// <summary>
        ///     Returns the current position in the specified FILE stream
        ///
        ///     Signature: long int ftell(FILE *stream );
        /// </summary>
        private void ftell()
        {
            var fileStructPointer = GetParameterPointer(0);

            var fileStruct = new FileStruct(Module.Memory.GetArray(fileStructPointer, FileStruct.Size));

            var currentPosition = FilePointerDictionary[fileStruct.curp.Offset].Position;

#if DEBUG
            _logger.Info(
                $"Returning Current Position of {currentPosition} for {fileStructPointer} (Stream: {fileStruct.curp})");
#endif

            Registers.DX = (ushort)(currentPosition >> 16);
            Registers.AX = (ushort)(currentPosition & 0xFFFF);
        }

        /// <summary>
        ///     Determines if a user is using a specific module
        ///
        ///     Signature: int isin=instat(char *usrid, int qstate)
        /// </summary>
        private void instat()
        {
            var useridPointer = GetParameterPointer(0);
            var moduleId = GetParameter(2);

            var userId = Module.Memory.GetString(useridPointer).ToArray();

            var userSession = ChannelDictionary.Values.FirstOrDefault(x =>
                userId.SequenceEqual(StringFromArray(x.UsrAcc.userid).ToArray()));

            //User not found?
            if (userSession == null || ChannelDictionary[userSession.Channel].UsrPtr.State != moduleId)
            {
                Registers.AX = 0;
                return;
            }

            var othusnPointer = Module.Memory.GetVariablePointer("OTHUSN");
            Module.Memory.SetWord(othusnPointer, ChannelDictionary[userSession.Channel].Channel);

            var userBase = new IntPtr16(Module.Memory.GetVariablePointer("USER").Data);
            userBase.Offset += (ushort)(User.Size * userSession.Channel);
            Module.Memory.SetArray(Module.Memory.GetVariablePointer("OTHUSP"), userBase.Data);

            var userAccBase = new IntPtr16(Module.Memory.GetVariablePointer("USRACC").Data);
            userAccBase.Offset += (ushort)(UserAccount.Size * userSession.Channel);
            Module.Memory.SetArray(Module.Memory.GetVariablePointer("OTHUAP"), userAccBase.Data);

            var userExtAcc = new IntPtr16(Module.Memory.GetVariablePointer("EXTUSR").Data);
            userExtAcc.Offset += (ushort)(ExtUser.Size * userSession.Channel);
            Module.Memory.SetArray(Module.Memory.GetVariablePointer("OTHEXP"), userExtAcc.Data);

#if DEBUG
            _logger.Info($"User Found -- Channel {userSession.Channel}, user[] offset {userBase}");
#endif
            Registers.AX = 1;
        }

        /// <summary>
        ///     Searches the string for any occurrence of the substring
        ///
        ///     Signature: int found=samein(char *subs, char *string)
        /// </summary>
        private void samein()
        {
            var stringToFind = GetParameterString(0, true);
            var stringToSearch = GetParameterString(2, true);

            if (string.IsNullOrEmpty(stringToFind) || string.IsNullOrEmpty(stringToSearch))
            {
                Registers.AX = 0;
                return;
            }

            Registers.AX = (ushort)(stringToSearch.Contains(stringToFind, StringComparison.InvariantCultureIgnoreCase) ? 1 : 0);
        }

        /// <summary>
        ///     Skip past whitespace, returns pointer to the first NULL or non-whitespace character in the string
        ///
        ///     Signature: char *skpwht(char *string)
        /// </summary>
        private void skpwht()
        {
            var stringToSearchPointer = GetParameterPointer(0);

            var stringToSearch = Module.Memory.GetString(stringToSearchPointer, false);

            for (var i = 0; i < stringToSearch.Length; i++)
            {
                if (stringToSearch[i] == 0x0 || stringToSearch[i] == 0x20) continue;

                Registers.SetPointer(stringToSearchPointer + i);
                return;
            }

            Registers.SetPointer(stringToSearchPointer);
        }

        /// <summary>
        ///     Just like the standard fgets(), except it uses '\r' as a line terminator (a hard carriage return on The Major BBS),
        ///     and it won't have a line terminator on the last line if the file doesn't have it.
        ///
        ///     Signature: char *mdfgets(char *buf,int size,FILE *fp)
        /// </summary>
        private void mdfgets()
        {
            var destinationPointer = GetParameterPointer(0);
            var maxCharactersToRead = GetParameter(2);
            var fileStructPointer = GetParameterPointer(3);

            var fileStruct = new FileStruct(Module.Memory.GetArray(fileStructPointer, FileStruct.Size));

            if (!FilePointerDictionary.TryGetValue(fileStruct.curp.Offset, out var fileStream))
                throw new Exception($"Unable to locate FileStream for {fileStructPointer} (Stream: {fileStruct.curp})");

            if (fileStream.Position == fileStream.Length)
            {
                _logger.Warn("Attempting to read EOF file, returning null pointer");
                Registers.AX = 0;
                Registers.DX = 0;
                return;
            }

            using var valueFromFile = new MemoryStream(maxCharactersToRead);
            for (var i = 0; i < (maxCharactersToRead - 1); i++)
            {
                var inputValue = (byte)fileStream.ReadByte();

                if (inputValue == '\r' || fileStream.Position == fileStream.Length)
                    break;

                valueFromFile.WriteByte(inputValue);
            }

            valueFromFile.WriteByte(0);

            Module.Memory.SetArray(destinationPointer, valueFromFile.ToArray());

            //Update EOF Flag if required
            if (fileStream.Position == fileStream.Length)
            {
                fileStruct.flags |= (ushort)FileStruct.EnumFileFlags.EOF;
                Module.Memory.SetArray(fileStructPointer, fileStruct.Data);
            }

#if DEBUG
            _logger.Info(
                $"Read string from {fileStructPointer}, {valueFromFile.Length} bytes (Stream: {fileStruct.curp}), saved at {destinationPointer} (EOF: {fileStream.Position == fileStream.Length})");
#endif
            Registers.SetPointer(destinationPointer);
        }

        /// <summary>
        ///     Pointer to the Generic BBS Database (BBSGEN.DAT)
        /// </summary>
        private ReadOnlySpan<byte> genbb => Module.Memory.GetVariablePointer("GENBB").Data;

        /// <summary>
        ///     Pointer to the BBS Accounts Database (BBSUSR.DAT)
        /// </summary>
        private ReadOnlySpan<byte> accbb => Module.Memory.GetVariablePointer("ACCBB").Data;

        /// <summary>
        ///     Turns echo on for this channel
        ///
        ///     Signature: void echon()
        /// </summary>
        private void echon()
        {
            ChannelDictionary[ChannelNumber].TransparentMode = false;
        }

        /// <summary>
        ///     Converts all lowercase characters in a string to uppercase
        ///
        ///     Signature: char *upper=strupr(char *string)
        /// </summary>
        private void strupr()
        {
            strmod(Char.ToUpper);
        }

        private void strmod(Func<char, char> modifier)
        {
            var stringToConvertPointer = GetParameterPointer(0);

            var stringData = Module.Memory.GetString(stringToConvertPointer, stripNull: true).ToArray();

            for (var i = 0; i < stringData.Length; i++)
            {
                stringData[i] = (byte)modifier.Invoke((char)stringData[i]);
            }

            Module.Memory.SetArray(stringToConvertPointer, stringData);

            Registers.SetPointer(stringToConvertPointer);
        }

        /// <summary>
        ///     Returns a pointer to the first occurrence of str2 in str1, or a null pointer if str2 is not part of str1.
        /// </summary>
        private void strstr()
        {
            var stringToSearchPointer = GetParameterPointer(0);
            var stringToFindPointer = GetParameterPointer(2);

            var stringToSearch = Encoding.ASCII.GetString(Module.Memory.GetString(stringToSearchPointer, stripNull: true));
            var stringToFind = Encoding.ASCII.GetString(Module.Memory.GetString(stringToFindPointer, stripNull: true));

            var offset = stringToSearch.IndexOf(stringToFind);
            if (offset >= 0)
            {
                Registers.SetPointer(stringToSearchPointer + offset);
            }
            else
            {
                // not found, return NULL
                Registers.SetPointer(IntPtr16.Empty);
            }
        }

        /// <summary>
        ///     Removes trailing blank spaces from string
        ///
        ///     Signature: int nremoved=depad(char *string)
        /// </summary>
        private void depad(bool updateAX = true)
        {
            var stringPointer = GetParameterPointer(0);

            var stringToSearch = Module.Memory.GetString(stringPointer).ToArray();

            ushort numRemoved = 0;
            for (var i = 1; i < stringToSearch.Length; i++)
            {
                if (stringToSearch[^i] == 0x0)
                    continue;

                if (stringToSearch[^i] != 0x20)
                    break;

                stringToSearch[^i] = 0x0;
                numRemoved++;
            }

            Module.Memory.SetArray(stringPointer, stringToSearch);

            if (updateAX)
                Registers.AX = numRemoved;
        }

        private ReadOnlySpan<byte> othusn => Module.Memory.GetVariablePointer("OTHUSN").Data;

        /// <summary>
        ///     Returns number of bytes session will need, or -1=error in data
        ///
        ///     Signature: int fsdroom(int tmpmsg, char *fldspc, int amode)
        /// </summary>
        private void fsdroom()
        {
            var tmpmsg = GetParameter(0);
            var fldspc = GetParameterPointer(1);
            var amode = GetParameter(3);

            Registers.AX = 0x2000;

            //amode == 0 is just to calculate/report back the buffer space available
            if (amode == 0)
                return;

            if (!Module.Memory.TryGetVariablePointer($"FSD-TemplateBuffer-{ChannelNumber}", out var fsdBufferPointer))
                fsdBufferPointer = Module.Memory.AllocateVariable($"FSD-TemplateBuffer-{ChannelNumber}", 0x2000);

            if (!Module.Memory.TryGetVariablePointer($"FSD-FieldSpec-{ChannelNumber}", out var fsdFieldSpecPointer))
                fsdFieldSpecPointer = Module.Memory.AllocateVariable($"FSD-FieldSpec-{ChannelNumber}", 0x2000);

            //Zero out FSD Memory Areas
            Module.Memory.SetZero(fsdBufferPointer, 0x2000);
            Module.Memory.SetZero(fsdFieldSpecPointer, 0x2000);

            //Hydrate FSD Memory Areas with Values
            var template = McvPointerDictionary[_currentMcvFile.Offset].GetString(tmpmsg);
            Module.Memory.SetArray(fsdBufferPointer, template);
            var fieldSpec = Module.Memory.GetString(fldspc);
            Module.Memory.SetArray(fsdFieldSpecPointer, fieldSpec);

            //Establish a new FSD Status Struct for this Channel
            if (!Module.Memory.TryGetVariablePointer($"FSD-Fsdscb-{ChannelNumber}", out var channelFsdscb))
                channelFsdscb = Module.Memory.AllocateVariable($"FSD-Fsdscb-{ChannelNumber}", FsdscbStruct.Size);

            if (!Module.Memory.TryGetVariablePointer($"FSD-Fsdscb-{ChannelNumber}-newans", out var newansPointer))
                newansPointer = Module.Memory.AllocateVariable($"FSD-Fsdscb-{ChannelNumber}-newans", 0x400);

            //Declare flddat -- allocating enough room for up to 100 fields
            if (!Module.Memory.TryGetVariablePointer($"FSD-Fsdscb-{ChannelNumber}-flddat", out var fsdfldPointer))
                fsdfldPointer = Module.Memory.AllocateVariable($"FSD-Fsdscb-{ChannelNumber}-flddat", FsdfldStruct.Size * 100);

            var fsdStatus = new FsdscbStruct(Module.Memory.GetArray(channelFsdscb, FsdscbStruct.Size))
            {
                fldspc = fsdFieldSpecPointer,
                flddat = fsdfldPointer,
                newans = newansPointer
            };

            Module.Memory.SetArray($"FSD-Fsdscb-{ChannelNumber}", fsdStatus.Data);
        }

        /// <summary>
        ///     Btrieve Step Operation Supporting Locks
        ///
        ///     Signature: int stpbtvl (void *recptr, int stpopt, int loktyp)
        /// </summary>
        private void stpbtvl()
        {

            var btrieveRecordPointer = GetParameterPointer(0);
            var stpopt = GetParameter(2);

            var currentBtrieveFile = BtrieveGetProcessor(Module.Memory.GetPointer("BB"));

            var result = false;
            switch (stpopt)
            {
                // TODO(support step previous)
                case (ushort)EnumBtrieveOperationCodes.StepFirst:
                    result = currentBtrieveFile.StepFirst();
                    break;
                case (ushort)EnumBtrieveOperationCodes.StepNext:
                    result = currentBtrieveFile.StepNext();
                    break;
                default:
                    throw new InvalidEnumArgumentException($"Unknown Btrieve Operation Code: {stpopt}");
            }

            Registers.AX = result ? (ushort)1 : (ushort)0;

            //Set Memory Values
            var bbPointer = Module.Memory.GetPointer("BB");
            var btvStruct = new BtvFileStruct(Module.Memory.GetArray(bbPointer, BtvFileStruct.Size));

            //If there's a record, always save it to the btrieve file struct
            var record = currentBtrieveFile.GetRecord();
            if (result)
            {
                Module.Memory.SetArray(btvStruct.data, record);
                Module.Memory.SetArray(btvStruct.key, currentBtrieveFile.Keys[btvStruct.lastkn].ExtractKeyDataFromRecord(record));
            }
#if DEBUG
            _logger.Info($"Performed Btrieve Step - Record written to {btvStruct.data}, AX: {Registers.AX}");
#endif

            //If a record pointer was passed in AND the result code isn't 0
            if (!btrieveRecordPointer.Equals(IntPtr16.Empty) && result)
            {
                Module.Memory.SetArray(btrieveRecordPointer, record);
            }

#if DEBUG
            _logger.Info($"Performed Btrieve Step {(EnumBtrieveOperationCodes)stpopt}, AX: {Registers.AX}");
#endif
        }

        /// <summary>
        ///     Compares the C string str1 to the C string str2
        ///
        ///     Signature: int strcmp ( const char * str1, const char * str2 )
        /// </summary>
        private void strcmp()
        {
            var string1 = GetParameterString(0, stripNull: true);
            var string2 = GetParameterString(2, stripNull: true);

            Registers.AX = (ushort)string.Compare(string1, string2);
        }

        /// <summary>
        ///     Change the currently active Channel to the specified Channel Number
        ///
        ///     Signature: void curusr(int newunum)
        /// </summary>
        private void curusr()
        {
            var newUserNumber = GetParameter(0);

            if (newUserNumber != ushort.MaxValue && !ChannelDictionary.ContainsKey(newUserNumber))
            {
#if DEBUG
                _logger.Warn($"Invalid Channel: {newUserNumber}");
#endif
                return;
            }

            //Save the Current Channel
            UpdateSession(ChannelNumber);

            //Load the new Channel
            SetState(newUserNumber);

#if DEBUG
            _logger.Info($"Setting Current User to {newUserNumber}");
#endif
        }

        /// <summary>
        ///     Number of modules currently installed
        /// </summary>
        private ReadOnlySpan<byte> nmods => Module.Memory.GetVariablePointer("NMODS").Data;

        /// <summary>
        ///     This is the pointer, to the pointer, for the MODULE struct because module is declared
        ///     **module in MAJORBBS.H
        ///
        ///     Pointer -> Pointer -> Struct
        /// </summary>
        private ReadOnlySpan<byte> module => Module.Memory.GetVariablePointer("MODULE-POINTER").Data;

        /// <summary>
        ///     Long Arithmatic Shift Left (Borland C++ Implicit Function)
        ///
        ///     DX:AX == Long Value
        ///     CL == How many to move
        /// </summary>
        private void f_lxlsh()
        {
            var inputValue = (int)((Registers.DX << 16) | Registers.AX);

            var result = inputValue << Registers.CL;

            Registers.DX = (ushort)(result >> 16);
            Registers.AX = (ushort)(result & 0xFFFF);
        }

        /// <summary>
        ///     Long Logical Shift Right (Borland C++ Implicit Function)
        ///
        ///     DX:AX == Unsigned Long Value
        ///     CL == How many to move
        /// </summary>
        private void f_lxursh()
        {
            var inputValue = (uint)((Registers.DX << 16) | Registers.AX);

            var result = inputValue >> Registers.CL;

            Registers.DX = (ushort)(result >> 16);
            Registers.AX = (ushort)(result & 0xFFFF);
        }

        /// <summary>
        ///     Long Arithmatic Shift Right (Borland C++ Implicit Function)
        ///
        ///     DX:AX == Long Value
        ///     CL == How many to move
        /// </summary>
        private void f_lxrsh()
        {
            var inputValue = (int)((Registers.DX << 16) | Registers.AX);

            var result = inputValue >> Registers.CL;

            Registers.DX = (ushort)(result >> 16);
            Registers.AX = (ushort)(result & 0xFFFF);
        }

        /// <summary>
        ///     Say good-bye to a user and disconnect (hang up)
        ///
        ///     Signature: void byenow(int msgnum, TYPE p1, TYPE p2,...,pn)
        /// </summary>
        private void byenow()
        {
            prfmsg();
        }

        /// <summary>
        ///     Internal Borland C++ Localle Aware ctype Macros
        ///
        ///     See: CTYPE.H
        /// </summary>
        private ReadOnlySpan<byte> _ctype => Module.Memory.GetVariablePointer("CTYPE").Data;

        /// <summary>
        ///     Points to the ad-hoc Volatile Data Area
        ///
        ///     Signature: char *vdatmp
        /// </summary>
        private ReadOnlySpan<byte> vdatmp => Module.Memory.GetVariablePointer("*VDATMP").Data;

        /// <summary>
        ///     Send prfbuf to a channel & clear
        ///     Multilingual version of outprf(), for now we just call outprf()
        /// </summary>
        private void outmlt() => outprf();

        /// <summary>
        ///     Update the Btrieve current record with a variable length record
        ///
        ///     Signature: void upvbtv(char *recptr, int length)
        /// </summary>
        /// <returns></returns>
        private void upvbtv()
        {
            var btrieveRecordPointerPointer = GetParameterPointer(0);
            var length = GetParameter(2);

            var currentBtrieveFile = BtrieveGetProcessor(Module.Memory.GetPointer("BB"));

<<<<<<< HEAD
            var dataToWrite = Module.Memory.GetArray(btrieveRecordPointerPointer, (ushort)currentBtrieveFile.RecordLength);
=======
            var dataToWrite = Module.Memory.GetArray(btrieveRecordPointerPointer, length);
>>>>>>> c2bcbf91

            currentBtrieveFile.Update(dataToWrite.ToArray());

//#if DEBUG
            _logger.Info(
                $"Updated current Btrieve record ({currentBtrieveFile.Position}) with variable {dataToWrite.Length} bytes");
//#endif
        }

        /// <summary>
        ///     Copies a string with a fixed length
        ///
        ///     Signature: stlcpy(char *dest, char *source, int nbytes);
        ///     Return: AX = Offset in Segment
        ///             DX = Data Segment
        /// </summary>
        private void stlcpy()
        {
            var destinationPointer = GetParameterPointer(0);
            var sourcePointer = GetParameterPointer(2);
            var limit = GetParameter(4);

            using var inputBuffer = new MemoryStream(limit);
            var potentialString = Module.Memory.GetArray(sourcePointer, limit);
            for (var i = 0; i < limit; i++)
            {
                if (potentialString[i] == 0x0)
                    break;

                inputBuffer.WriteByte(potentialString[i]);
            }

            //If the value read is less than the limit, it'll be padded with null characters
            //per the MajorBBS Development Guide
            for (var i = inputBuffer.Length; i < limit; i++)
                inputBuffer.WriteByte(0x0);

            Module.Memory.SetArray(destinationPointer, inputBuffer.ToArray());

#if DEBUG
            _logger.Info(
                $"Copied \"{Encoding.ASCII.GetString(inputBuffer.ToArray())}\" ({inputBuffer.Length} bytes) from {sourcePointer} to {destinationPointer}");
#endif
            Registers.SetPointer(destinationPointer);
        }

        /// <summary>
        ///     Turn on polling for the specified user number channel
        ///
        ///     This will be called as fast as possible, as often as possible until
        ///     stop_polling() is called
        ///
        ///     Signature: void begin_polling(int unum,void (*rouptr)())
        /// </summary>
        private void begin_polling()
        {
            var channelNumber = GetParameter(0);
            var routinePointer = GetParameterPointer(1);

            //Unset on the specified channel
            if (routinePointer == IntPtr16.Empty)
            {
                ChannelDictionary[channelNumber].PollingRoutine = null;
#if DEBUG
                _logger.Info($"Unassigned Polling Routine on Channel {channelNumber}");
#endif
                return;
            }

            ChannelDictionary[channelNumber].PollingRoutine = routinePointer;
            Module.Memory.SetWord(Module.Memory.GetVariablePointer("STATUS"), 192);
            ChannelDictionary[channelNumber].StatusChange = true;

#if DEBUG
            _logger.Info(
                $"Assigned Polling Routine {ChannelDictionary[channelNumber].PollingRoutine} to Channel {channelNumber}");
#endif
        }

        /// <summary>
        ///     Stop polling for the specified user number channel
        ///
        ///     Signature: void stop_polling(int unum)
        /// </summary>
        private void stop_polling()
        {
            var channelNumber = GetParameter(0);

            ChannelDictionary[channelNumber].PollingRoutine = null;

#if DEBUG
            _logger.Info($"Unassigned Polling Routine on Channel {channelNumber}");
#endif
        }

        /// <summary>
        ///     Title of the MajorBBS System
        ///
        ///     Signature: char *bbsttl
        /// </summary>
        private ReadOnlySpan<byte> bbsttl
        {
            get
            {
                var titlePointer = Module.Memory.GetVariablePointer("BBSTTL");

                Module.Memory.SetArray(titlePointer, Encoding.ASCII.GetBytes(_configuration.BBSTitle));
                return Module.Memory.GetVariablePointer("*BBSTTL").Data;
            }
        }

        /// <summary>
        ///     The Company name of the MajorBBS system
        ///
        ///     Signature: char *company
        /// </summary>
        private ReadOnlySpan<byte> company
        {
            get
            {
                var titlePointer = Module.Memory.GetVariablePointer("COMPANY");

                Module.Memory.SetArray(titlePointer, Encoding.ASCII.GetBytes(_configuration.BBSCompanyName));
                return Module.Memory.GetVariablePointer("*COMPANY").Data;
            }
        }

        /// <summary>
        ///     Mailing Address Line 1 of the MajorBBS System
        ///
        ///     Signature: char *addres1 (not a typo)
        /// </summary>
        private ReadOnlySpan<byte> addres1
        {
            get
            {
                var titlePointer = Module.Memory.GetVariablePointer("ADDRES1");

                Module.Memory.SetArray(titlePointer, Encoding.ASCII.GetBytes(_configuration.BBSAddress1));
                return Module.Memory.GetVariablePointer("*ADDRES1").Data;
            }
        }

        /// <summary>
        ///     Mailing Address Line 2 of the MajorBBS System
        ///
        ///     Signature: char *addres2 (not a typo)
        /// </summary>
        private ReadOnlySpan<byte> addres2
        {
            get
            {
                var titlePointer = Module.Memory.GetVariablePointer("ADDRES2");

                Module.Memory.SetArray(titlePointer, Encoding.ASCII.GetBytes(_configuration.BBSAddress2));
                return Module.Memory.GetVariablePointer("*ADDRES2").Data;
            }
        }

        /// <summary>
        ///     The first phone line connected to the MajorBBS system
        ///
        ///     Signature: char *dataph
        /// </summary>
        private ReadOnlySpan<byte> dataph
        {
            get
            {
                var titlePointer = Module.Memory.GetVariablePointer("DATAPH");

                Module.Memory.SetArray(titlePointer, Encoding.ASCII.GetBytes(_configuration.BBSDataPhone));
                return Module.Memory.GetVariablePointer("*DATAPH").Data;
            }
        }

        /// <summary>
        ///     The first phone line reserved for live users
        ///
        ///     Signature: char *liveph
        /// </summary>
        private ReadOnlySpan<byte> liveph
        {
            get
            {
                var titlePointer = Module.Memory.GetVariablePointer("LIVEPH");

                Module.Memory.SetArray(titlePointer, Encoding.ASCII.GetBytes(_configuration.BBSVoicePhone));
                return Module.Memory.GetVariablePointer("*LIVEPH").Data;
            }
        }

        /// <summary>
        ///     Translate buffer (process any possible text_variables)
        ///
        ///     Signature: char *xlttxv(char *buffer,int size)
        /// </summary>
        private void xlttxv()
        {
            var stringToProcessPointer = GetParameterPointer(0);
            var size = GetParameter(2);

            var stringToProcess = Module.Memory.GetString(stringToProcessPointer);

            var processedString = ProcessTextVariables(stringToProcess);

            if (!Module.Memory.TryGetVariablePointer("XLTTXV", out var resultPointer))
                resultPointer = Module.Memory.AllocateVariable("XLTTXV", 0x800);

            Module.Memory.SetArray(resultPointer, processedString);

            Registers.SetPointer(resultPointer);
        }

        /// <summary>
        ///     Strips ANSI from a string
        ///
        ///     Signature: char *stpans(char *str)
        /// </summary>
        private void stpans()
        {
            var stringToStripPointer = GetParameterPointer(0);
            var stringToStrip = Module.Memory.GetString(stringToStripPointer);

            var ansiFound = false;
            foreach (var t in stringToStrip)
            {
                if (t == 0x1B)
                    ansiFound = true;
            }

            if (ansiFound)
                _logger.Warn($"ANSI found but was not stripped. Process not implemented.");

#if DEBUG
            _logger.Info("Ignoring, not stripping ANSI");
#endif

            Registers.SetPointer(stringToStripPointer);

        }

        /// <summary>
        ///     Volatile Data Size after all INIT routines are complete
        ///
        ///     This is hard coded to VOLATILE_DATA_SIZE constant
        ///
        ///     Signature: int vdasiz;
        /// </summary>
        private ReadOnlySpan<byte> vdasiz => Module.Memory.GetVariablePointer("VDASIZ").Data;

        /// <summary>
        ///     Performs a Btrieve Query Operation based on KEYS
        ///
        ///     Signature: int is=qrybtv(char *key, int keynum, int qryopt)
        /// </summary>
        private void qrybtv()
        {
            var keyPointer = GetParameterPointer(0);
            var keyNumber = GetParameter(2);
            var queryOption = GetParameter(3);

            var currentBtrieveFile = BtrieveGetProcessor(Module.Memory.GetPointer("BB"));

            var key = Module.Memory.GetArray(keyPointer,
                currentBtrieveFile.GetKeyLength(keyNumber));


            if (queryOption <= 50)
                throw new Exception($"Invalid Query Option: {queryOption}");


            var result = false;
            switch ((EnumBtrieveOperationCodes)queryOption)
            {
                case EnumBtrieveOperationCodes.GetKeyGreater:
                case EnumBtrieveOperationCodes.GetKeyGreaterOrEqual:
                case EnumBtrieveOperationCodes.GetKeyLast:
                case EnumBtrieveOperationCodes.GetKeyEqual:
                case EnumBtrieveOperationCodes.GetKeyLess:
                case EnumBtrieveOperationCodes.GetKeyLessOrEqual:
                    result = currentBtrieveFile.SeekByKey(keyNumber, key, (EnumBtrieveOperationCodes)queryOption);
                    break;
                case EnumBtrieveOperationCodes.GetKeyFirst:
                    result = currentBtrieveFile
                        .SeekByKey(keyNumber, keyPointer == IntPtr16.Empty ? null : key, EnumBtrieveOperationCodes.GetKeyFirst);
                    break;
                default:
                    throw new Exception($"Unsupported Btrieve Query Option: {(EnumBtrieveOperationCodes)queryOption}");
            }

            //Set Record Pointer to Result
            if (result)
            {
                var bbPointer = Module.Memory.GetPointer("BB");

                var btvStruct = new BtvFileStruct(Module.Memory.GetArray(bbPointer, BtvFileStruct.Size));
                var record = currentBtrieveFile.GetRecordByOffset(currentBtrieveFile.Position);

                btvStruct.lastkn = keyNumber;
                Module.Memory.SetArray(bbPointer, btvStruct.Data);
                Module.Memory.SetArray(btvStruct.data, record);
                Module.Memory.SetArray(btvStruct.key, currentBtrieveFile.Keys[keyNumber].ExtractKeyDataFromRecord(record));
            }

            Registers.AX = result ? (ushort)1 : (ushort)0;
        }

        /// <summary>
        ///     Returns the Absolute Position (offset) in the current Btrieve file
        ///
        ///     Signature: long absbtv()
        /// </summary>
        private void absbtv()
        {
            var currentBtrieveFile = BtrieveGetProcessor(Module.Memory.GetPointer("BB"));
            var offset = currentBtrieveFile.Position;

            Registers.DX = (ushort)(offset >> 16);
            Registers.AX = (ushort)(offset & 0xFFFF);
        }

        /// <summary>
        ///     Gets the Btrieve Record located at the specified absolution position (offset)
        ///
        ///     Signature: void gabbtv(char *recptr, long abspos, int keynum)
        /// </summary>
        private void gabbtv()
        {
            var recordPointer = GetParameterPointer(0);
            var absolutePosition = GetParameterLong(2);
            var keynum = GetParameter(4);

            var currentBtrieveFile = BtrieveGetProcessor(Module.Memory.GetPointer("BB"));

            var record = currentBtrieveFile.GetRecordByOffset((uint)absolutePosition);

            //Set Memory Values
            var bbPointer = Module.Memory.GetPointer("BB");
            var btvStruct = new BtvFileStruct(Module.Memory.GetArray(bbPointer, BtvFileStruct.Size));
            var btvDataPointer = btvStruct.data;

            if (record != null)
            {
                Module.Memory.SetArray(btvStruct.data, record);
                Module.Memory.SetArray(btvStruct.key, currentBtrieveFile.Keys[keynum].ExtractKeyDataFromRecord(record));

                if (recordPointer != IntPtr16.Empty)
                    Module.Memory.SetArray(recordPointer, record);
            }
        }

        /// <summary>
        ///     Pointer to structure for that user in the user[] array (set by onsys() or instat())
        ///
        ///     Signature: struct user *othusp;
        /// </summary>
        private ReadOnlySpan<byte> othusp => Module.Memory.GetVariablePointer("*OTHUSP").Data;

        /// <summary>
        ///     Pointer to structure for that user in the extusr structure (set by onsys() or instat())
        ///
        ///     Signature: struct extusr *othexp;
        /// </summary>
        private ReadOnlySpan<byte> othexp => Module.Memory.GetVariablePointer("*OTHEXP").Data;

        /// <summary>
        ///     Pointer to structure for that user in the 'usracc' structure (set by onsys() or instat())
        ///
        ///     Signature: struct usracc *othuap;
        /// </summary>
        private ReadOnlySpan<byte> othuap => Module.Memory.GetVariablePointer("*OTHUAP").Data;

        /// <summary>
        ///     Splits the specified string into tokens based on the delimiters
        /// </summary>
        private void strtok()
        {
            var stringToSplitPointer = GetParameterPointer(0);
            var stringDelimitersPointer = GetParameterPointer(2);

            var workPointerPointer = Module.Memory.GetOrAllocateVariablePointer("STRTOK-WRK", IntPtr16.Size);
            var lengthPointer = Module.Memory.GetOrAllocateVariablePointer("STRTOK-END", 2);

            //If it's the first call, reset the values in memory
            if (!stringToSplitPointer.Equals(IntPtr16.Empty))
            {
                Module.Memory.SetPointer(workPointerPointer, stringToSplitPointer);
                Module.Memory.SetWord(lengthPointer, (ushort)(stringToSplitPointer.Offset + Module.Memory.GetString(stringToSplitPointer, stripNull: true).Length));
            }

            var workPointer = Module.Memory.GetPointer(workPointerPointer);
            var endOffset = Module.Memory.GetWord(lengthPointer);

            var stringDelimiter = Encoding.ASCII.GetString(Module.Memory.GetString(stringDelimitersPointer, stripNull: true));

            // skip starting delims
            while (workPointer.Offset < endOffset && stringDelimiter.Contains((char)Module.Memory.GetByte(workPointer)))
            {
                Module.Memory.SetByte(workPointer++, 0x0);
            }

            // are we at the end of the string with no more to tokenize?
            if (workPointer.Offset >= endOffset)
            {
                Module.Memory.SetPointer(workPointerPointer, workPointer);
                Registers.DX = 0;
                Registers.AX = 0;
                return;
            }

            Registers.SetPointer(workPointer);

            // scan until we find the next deliminater and then null it out for the return
            while (workPointer.Offset < endOffset && !stringDelimiter.Contains((char)Module.Memory.GetByte(workPointer)))
            {
                workPointer++;
            }

            Module.Memory.SetByte(workPointer++, 0x0);
            Module.Memory.SetPointer(workPointerPointer, workPointer);
        }

        /// <summary>
        ///     fputs - puts a string on a stream
        ///
        ///     Signature: int fputs(const char *string, FILE *stream);
        /// </summary>
        private void fputs()
        {
            var stringPointer = GetParameterPointer(0);
            var fileStructPointer = GetParameterPointer(2);

            var stringToWrite = Module.Memory.GetString(stringPointer, true);

            var fileStruct = new FileStruct(Module.Memory.GetArray(fileStructPointer, FileStruct.Size));

            if (!FilePointerDictionary.TryGetValue(fileStruct.curp.Offset, out var fileStream))
                throw new FileNotFoundException(
                    $"File Pointer {fileStructPointer} (Stream: {fileStruct.curp}) not found in the File Pointer Dictionary");

            fileStream.Write(stringToWrite);
            fileStream.Flush();
            //Update EOF Flag if required
            if (fileStream.Position == fileStream.Length)
            {
                fileStruct.flags |= (ushort)FileStruct.EnumFileFlags.EOF;
                Module.Memory.SetArray(fileStructPointer, fileStruct.Data);
            }

#if DEBUG
            _logger.Info(
                $"Wrote {stringToWrite.Length} bytes from {stringPointer}, written to {fileStructPointer} (Stream: {fileStruct.curp})");
#endif
            Registers.AX = 1;
        }

        /// <summary>
        ///     Read raw value of CNF option
        ///
        ///     Signature: char *bufard=rawmsg(msgnum)
        /// </summary>
        private void rawmsg()
        {
            var msgnum = GetParameter(0);

            if (!Module.Memory.TryGetVariablePointer($"RAWMSG", out var variablePointer))
                variablePointer = base.Module.Memory.AllocateVariable($"RAWMSG", 0x1000);

            var outputValue = McvPointerDictionary[_currentMcvFile.Offset].GetString(msgnum);

            if (outputValue.Length > 0x1000)
                throw new Exception($"MSG {msgnum} is larger than pre-defined buffer: {outputValue.Length}");

            Module.Memory.SetArray(variablePointer, outputValue);
#if DEBUG
            _logger.Info("Retrieved option {0} from {1} (MCV Pointer: {2}), saved {3} bytes to {4}", msgnum,
                McvPointerDictionary[_currentMcvFile.Offset].FileName, _currentMcvFile, outputValue.Length,
                variablePointer);
#endif

            Registers.SetPointer(variablePointer);
        }


        /// <summary>
        ///     Read raw value of CNF option
        ///
        ///     Signature: char result=chropt(msgnum)
        /// </summary>
        private void chropt()
        {
            var msgnum = GetParameter(0);

            var outputValue = McvPointerDictionary[_currentMcvFile.Offset].GetString(msgnum)[0];

#if DEBUG
            _logger.Info("Retrieved option {0} from {1} (MCV Pointer: {2}): {3}", msgnum,
                McvPointerDictionary[_currentMcvFile.Offset].FileName, _currentMcvFile, outputValue);
#endif

            Registers.AX = outputValue;
        }

        /// <summary>
        ///     Reads a single character from the current pointer of the specified file stream
        ///
        ///     Signature: int fgetc ( FILE * stream )
        /// </summary>
        private void fgetc()
        {
            var fileStructPointer = GetParameterPointer(0);

            var fileStruct = new FileStruct(Module.Memory.GetArray(fileStructPointer, FileStruct.Size));

            if (!FilePointerDictionary.TryGetValue(fileStruct.curp.Offset, out var fileStream))
                throw new FileNotFoundException(
                    $"File Stream Pointer for {fileStructPointer} (Stream: {fileStruct.curp}) not found in the File Pointer Dictionary");

            var characterRead = fileStream.ReadByte();

            //Update EOF Flag if required
            if (fileStream.Position == fileStream.Length)
            {
                fileStruct.flags |= (ushort)FileStruct.EnumFileFlags.EOF;
                Module.Memory.SetArray(fileStructPointer, fileStruct.Data);
            }

#if DEBUG
            _logger.Info($"Read 1 byte from {fileStructPointer} (Stream: {fileStruct.curp}): {characterRead:X2}");
#endif

            Registers.AX = (ushort)characterRead;
        }

        /// <summary>
        ///     Case Insensitive Comparison of the C string str1 to the C string str2
        ///
        ///     Signature: int stricmp ( const char * str1, const char * str2 )
        /// </summary>
        private void stricmp()
        {
            var string1 = GetParameterString(0, stripNull: true);
            var string2 = GetParameterString(2, stripNull: true);

            Registers.AX = (ushort)string.Compare(string1, string2, ignoreCase: true);
        }

        /// <summary>
        ///     Frees memory allocated via farmalloc
        ///
        ///     <para/>Signature: void farfree(void *)
        /// </summary>
        private void farfree()
        {
            // no op, we don't support freeing yet
            _logger.Info($"Module farfreeing {GetParameterPointer(0)}");
        }

        /// <summary>
        ///     Allocates A LOT of memory!!!
        ///
        ///     <para/>Signature: void* farmalloc(ULONG size);
        ///     <para/>Return: AX = Offset in Segment (host)
        ///             DX = Data Segment
        /// </summary>
        private void farmalloc()
        {
            var requestedSize = GetParameterULong(0);
            if (requestedSize > 0xFFFF)
                _logger.Warn($"Module is trying to allocate {requestedSize} bytes");

            // argument is ULONG size, but who cares, just return a full segment
            Registers.SetPointer(Module.Memory.AllocateRealModeSegment());
        }

        /// <summary>
        ///     Galacticomm's malloc() for debugging
        ///
        ///     Signature: void * galmalloc(unsigned int size);
        ///     Return: AX = Offset in Segment (host)
        ///             DX = Data Segment
        /// </summary>
        private void galmalloc()
        {
            var size = GetParameter(0);

            var allocatedMemory = Module.Memory.AllocateVariable(null, size);

#if DEBUG
            _logger.Info($"Allocated {size} bytes starting at {allocatedMemory}");
#endif

            Registers.SetPointer(allocatedMemory);
        }


        /// <summary>
        ///     Ungets character from stream and decreases the internal file position by 1
        ///
        ///     Signature: int ungetc(int character,FILE *stream )
        /// </summary>
        private void fungetc()
        {
            var character = GetParameter(0);
            var fileStructPointer = GetParameterPointer(1);

            var fileStruct = new FileStruct(Module.Memory.GetArray(fileStructPointer, FileStruct.Size));

            if (!FilePointerDictionary.TryGetValue(fileStruct.curp.Offset, out var fileStream))
                throw new FileNotFoundException(
                    $"File Stream Pointer for {fileStructPointer} (Stream: {fileStruct.curp}) not found in the File Pointer Dictionary");

            fileStream.Position -= 1;
            fileStream.WriteByte((byte)character);
            fileStream.Position -= 1;

            //Update EOF Flag if required
            if (fileStream.Position == fileStream.Length)
            {
                fileStruct.flags |= (ushort)FileStruct.EnumFileFlags.EOF;
                Module.Memory.SetArray(fileStructPointer, fileStruct.Data);
            }

#if DEBUG
            _logger.Info(
                $"Unget 1 byte from {fileStructPointer} (Stream: {fileStruct.curp}). New Position: {fileStream.Position}, Character: {(char)character}");
#endif

            Registers.AX = character;
        }

        /// <summary>
        ///     Galacticomm's free() for debugging
        ///
        ///     Signature: void galfree(void *block);
        /// </summary>
        private void galfree()
        {
            //Until we can refactor the memory controller, just return

            //TODO: Memory is going to be leaked, need to fix this
            return;
        }


        /// <summary>
        ///     Write the input character to the specified stream
        ///
        ///     Signature: int fputc(int character, FILE *stream );
        /// </summary>
        private void f_putc()
        {
            var character = GetParameter(0);
            var fileStructPointer = GetParameterPointer(1);


            var fileStruct = new FileStruct(Module.Memory.GetArray(fileStructPointer, FileStruct.Size));

            if (!FilePointerDictionary.TryGetValue(fileStruct.curp.Offset, out var fileStream))
                throw new FileNotFoundException(
                    $"File Pointer {fileStructPointer} (Stream: {fileStruct.curp}) not found in the File Pointer Dictionary");

            fileStream.WriteByte((byte)character);
            fileStream.Flush();
            //Update EOF Flag if required
            if (fileStream.Position == fileStream.Length)
            {
                fileStruct.flags |= (ushort)FileStruct.EnumFileFlags.EOF;
                Module.Memory.SetArray(fileStructPointer, fileStruct.Data);
            }

#if DEBUG
            _logger.Info($"Character {(char)character} written to {fileStructPointer} (Stream: {fileStruct.curp})");
#endif
            Registers.AX = 1;
        }

        /// <summary>
        ///     Allocate a very large memory region, qty by size bytes.
        ///     Each tile gets its own segment at offset 0, though we
        ///     internally allocate a buffer of the appropriate size to
        ///     ensure we don't waste memory.
        ///
        ///     Signature: void *alctile(unsigned qty,unsigned size);
        /// </summary>
        public void alctile()
        {
            var qty = GetParameter(0);
            var size = GetParameter(1);

            if (qty == 0 || size == 0)
            {
                throw new ArgumentException("qty and size must be non-zero");
            }

            Registers.SetPointer(Module.Memory.AllocateRealModeSegment(size));
            for (var i = 1; i < qty; ++i)
            {
                Module.Memory.AllocateRealModeSegment(size);
            }
        }

        /// <summary>
        ///     Allocate a very large memory region, qty by sizblock bytes
        ///
        ///     Signature: void *alcblok(unsigned qty,unsigned size);
        /// </summary>
        public void alcblok()
        {
            var qty = GetParameter(0);
            var size = GetParameter(1);

            if (qty == 0 || size == 0)
            {
                throw new ArgumentException("qty and size must be non-zero");
            }

            var bigRegion = Module.Memory.AllocateBigMemoryBlock(qty, size);

#if DEBUG
            _logger.Info($"Created Big Memory Region that is {qty} records of {size} bytes in length at {bigRegion}");
#endif

            Registers.SetPointer(bigRegion);
        }

        /// <summary>
        ///     Dereference an alctile()'d region
        ///
        ///     Signature: void *ptrtile(void *bigptr,unsigned index);
        /// </summary>
        public void ptrtile()
        {
            var firstSegment = GetParameterPointer(0);
            var index = GetParameter(2);

            Registers.DX = (ushort)(firstSegment.Segment + index);
            Registers.AX = 0;
        }

        /// <summary>
        ///     Dereference an alcblok()'d region
        ///
        ///     Signature: void *ptrblok(void *bigptr,unsigned index);
        /// </summary>
        public void ptrblok()
        {
            var bigRegionPointer = GetParameterPointer(0);
            var index = GetParameter(2);

            var indexPointer = Module.Memory.GetBigMemoryBlock(bigRegionPointer, index);

#if DEBUG
            _logger.Info(
                $"Retrieved Big Memory block {bigRegionPointer}, returned pointer to index {index}: {indexPointer}");
#endif

            Registers.SetPointer(indexPointer);
        }

        /// <summary>
        ///     Gets the extended User Account Information
        ///
        ///     Signature: struct extusr *exptr=extoff(unum)
        ///     Return: AX = Offset in Segment
        ///             DX = Host Segment
        /// </summary>
        /// <returns></returns>
        private void extoff()
        {
            var userNumber = GetParameter(0);

            if (!Module.Memory.TryGetVariablePointer($"EXTUSR-{userNumber}", out var variablePointer))
                variablePointer = Module.Memory.AllocateVariable($"EXTUSR-{userNumber}", ExtUser.Size);

            //If user isnt online, return a null pointer
            if (!ChannelDictionary.TryGetValue(userNumber, out var userChannel))
            {
                Registers.AX = 0;
                Registers.DX = 0;
                return;
            }

            //Set Pointer to new user array
            var extoffPointer = Module.Memory.GetVariablePointer("EXTOFF");
            Module.Memory.SetArray(extoffPointer, variablePointer.Data);

            //Set User Array Value
            Module.Memory.SetArray(variablePointer, userChannel.ExtUsrAcc.Data);


            Registers.SetPointer(variablePointer);
        }

        /// <summary>
        ///     Gets Video RAM Base Address
        ///
        ///     We write this to a dummy address. This is usually used to show custom graphics
        ///     on the Sysop console
        ///
        ///     Signature: char *frzseg(void)
        /// </summary>
        private void frzseg()
        {
            if (!Module.Memory.HasSegment(0xF000))
                Module.Memory.AddSegment(0xF000);

            Registers.AX = 0x0;
            Registers.DX = 0xF000;
        }

        /// <summary>
        ///     Borland C++ Macro
        ///
        ///     This macro with functional form fills env with information about the current state of the calling environment
        ///     in that point of code execution, so that it can be restored by a later call to longjmp.
        ///
        ///     Signature: int setjmp(jmp_buf env)
        /// </summary>
        private void setjmp()
        {
            var jmpBufPointer = GetParameterPointer(0);

            var jmpBuf = new JmpBufStruct(Module.Memory.GetArray(jmpBufPointer, JmpBufStruct.Size))
            {
                //Base Pointer is pushed and set on the simulated ENTER
                //remove the parameter to set stack prior to the call
                bp = Module.Memory.GetWord(Registers.SS,
                    (ushort)(Registers.BP + 1)),
                cs = Registers.CS,
                di = Registers.DI,
                ds = Registers.DS,
                es = Registers.ES,
                ip = Registers.IP,
                si = Registers.SI,
                sp = (ushort)(Registers.SP + 6),
                ss = Registers.SS
            };
            Module.Memory.SetArray(jmpBufPointer, jmpBuf.Data);
            Registers.AX = 0;

#if DEBUG
            _logger.Debug($"Jump Set -- {jmpBuf.cs:X4}:{jmpBuf.ip:X4} AX:{Registers.AX}");
#endif
        }


        /// <summary>
        ///     Returns if we're at the end, or "done", with the current command
        ///
        ///     Signature: int done=endcnc()
        /// </summary>
        private void endcnc()
        {
            //Get Input
            var inputPointer = Module.Memory.GetVariablePointer("INPUT");
            var nxtcmdPointer = Module.Memory.GetPointer("NXTCMD");
            var inputLength = Module.Memory.GetWord("INPLEN");

            var remainingCharactersInCommand = inputLength - (nxtcmdPointer.Offset - inputPointer.Offset);

            //Check to see if nxtcmd is on a space, if so, increment it by 1
            if (Module.Memory.GetByte(nxtcmdPointer) == 0x20)
            {
                remainingCharactersInCommand--;
                nxtcmdPointer.Offset++;
            }

            //End of String
            if (Module.Memory.GetByte(nxtcmdPointer) == 0)
            {
                remainingCharactersInCommand = 0;
            }

            //Get Remaining Characters & Save to Input
            var remainingInput = Module.Memory.GetArray(nxtcmdPointer, (ushort)(remainingCharactersInCommand));
            Module.Memory.SetArray(inputPointer, remainingInput);
            Module.Memory.SetWord("INPLEN", (ushort)remainingCharactersInCommand);
            Module.Memory.SetPointer("NXTCMD", inputPointer);
            parsin();

            Registers.AX = remainingCharactersInCommand == 0 ? (ushort)1 : (ushort)0;
        }

        /// <summary>
        ///     longjmp - performs a non-local goto
        ///
        ///     Signature:
        /// </summary>
        private void longjmp()
        {
            var jmpPointer = GetParameterPointer(0);
            var value = GetParameter(2);

            var jmpBuf = new JmpBufStruct(Module.Memory.GetArray(jmpPointer, JmpBufStruct.Size));

            Registers.BP = jmpBuf.bp;
            Registers.CS = jmpBuf.cs;
            Registers.DI = jmpBuf.di;
            Registers.DS = jmpBuf.ds;
            Registers.ES = jmpBuf.es;
            Registers.IP = (ushort)(jmpBuf.ip + 5);
            Registers.SI = jmpBuf.si;
            Registers.SP = jmpBuf.sp;
            Registers.SS = jmpBuf.ss;
            Registers.AX = value;

#if DEBUG
            _logger.Debug($"{jmpBuf.cs:X4}:{jmpBuf.ip:X4} -- {Registers.AX}");
#endif
        }

        /// <summary>
        ///     Expect a variable-length word sequence (consume all remaining input)
        ///
        ///     Signature: char *cncall(void)
        /// </summary>
        private void cncall()
        {
            rstrin();

            var inputPointer = Module.Memory.GetVariablePointer("INPUT");
            var inputLength = Module.Memory.GetWord("INPLEN");
            var nxtcmdPointer = Module.Memory.GetPointer("NXTCMD");

            //Return current NXTCMD
            Registers.SetPointer(nxtcmdPointer);

            //Set NXTCMD to the end of the INPUT
            var newNxtcmd = new IntPtr16(inputPointer.Segment, (ushort)(inputPointer.Offset + inputLength - 1));
            Module.Memory.SetPointer("NXTCMD", newNxtcmd);
        }

        /// <summary>
        ///     Checks to see if there's any more command to parse
        ///     Similar to PEEK
        ///
        ///     Signature: char morcnc(void)
        /// </summary>
        private void morcnc()
        {
            //Get Input
            var inputPointer = Module.Memory.GetVariablePointer("INPUT");
            var nxtcmdPointer = Module.Memory.GetPointer("NXTCMD");
            var inputLength = Module.Memory.GetWord("INPLEN");

            var remainingCharactersInCommand = inputLength - (nxtcmdPointer.Offset - inputPointer.Offset);

            if (remainingCharactersInCommand == 0)
            {
#if DEBUG
                _logger.Info($"End of Command");
#endif
                Registers.AX = 0;
                return;
            }

            var inputCommand = Module.Memory.GetArray(nxtcmdPointer, (ushort)remainingCharactersInCommand);

            for (var i = 0; i < remainingCharactersInCommand; i++)
            {
                if (inputCommand[i] == 0)
                    continue;

#if DEBUG
                _logger.Info($"Returning char: {(char)inputCommand[i]}");
#endif

                Registers.AX = inputCommand[i];
                Module.Memory.SetPointer("NXTCMD", new IntPtr16(nxtcmdPointer.Segment, (ushort)(nxtcmdPointer.Offset + i)));
                break;
            }
        }

        private void cncint_ErrorResult(CncIntegerReturnType returnType)
        {
            switch (returnType)
            {
                case CncIntegerReturnType.INT:
                    Registers.AX = 0;
                    break;
                case CncIntegerReturnType.LONG:
                    Registers.AX = 0;
                    Registers.DX = 0;
                    break;
                case CncIntegerReturnType.STRING:
                    var cncNumArray = Module.Memory.GetOrAllocateVariablePointer("CNCNUM", 16);
                    Module.Memory.SetByte(cncNumArray, 0);
                    Registers.SetPointer(cncNumArray);
                    break;
            }
        }

        /// <summary>
        ///     Expect an integer from the user
        ///
        ///     Signature: returnType n=cncint()
        /// </summary>
        private void cncint(CncIntegerReturnType returnType)
        {
            var inputPointer = Module.Memory.GetVariablePointer("INPUT");
            var nxtcmdPointer = Module.Memory.GetPointer("NXTCMD");
            var inputLength = Module.Memory.GetWord("INPLEN");

            var remainingCharactersInCommand = inputLength - (nxtcmdPointer.Offset - inputPointer.Offset);

            if (remainingCharactersInCommand == 0)
            {
                cncint_ErrorResult(returnType);
                return;
            }

            var inputString = Encoding.ASCII.GetString(Module.Memory.GetArray(nxtcmdPointer, (ushort)remainingCharactersInCommand));

            IEnumerator<char> charEnumerator = inputString.GetEnumerator();
            if (!charEnumerator.MoveNext())
            {
                cncint_ErrorResult(returnType);
                return;
            }

            var (moreInput, skipped) = ConsumeWhitespace(charEnumerator);
            if (!moreInput)
            {
                cncint_ErrorResult(returnType);
                return;
            }

            var result = GetLeadingNumberFromString(charEnumerator);

            if (result.StringValue.Length > 0)
                Module.Memory.SetPointer("NXTCMD", nxtcmdPointer + skipped + result.StringValue.Length);

            switch (returnType)
            {
                case CncIntegerReturnType.INT:
                    Registers.AX = result.Valid ? (ushort)result.Value : (ushort)0;
                    break;
                case CncIntegerReturnType.LONG:
                    Registers.AX = result.Valid ? (ushort)((uint)result.Value & 0xFFFF) : (ushort)0;
                    Registers.DX = result.Valid ? (ushort)((uint)result.Value >> 16) : (ushort)0;
                    break;
                case CncIntegerReturnType.STRING:
                    var cncNumArray = Module.Memory.GetOrAllocateVariablePointer("CNCNUM", 16);
                    Module.Memory.SetArray(cncNumArray, Encoding.ASCII.GetBytes(result.StringValue));
                    Registers.SetPointer(cncNumArray);
                    break;
            }
        }

        /// <summary>
        ///     Main menu credit consumption rate per minute
        ///
        ///     Signature: int mmucrr
        /// </summary>
        private ReadOnlySpan<byte> mmuccr => Module.Memory.GetVariablePointer("MMUCCR").Data;

        /// <summary>
        ///     'Profanity Level' of the Input (from configuration)
        ///
        ///     This is hard coded to 0, which means no profanity detected
        /// </summary>
        private ReadOnlySpan<byte> pfnlvl => Module.Memory.GetVariablePointer("PFNLVL").Data;

        /// <summary>
        ///     Long Unsigned Division (Borland C++ Implicit Function)
        ///
        ///     Input: Two long values on stack (arg1/arg2)
        ///     Output: DX:AX = quotient
        ///             DI:SI = remainder
        /// </summary>
        /// <returns></returns>
        private void f_ludiv()
        {
            uint arg1 = (uint)(GetParameter(1) << 16) | GetParameter(0);
            uint arg2 = (uint)(GetParameter(3) << 16) | GetParameter(2);

            var quotient = arg1 / arg2;

            Registers.DX = (ushort)(quotient >> 16);
            Registers.AX = (ushort)(quotient & 0xFFFF);

            RealignStack(8);
        }


        /// <summary>
        ///     Get a Btrieve record (bomb if not there)
        ///
        ///     Signature: void getbtvl(char *recptr, char *key, int keynum, int getopt, int loktyp)
        /// </summary>
        /// <returns></returns>
        private void getbtvl()
        {
            if (!obtainBtv())
                throw new ArgumentException($"No record found in getbtvl, bombing");
        }

        /// <summary>
        ///     Query Next/Previous Btrieve utility
        ///
        ///     Signature: int qnpbtv (int getopt)
        /// </summary>
        private void qnpbtv()
        {
            var queryOption = GetParameter(0);

            if (queryOption <= 50)
                throw new Exception($"Invalid Query Option: {queryOption}");

            var currentBtrieveFile = BtrieveGetProcessor(Module.Memory.GetPointer("BB"));

            var result = false;
            switch ((EnumBtrieveOperationCodes)queryOption)
            {
                //Get Next -- repeating the same previous query
                case EnumBtrieveOperationCodes.GetKeyNext:
                    result = currentBtrieveFile.SeekByKey(0, null, EnumBtrieveOperationCodes.GetKeyNext, false);
                    break;
                default:
                    throw new Exception($"Unsupported Btrieve Query Option: {(EnumBtrieveOperationCodes)queryOption}");
            }

            //Set Record Pointer to Result
            if (result)
            {
                var btvStruct = new BtvFileStruct(Module.Memory.GetArray(Module.Memory.GetPointer("BB"), BtvFileStruct.Size));
                var record = currentBtrieveFile.GetRecord();

                Module.Memory.SetArray(btvStruct.data, record);
                Module.Memory.SetArray(btvStruct.key, currentBtrieveFile.Keys[btvStruct.lastkn].ExtractKeyDataFromRecord(record));
            }

            Registers.AX = result ? (ushort)1 : (ushort)0;
        }

        /// <summary>
        ///     Counts the number of days since 1/1/80
        ///
        ///     Signature: int count=cofdat(int date)
        /// </summary>
        private void cofdat()
        {
            var packedDate = GetParameter(0);

            if (packedDate == 0)
            {
                Registers.AX = 0;
                return;
            }

            //Unpack the Date
            var year = ((packedDate >> 9) & 0x007F) + 1980;
            var month = (packedDate >> 5) & 0x000F;
            var day = packedDate & 0x001F;

            var originDate = new DateTime(1980, 1, 1);
            var specifiedDate = new DateTime(year, month, day);

            Registers.AX = (ushort)(specifiedDate - originDate).TotalDays;
        }

        /// <summary>
        ///     Read the free-running 65khz timer (not a typo)
        ///
        ///     Signature: unsigned long tix64k=hrtval()
        /// </summary>
        private void htrval()
        {
            var outputSeconds = (ushort)(_highResolutionTimer.Elapsed.TotalSeconds % ushort.MaxValue);
            var outputMicroseconds = (ushort)_highResolutionTimer.Elapsed.Milliseconds;

            Registers.DX = outputSeconds;
            Registers.AX = outputMicroseconds;
        }

        /// <summary>
        ///    Copies the values of num bytes from the location pointed to by source directly to the memory block pointed to by destination.
        ///
        ///     Signature: void* memcpy (void* destination, const void* source,size_t num );
        ///
        ///     More Info: http://www.cplusplus.com/reference/cstring/memcpy/
        /// </summary>
        private void memcpy()
        {
            var destinationPointer = GetParameterPointer(0);
            var sourcePointer = GetParameterPointer(2);
            var bytesToMove = GetParameter(4);

            //Verify the Destination will not overlap with the Source
            if (sourcePointer.Segment == destinationPointer.Segment)
            {
                if (destinationPointer.Offset < sourcePointer.Offset &&
                    destinationPointer.Offset + bytesToMove >= sourcePointer.Offset)
                {
                    throw new Exception(
                        $"Destination {destinationPointer} would overlap with source {sourcePointer} ({bytesToMove} bytes)");
                }
            }

            //Cast to array as the write can overlap and overwrite, mucking up the span read
            var sourceData = Module.Memory.GetArray(sourcePointer, bytesToMove);

            Module.Memory.SetArray(destinationPointer, sourceData);

#if DEBUG
            _logger.Info($"Copied {bytesToMove} bytes {sourcePointer}->{destinationPointer}");
#endif
            Registers.SetPointer(destinationPointer);
        }

        /// <summary>
        ///     Compares the first num bytes of the block of memory pointed by ptr1 to the first num bytes pointed by ptr2,
        ///     returning zero if they all match or a value different from zero representing which is greater if they do not.
        ///
        ///     Signature: int memcmp ( const void * ptr1, const void * ptr2, size_t num )
        ///
        ///     More Info: http://www.cplusplus.com/reference/cstring/memcmp/
        /// </summary>
        private void memcmp()
        {
            var ptr1 = GetParameterPointer(0);
            var ptr2 = GetParameterPointer(2);
            var num = GetParameter(4);

            var ptr1Data = Module.Memory.GetArray(ptr1, num);
            var ptr2Data = Module.Memory.GetArray(ptr2, num);

            Registers.AX = 0;
            for (var i = 0; Registers.AX == 0 && i < num; i++)
            {
                Registers.AX = (ushort)(ptr1Data[i] - ptr2Data[i]);
            }
        }

        /// <summary>
        ///     Returns number of system lines 'in use'
        ///
        ///     int nliniu(void);
        /// </summary>
        private void nliniu()
        {
            Registers.AX = (ushort)ChannelDictionary.Count;
        }

        private ReadOnlySpan<byte> version => Module.Memory.GetVariablePointer("VERSION").Data;

        /// <summary>
        ///     access - determines accessibility of a file
        ///
        ///     Signature: int access(const char *filename, int amode);
        /// </summary>
        private void access()
        {
            var mode = GetParameter(2);

            var fileName = _fileFinder.FindFile(Module.ModulePath, GetParameterFilename(0));

            //Strip Relative Pathing, it'll always be relative to the module location
            if (fileName.StartsWith(@".\"))
                fileName = fileName.Replace(@".\", string.Empty);

#if DEBUG
            _logger.Info($"Checking access for: {fileName}");
#endif

            ushort result = 0xFFFF;
            switch (mode)
            {
                case 0:
                    if (File.Exists(Path.Combine(Module.ModulePath, fileName)))
                        result = 0;
                    break;
            }

            Registers.AX = result;
        }

        /// <summary>
        ///     Set opnbtv() file-open mode
        ///
        ///     Signature: void omdbtv (int mode);
        /// </summary>
        private void omdbtv()
        {
            var mode = GetParameter(0);

            switch (mode)
            {
                case 0:
                    _logger.Info("Set opnbtv() mode to Normal");
                    break;
                case 0xFFFF:
                    _logger.Info("Set opnbtv() mode to Accelerated");
                    break;
                case 0xFFFE:
                    _logger.Info("Set opnbtv() mode to Read-Only");
                    break;
                case 0xFFFD:
                    _logger.Info("Set opnbtv() mode to Verify (Read-After-Write)");
                    break;
                case 0xFFFC:
                    _logger.Info("Set opnbtv() mode to Exclusive");
                    break;
                default:
                    throw new Exception($"Unknown opnbtv() mode: {mode}");
            }
        }

        /// <summary>
        ///     Checks a type E CNF option for one of several possible values
        ///
        ///     Signature: int index=tokopt(int msgnum, char *token1, chat *token2,....,NULL);
        /// </summary>
        private void tokopt()
        {
            var msgNum = GetParameter(0);

            var tokenList = new List<byte[]>();

            for (var i = 1; i < ushort.MaxValue; i += 2)
            {
                var messagePointer = GetParameterPointer(i);

                //Break on NULL, as it's the last in the sequence
                if (messagePointer.Equals(IntPtr16.Empty))
                    break;

                tokenList.Add(Module.Memory.GetString(messagePointer).ToArray());
            }

            var message = McvPointerDictionary[_currentMcvFile.Offset].GetString(msgNum);

            for (var i = 0; i < tokenList.Count; i++)
            {
                if (message.SequenceEqual(tokenList[i]))
                {
                    Registers.AX = (ushort)(i + 1);
                    return;
                }
            }

            Registers.AX = 0;
        }


        /// <summary>
        ///     Returns the amount of memory left
        ///     TODO: This returns MAX always -- should it not?
        ///
        ///     Signature: long farcoreleft(void);
        /// </summary>
        private void farcoreleft()
        {
            Registers.DX = (ushort)(uint.MaxValue >> 16);
            Registers.AX = (ushort)(uint.MaxValue & 0xFFFF);
        }

        /// <summary>
        ///     Converts date and time to UNIX time format
        ///
        ///     Signature: long dostounix(struct date *d, struct time *t);
        /// </summary>
        private void dostounix()
        {
            var datePointer = GetParameterPointer(0);
            var timePointer = GetParameterPointer(2);

            var dateStruct = new DateStruct(Module.Memory.GetArray(datePointer, DateStruct.Size));
            var timeStruct = new TimeStruct(Module.Memory.GetArray(timePointer, TimeStruct.Size));

            var specifiedDate = new DateTime(dateStruct.year, dateStruct.month, dateStruct.day, timeStruct.hours,
                timeStruct.minutes, timeStruct.seconds);

            var epochTime = (uint)((DateTimeOffset)specifiedDate).ToUnixTimeSeconds();

#if DEBUG
            _logger.Info($"Returned DOSTOUNIX time: {epochTime}");
#endif

            Registers.DX = (ushort)(epochTime >> 16);
            Registers.AX = (ushort)(epochTime & 0xFFFF);
        }

        /// <summary>
        ///     Gets MS-DOS date
        ///
        ///     void getdate(struct date *dateblk);
        /// </summary>
        private void getdate()
        {
            var datePointer = GetParameterPointer(0);

            var dateStruct = new DateStruct(DateTime.Now);

            Module.Memory.SetArray(datePointer, dateStruct.Data);
        }

        /// <summary>
        ///     Capitalizes the first letter after each space in the specified string
        ///
        ///     Signature: void zonkhl(char *stg);
        /// </summary>
        private void zonkhl()
        {
            var inputStringPointer = GetParameterPointer(0);
            var inputString = Module.Memory.GetString(inputStringPointer).ToArray();
            var isSpace = true;

            for (var i = 0; i < inputString.Length; i++)
            {
                if (char.IsUpper((char)inputString[i]))
                    inputString[i] = (byte)char.ToLower((char)inputString[i]);

<<<<<<< HEAD
                if (inputString[i] == (byte)' ')
=======
                if (inputString[i] == (byte) ' ')
>>>>>>> c2bcbf91
                    isSpace = true;

                if (char.IsLower((char)inputString[i]) && isSpace)
                {
                    inputString[i] = (byte)char.ToUpper((char)inputString[i]);
                    isSpace = false;
                }
            }

            Module.Memory.SetArray(inputStringPointer, inputString);
        }

        /// <summary>
        ///     Generates a random number between min and max
        ///
        ///     Signature: int genrdn(int min,int max);
        /// </summary>
        private void genrnd()
        {
            var min = GetParameter(0);
            var max = GetParameter(1);

            var randomValue = (ushort)new Random(Guid.NewGuid().GetHashCode()).Next(min, max);

#if DEBUG
            _logger.Info($"Generated Random Number: {randomValue}");
#endif

            Registers.AX = randomValue;
        }

        /// <summary>
        ///     Remove all whitespace characters
        ///
        ///     Signature: void rmvwht(char *string);
        /// </summary>
        private void rmvwht()
        {
            var stringPointer = GetParameterPointer(0);

            var stringToParse = Encoding.ASCII.GetString(Module.Memory.GetString(stringPointer));
            var parsedString = string.Concat(stringToParse.Where(c => !char.IsWhiteSpace(c)));

            Module.Memory.SetArray(stringPointer, Encoding.ASCII.GetBytes(parsedString));
        }

        /// <summary>
        ///     Signed Modulo, non-significant (Borland C++ Implicit Function)
        ///
        ///     Signature: DX:AX = arg1 % arg2
        /// </summary>
        /// <returns></returns>
        private void f_lmod()
        {
            int arg1 = (GetParameter(1) << 16) | GetParameter(0);
            int arg2 = (GetParameter(3) << 16) | GetParameter(2);

            var result = arg1 % arg2;

            Registers.DX = (ushort)(result >> 16);
            Registers.AX = (ushort)(result & 0xFFFF);

            RealignStack(8);
        }

        /// <summary>
        ///     Registers Module Agent information for Galacticomm Client/Server
        ///
        ///     While we set this -- we're going to ignore it
        ///
        ///     Signature: void register_agent(struct agent *agdptr);
        /// </summary>
        private void register_agent()
        {
            var agentPointer = GetParameterPointer(0);

            _galacticommClientServerAgent = new AgentStruct(Module.Memory.GetArray(agentPointer, AgentStruct.Size));
        }

        private ReadOnlySpan<byte> syscyc => Module.Memory.GetVariablePointer("SYSCYC").Data;

        /// <summary>
        ///     Read a CNF option from a .MSG file
        ///
        ///     Signature: char *msgscan(char *msgfile,char *vblname);
        /// </summary>
        private void msgscan()
        {
            var msgFilePointer = GetParameterPointer(0);
            var variableNamePointer = GetParameterPointer(2);

            var msgFileName = Encoding.ASCII.GetString(Module.Memory.GetString(msgFilePointer, true));
            var variableName = Encoding.ASCII.GetString(Module.Memory.GetString(variableNamePointer, true));
            var msgFile = Module.Msgs.First(x => x.FileName == msgFileName.ToUpper());

            //Return Null Pointer if Value isn't found
            if (!msgFile.MsgValues.TryGetValue(variableName, out var msgVariableValue))
            {
                Registers.AX = 0;
                Registers.DX = 0;
                return;
            }

            if (!Module.Memory.TryGetVariablePointer("MSGSCAN", out var msgScanResultPointer))
                msgScanResultPointer = Module.Memory.AllocateVariable("MSGSCAN", 0x1000);


            Module.Memory.SetArray(msgScanResultPointer, new byte[0x1000]); //Zero it out
            Module.Memory.SetArray(msgScanResultPointer, msgVariableValue); //Write

            Registers.SetPointer(msgScanResultPointer);

        }

        /// <summary>
        ///     Returns a file date and time
        ///
        ///     Signature: long timendate=getdtd(int handle);
        /// </summary>
        private void getdtd()
        {
            var fileHandle = GetParameter(0);

            var filePointer = FilePointerDictionary[fileHandle];

            var fileTime = File.GetLastWriteTime(filePointer.Name);

            var packedTime = (ushort)((fileTime.Hour << 11) + (fileTime.Minute << 5) + (fileTime.Second >> 1));
            var packedDate = (ushort)((fileTime.Month << 5) + fileTime.Day + ((fileTime.Year - 1980) << 9));

#if DEBUG
            _logger.Info($"Returned Packed Date for {filePointer.Name} ({fileTime}) AX: {packedTime} DX: {packedDate}");
#endif
            Registers.AX = packedTime;
            Registers.DX = packedDate;
        }

        /// <summary>
        ///     Count the number of bytes and files in a directory
        ///
        ///     Signature: void cntdir(char *path)
        /// </summary>
        private void cntdir()
        {
            var pathPointer = GetParameterPointer(0);

            var pathString = _fileFinder.FindFile(Module.ModulePath, GetParameterFilename(0));

            var files = Directory.GetFiles(Module.ModulePath, pathString);
            uint totalBytes = 0;
            foreach (var f in files)
            {
                totalBytes += (uint)new FileInfo(f).Length;
            }

            Module.Memory.SetArray("NUMFILS", BitConverter.GetBytes((uint)files.Length));
            Module.Memory.SetArray("NUMBYTS", BitConverter.GetBytes(totalBytes));

        }

        private ReadOnlySpan<byte> numfils => Module.Memory.GetVariablePointer("NUMFILS").Data;
        private ReadOnlySpan<byte> numbyts => Module.Memory.GetVariablePointer("NUMBYTS").Data;
        private ReadOnlySpan<byte> numbytp => Module.Memory.GetVariablePointer("NUMBYTP").Data;
        private ReadOnlySpan<byte> numdirs => Module.Memory.GetVariablePointer("NUMDIRS").Data;

        /// <summary>
        ///     Closes the Specified Btrieve File
        ///
        ///     Signature: void clsbtv(struct btvblk *bbp)
        /// </summary>
        private void clsbtv()
        {
            var filePointer = GetParameterPointer(0);

#if DEBUG
            _logger.Info($"Closing BTV File: {filePointer}");
#endif

            BtrieveDeleteProcessor(filePointer);
            _currentMcvFile = null;
        }

        private ReadOnlySpan<byte> nglobs => Module.Memory.GetVariablePointer("NGLOBS").Data;

        /// <summary>
        ///     Retrieves a C-string containing the value of the environment variable whose name is specified in the argument
        ///
        ///     Signature: char* getenv(const char* name);
        /// </summary>
        private void getenv()
        {
            var name = GetParameterFilename(0);

            if (!Module.Memory.TryGetVariablePointer("GETENV", out var resultPointer))
                resultPointer = Module.Memory.AllocateVariable("GETENV", 0xFF);

            switch (name)
            {
                case "PATH":
                    Module.Memory.SetArray(resultPointer, Encoding.ASCII.GetBytes("C:\\BBSV6\\\0"));
                    break;
            }

            Registers.SetPointer(resultPointer);
        }

        /// <summary>
        ///     (File Transfer) Issue a new tagspec pointer
        ///
        ///     Always returns 0
        ///
        ///     Signature: int ftgnew(void);
        /// </summary>
        private void ftgnew()
        {
            Registers.AX = 1;
        }

        /// <summary>
        ///     Compute DOS date
        ///
        ///     Signature: int date=datofc(int count);
        /// </summary>
        private void datofc()
        {
            var days = GetParameter(0);
            var dtDateTime = new DateTime(1980, 1, 1, 0, 0, 0, 0, System.DateTimeKind.Utc).AddDays(days);

            var packedDate = (dtDateTime.Month << 5) + dtDateTime.Day + ((dtDateTime.Year - 1980) << 9);

            Registers.AX = (ushort)packedDate;

        }

        /// <summary>
        ///     (File Transfer) Submit a tagspec for download
        ///
        ///     Always returns 0 to denote program now has control
        ///
        ///     Signature: int ftgsbm(char *prot);
        /// </summary>
        private void ftgsbm()
        {
            //Ignore Protocol Pointer passed into this method

            //Get Pointer to Download Method from FileSpec
            var fileSpec =
                new FtgStruct(Module.Memory.GetArray(Module.Memory.GetVariablePointer("FTG"), FtgStruct.Size));

            //Call TSHBEG to get file to send
            //Decrement the initial Stack Pointer enough to ensure it wont overwrite anything in ththate current stack space
            Module.Execute(fileSpec.tshndl, ChannelNumber, true, true,
                new Queue<ushort>(new List<ushort> { (ushort)FtgStruct.TagSpecFunctionCodes.TSHBEG }),
                (ushort)(Registers.SP - 0x800));

            //TSHMSG now holds the file to be transfered
            var fileToSend =
                Encoding.ASCII.GetString(Module.Memory.GetString(Module.Memory.GetVariablePointer("TSHMSG"), true));

            fileToSend = _fileFinder.FindFile(Module.ModulePath, fileToSend);

#if DEBUG
            _logger.Info($"Channel {ChannelNumber} downloding: {fileToSend}");
#endif

            ChannelDictionary[ChannelNumber].SendToClient(File.ReadAllBytes(Path.Combine(Module.ModulePath, fileToSend)));

            //Call TSHFIN to get file to send
            //Decrement the initial Stack Pointer enough to ensure it wont overwrite anything in the current stack space
            Module.Execute(fileSpec.tshndl, ChannelNumber, true, true,
                new Queue<ushort>(new List<ushort> { (ushort)FtgStruct.TagSpecFunctionCodes.TSHFIN }),
                (ushort)(Registers.SP - 0x800));

            Registers.AX = 0;
        }

        /// <summary>
        ///     (File Transfer) Global Tagspec Pointer
        ///
        ///     Signature: struct ftg *ftgptr;
        /// </summary>
        private ReadOnlySpan<byte> ftgptr => Module.Memory.GetVariablePointer("FTGPTR").Data;

        /// <summary>
        ///     Universal global Tagspec Handler messag
        ///
        ///     Signature: char tshmsg[TSHLEN+1];
        /// </summary>
        private ReadOnlySpan<byte> tshmsg => Module.Memory.GetVariablePointer("TSHMSG").Data;

        /// <summary>
        ///     (File Transfer) Contains fields for external use
        ///
        ///     Signature: struct ftfscb {...};
        /// </summary>
        private ReadOnlySpan<byte> ftfscb => Module.Memory.GetVariablePointer("FTFSCB").Data;

        /// <summary>
        ///     Output buffer size per channel
        ///
        ///     Signature: int outbsz;
        /// </summary>
        private ReadOnlySpan<byte> outbsz => Module.Memory.GetVariablePointer("OUTBSZ").Data;

        /// <summary>
        ///     System-Variable Btrieve Record Layout Struct (1 of 3)
        ///
        ///     Signature: struct sysvbl sv;
        /// </summary>
        private ReadOnlySpan<byte> sv => Module.Memory.GetVariablePointer("SV").Data;

        /// <summary>
        ///     List an ASCII file to the users screen
        ///
        ///     Signature: void listing(char *path, void (*whndun)())
        /// </summary>
        private void listing()
        {
            var filenamePointer = GetParameterPointer(0);
            var finishedFunctionPointer = GetParameterPointer(2);

            var fileToSend = Encoding.ASCII.GetString(Module.Memory.GetString(filenamePointer, true));

            fileToSend = _fileFinder.FindFile(Module.ModulePath, fileToSend);

#if DEBUG
            _logger.Info($"Channel {ChannelNumber} listing: {fileToSend}");
#endif

            ChannelDictionary[ChannelNumber].SendToClient(File.ReadAllBytes(Path.Combine(Module.ModulePath, fileToSend)));

            Module.Execute(finishedFunctionPointer, ChannelNumber, true, true,
                null, (ushort)(Registers.SP - 0x800));
        }


        /// <summary>
        ///     Gets a btrieve record relative to the current offset
        ///
        ///     Signature: int anpbtv (void *recptr, int anpopt)
        /// </summary>
        private void anpbtv()
        {
            var recordPointer = GetParameterPointer(0);
            var btrieveOperation = GetParameter(2);

            //Landing spot for the data
            var currentBtrieveFile = BtrieveGetProcessor(Module.Memory.GetPointer("BB"));

            switch ((EnumBtrieveOperationCodes)btrieveOperation)
            {
                case EnumBtrieveOperationCodes.GetNext:
                    {
                        if (!currentBtrieveFile.StepNext())
                        {
                            //EOF
                            Registers.AX = 0;
                            return;
                        }

                        break;
                    }
            }

            var record = currentBtrieveFile.GetRecord();

            //Set Memory Values
            var btvStruct = new BtvFileStruct(Module.Memory.GetArray(Module.Memory.GetPointer("BB"), BtvFileStruct.Size));

            //Update the Pointer on the BTVFILE struct to point to the result
            Module.Memory.SetArray(btvStruct.data, record);
            Module.Memory.SetArray(btvStruct.key, currentBtrieveFile.Keys[btvStruct.lastkn].ExtractKeyDataFromRecord(record));

            //Update the record pointer passed in
            if (recordPointer != IntPtr16.Empty)
                Module.Memory.SetArray(recordPointer, record);

            Registers.AX = 1;
        }

        /// <summary>
        ///     Test if the user has enough credits -- always returns yes
        ///
        ///     Signature: int enuf=tstcrd(long amount);
        /// </summary>
        private void tstcrd() => Registers.AX = 1;

        /// <summary>
        ///     0x7F if U.S.A. only, 0xFF if European
        ///
        ///     Signature: char eurmsk;
        /// </summary>
        private ReadOnlySpan<byte> eurmsk => Module.Memory.GetVariablePointer("EURMSK").Data;

        /// <summary>
        ///     strnicmp - compare one string to another without case sensitivity
        ///
        ///     Signature: int strnicmp(const char *str1, const char *str2, size_t maxlen);
        /// </summary>
        private void strnicmp()
        {
            var string1 = GetParameterString(0, stripNull: true);
            var string2 = GetParameterString(2, stripNull: true);
            var maxLength = GetParameter(4);

            Registers.AX = (ushort)string.Compare(string1, 0, string2, 0, maxLength, true);
        }

        /// <summary>
        ///     Determines processor time.
        ///
        ///     The clock function returns the processor time elapsed since the beginning of the program invocation.
        ///
        ///     Signature: clock_t clock(void);
        /// </summary>
        private void clock()
        {
            Registers.DX = (ushort)((int)_highResolutionTimer.ElapsedMilliseconds & 0xFFFF);
            Registers.AX = (ushort)(((int)_highResolutionTimer.ElapsedMilliseconds & 0xFFFF0000) >> 16);
        }

        /// <summary>
        ///     Comparison of the C string str1 to the C string str2
        ///
        ///     Signature: int strncmp(const char *str1, const char *str2, size_t maxlen);
        /// </summary>
        private void strncmp()
        {
            var string1 = GetParameterString(0, stripNull: true);
            var string2 = GetParameterString(2, stripNull: true);
            var maxLength = GetParameter(4);

            Registers.AX = (ushort)string.Compare(string1, 0, string2, 0, maxLength);
        }

        /// <summary>
        ///     Less Tolerant Update to Current Record
        ///
        ///     Signature: void updbtv (void *recptr);
        /// </summary>
        private void updbtv()
        {
            if (!updateBtv())
                throw new SystemException("Unable to update btrieve record");
        }

        /// <summary>
        ///     Opens a new file for reading/writing
        ///
        ///     This method differs from f_open in that it doesn't create a FILE struct, it only returns the handle
        ///
        ///     Signature: int open(const char *path, int access [, unsigned mode]);
        /// </summary>
        private void open()
        {
            var filenameInputValue = GetParameterFilename(0);
            var mode = GetParameter(2);

            var fileName = _fileFinder.FindFile(Module.ModulePath, filenameInputValue);
            var fileMode = (EnumOpenFlags)mode;

            var fullPath = Path.Combine(Module.ModulePath, fileName);
#if DEBUG
            _logger.Debug($"Opening File: {fullPath}");
#endif
            if (!File.Exists($"{fullPath}") && !fileMode.HasFlag(EnumOpenFlags.O_CREAT))
            {
                _logger.Warn($"Unable to find file {fullPath}");
                Registers.AX = 0xFFFF;
                return;
            }

            //Setup the File Stream
            var fileStream = File.Open(fullPath, FileMode.OpenOrCreate);

            var fileStreamPointer = FilePointerDictionary.Allocate(fileStream);

            Registers.AX = (ushort)fileStreamPointer;
        }

        /// <summary>
        ///     Creates a Directory
        ///
        ///     Signature: int mkdir(const char *pathname);
        /// </summary>
        private void mkdir()
        {
            var directoryNamePointer = GetParameterPointer(0);

            var directoryName = _fileFinder.FindFile(Module.ModulePath, Encoding.ASCII.GetString(Module.Memory.GetString(directoryNamePointer, true)));
            var fullPath = Path.Combine(Module.ModulePath, directoryName);

            if (!Directory.Exists(fullPath))
            {
                Directory.CreateDirectory(fullPath);
                _logger.Info($"Created Directory: {fullPath}");
            }

            Registers.AX = 0;
        }

        /// <summary>
        ///     getftime - gets file date and time
        ///
        ///     Signature: int getftime(int handle, struct ftime *ftimep);
        /// </summary>
        private void getftime()
        {
            var fileHandle = GetParameter(0);
            var ftimePointer = GetParameterPointer(1);

            var info = new FileInfo(FilePointerDictionary[fileHandle].Name);

            var packedTime = (ushort)((info.CreationTime.Hour << 11) + (info.CreationTime.Minute << 5) + (info.CreationTime.Second >> 1));
            var packedTimeData = BitConverter.GetBytes(packedTime);

            var packedDate = (ushort)(((DateTime.Now.Year - 1980) << 9) + (DateTime.Now.Month << 5) + DateTime.Now.Day);
            var packedDateData = BitConverter.GetBytes(packedDate);

            var ftimeStruct = new byte[4];
            Array.Copy(packedTimeData, 0, ftimeStruct, 0, sizeof(short));
            Array.Copy(packedDateData, 0, ftimeStruct, 2, sizeof(short));

            Module.Memory.SetArray(ftimePointer, ftimeStruct);
        }

        /// <summary>
        ///     close - close a file handle
        ///
        ///     Signature: int close(int handle);
        /// </summary>
        private void close()
        {
            var fileHandle = GetParameter(0);

            //Clean Up File Stream Pointer
            FilePointerDictionary[fileHandle].Close();
            FilePointerDictionary.Remove(fileHandle);
        }

        /// <summary>
        ///     Prepare answers (call after fsdroom()) (Full-Screen Data Entry)
        ///
        ///     Signature: void fsdapr(char *sesbuf, int sbleng, char *answers)
        /// </summary>
        private void fsdapr()
        {
            var sesbuf = GetParameterPointer(0);
            var sbleng = GetParameter(2);
            var answers = GetParameterPointer(3);

            if (!Module.Memory.TryGetVariablePointer($"FSD-Answers-{ChannelNumber}", out var fsdAnswersPointer))
                fsdAnswersPointer = Module.Memory.AllocateVariable($"FSD-Answers-{ChannelNumber}", 0x800);

            Module.Memory.SetZero(fsdAnswersPointer, 0x800);

            ushort answerBytesToRead = 0x800;
            if (answers.Offset + 0x800 > ushort.MaxValue)
                answerBytesToRead = (ushort)(ushort.MaxValue - answers.Offset);

            Module.Memory.SetArray(fsdAnswersPointer, Module.Memory.GetArray(answers, answerBytesToRead));
        }

        /// <summary>
        ///     fsd information struct
        ///
        ///     Signature: struct fsdscb *fsdscb;
        /// </summary>
        private ReadOnlySpan<byte> fsdscb => Module.Memory.GetVariablePointer("*FSDSCB").Data;

        /// <summary>
        ///     Current btvu file pointer set
        ///
        ///     Signature: struct btvblk *bb;
        /// </summary>
        private ReadOnlySpan<byte> bb => Module.Memory.GetVariablePointer("BB").Data;

        /// <summary>
        ///     Convert a string to a long integer
        ///
        ///     Signature: long strtol(const char *strP, char **suffixPP, int radix);
        /// </summary>
        private void strol()
        {
            var stringPointer = GetParameterPointer(0);
            var suffixPointer = GetParameterPointer(2);
            var radix = GetParameter(4);

            var stringContainingLongs = Encoding.ASCII.GetString(Module.Memory.GetString(stringPointer, stripNull: true));

            var longToParse = stringContainingLongs.Split(' ')[0];
            var longToParseLength = longToParse.Length; //We do this as length might change with logic below

            if (longToParseLength == 0)
            {
                Registers.DX = 0;
                Registers.AX = 0;
                return;
            }

            if (radix == 0)
            {
                if (longToParse.StartsWith("0x"))
                {
                    radix = 16;
                }
                else
                {
                    radix = 10;
                }
            }

            var isNegative = false;
            if (radix != 10 && longToParse.StartsWith('-'))
            {
                longToParse = longToParse.TrimStart('-');
                isNegative = true;
            }

            if (radix != 10 && longToParse.StartsWith('+'))
                longToParse = longToParse.TrimStart('+');

            var resultLong = Convert.ToInt32(longToParse, radix);

            if (isNegative)
                resultLong *= -1;

            Registers.DX = (ushort)(resultLong >> 16);
            Registers.AX = (ushort)(resultLong & 0xFFFF);

            if (suffixPointer != IntPtr16.Empty)
                Module.Memory.SetPointer(suffixPointer,
                    new IntPtr16(stringPointer.Segment, (ushort)(stringPointer.Offset + longToParseLength + 1)));

        }

        /// <summary>
        ///     Returns an unmodified copy of the FSD template (set in fsdroom())
        ///
        ///     Signature: char *fsdrft(void);
        /// </summary>
        private void fsdrft()
        {
            var templatePointer = Module.Memory.GetVariablePointer($"FSD-TemplateBuffer-{ChannelNumber}");

            Registers.SetPointer(templatePointer);
        }

        /// <summary>
        ///     Display background for Full-Screen entry mode (Full-Screen Data Entry)
        ///
        ///     Signature: void fsdbkg(char *templt);
        /// </summary>
        private void fsdbkg()
        {
            var templatePointer = GetParameterPointer(0);
            ChannelDictionary[ChannelNumber].SendToClient("\x1B[0m\x1B[2J\x1B[0m"); //FSDBBS.C
            ChannelDictionary[ChannelNumber].SendToClient(FormatNewLineCarriageReturn(Module.Memory.GetString(templatePointer)));
        }

        /// <summary>
        ///     Sets the Header for FSD Session if using RIP
        ///
        ///     Signature: void fsdrhd (char *title);
        /// </summary>
        private void fsdrhd()
        {
            var ripHeaderStringPointer = GetParameterPointer(0);

            if (!Module.Memory.TryGetVariablePointer($"FSD-RIPHeader-{ChannelNumber}", out var ripHeaderPointer))
                ripHeaderPointer = Module.Memory.AllocateVariable($"FSD-RIPHeader-{ChannelNumber}", 0xFF);

            Module.Memory.SetArray(ripHeaderPointer, Module.Memory.GetString(ripHeaderStringPointer));
        }

        /// <summary>
        ///     Begin FSD entry session (call after fsdroom(), fsdapr())
        ///
        ///     Signature: void fsdego(int (*fldvfy)(int fldno, char *answer), void (*whndun)(int save));
        /// </summary>
        private void fsdego()
        {
            var fieldVerificationPointer = GetParameterPointer(0);
            var whenDoneRoutinePointer = GetParameterPointer(2);

            if (!Module.Memory.TryGetVariablePointer($"FSD-FieldVerificationRoutine-{ChannelNumber}",
                out var fsdFieldVerificationRoutinePointer))
                fsdFieldVerificationRoutinePointer =
                    Module.Memory.AllocateVariable($"FSD-FieldVerificationRoutine-{ChannelNumber}", IntPtr16.Size);

            if (!Module.Memory.TryGetVariablePointer($"FSD-WhenDoneRoutine-{ChannelNumber}",
                out var fsdWhenDoneRoutinePointer))
                fsdWhenDoneRoutinePointer =
                    Module.Memory.AllocateVariable($"FSD-WhenDoneRoutine-{ChannelNumber}", IntPtr16.Size);

            Module.Memory.SetPointer(fsdFieldVerificationRoutinePointer, fieldVerificationPointer);
            Module.Memory.SetPointer(fsdWhenDoneRoutinePointer, whenDoneRoutinePointer);

            ChannelDictionary[ChannelNumber].SessionState = EnumSessionState.EnteringFullScreenDisplay;

            //Update fsdscb struct
            var fsdscbStructPointer = Module.Memory.GetVariablePointer($"FSD-Fsdscb-{ChannelNumber}");
            var fsdscbStruct = new FsdscbStruct(Module.Memory.GetArray(fsdscbStructPointer, FsdscbStruct.Size));
            fsdscbStruct.fldvfy = fieldVerificationPointer;
            Module.Memory.SetArray(fsdscbStructPointer, fsdscbStruct.Data);


#if DEBUG
            _logger.Info($"Channel {ChannelNumber} entering Full Screen Display (v:{fieldVerificationPointer}, d:{whenDoneRoutinePointer}");
#endif
        }

        /// <summary>
        ///     Error message for fsdppc(), fsdprc(), etc. (Full-Screen Data Entry)
        ///
        ///     Signature: char fsdemg[];
        /// </summary>
        private ReadOnlySpan<byte> fsdemg => Module.Memory.GetVariablePointer("FSDEMG").Data;

        /// <summary>
        ///     Factory-issue field verify routine, for ask-done-at-end scheme
        ///
        ///     Signature: int vfyadn(int fldno, char *answer);
        /// </summary>
        private void vfyadn()
        {
            var fieldNo = GetParameter(0);
            var answerPointer = GetParameterPointer(1);

            var answer = Module.Memory.GetString(answerPointer);

            //Get fsdscb Struct for this channel
            var fsdscbPointer = Module.Memory.GetVariablePointer($"FSD-Fsdscb-{ChannelNumber}");
            var fsdscbStruct = new FsdscbStruct(Module.Memory.GetArray(fsdscbPointer, FsdscbStruct.Size));

            //If we're on the last field
            if (fieldNo == fsdscbStruct.numtpl - 1)
            {
                switch (fsdscbStruct.xitkey)
                {
                    case (ushort)EnumKeyCodes.CRSDN: //Down
                    case 9: //Tab
                        Registers.AX = (ushort)EnumFsdStateCodes.VFYCHK;
                        return;

                    case 27: //Escape
                        Registers.AX = (ushort)EnumFsdStateCodes.VFYDEF;
                        return;
                }

                switch (answer[0])//First Character of Answer
                {
                    case (byte)'S': //SAVE
                    case (byte)'Y': //YES=Done and Save
                    case (byte)'D': //DONE
                        {
                            fsdscbStruct.state = (byte)EnumFsdStateCodes.FSDSAV;
                            Registers.AX = (ushort)EnumFsdStateCodes.FSDSAV;
                            break;
                        }

                    case (byte)'Q': //QUIT
                    case (byte)'X': //eXit
                    case (byte)'A': //Abort or Abandon
                        {
                            fsdscbStruct.state = (byte)EnumFsdStateCodes.FSDQIT;
                            Registers.AX = (ushort)EnumFsdStateCodes.FSDQIT;
                            break;
                        }

                    case (byte)'N': //No == Edit Some More
                    case (byte)'E': //Edit
                        {
                            Registers.AX = (ushort)EnumFsdStateCodes.VFYDEF;
                            break;
                        }
                    default:
                        //Default
                        Registers.AX = (ushort)EnumFsdStateCodes.VFYCHK;
                        break;
                }
            }
            else
            {
                //Any field that's not the last
                switch (fsdscbStruct.xitkey)
                {
                    case 27 when fsdscbStruct.chgcnt > 0: //Escape
                        {
                            Module.Memory.SetArray("FSDEMG", Encoding.ASCII.GetBytes("Are you sure? Enter QUIT to quit now\0"));
                            Registers.AX = (ushort)EnumFsdStateCodes.VFYCHK;
                            break;
                        }
                    default:
                        //Default
                        Registers.AX = (ushort)EnumFsdStateCodes.VFYCHK;
                        break;
                }
            }

            //Save any changes to fsdscb struct
            Module.Memory.SetArray(fsdscbPointer, fsdscbStruct.Data);
        }

        /// <summary>
        ///     Get a field's answer (Full-Screen Data Entry)
        ///
        ///     Signature: char *stg=fsdnan(int fldno);
        /// </summary>
        private void fsdnan()
        {
            var fieldNo = GetParameter(0);

            //Get FSD Status from the Global Cache
            var fsdStatus = _globalCache.Get<FsdStatus>($"FSD-Status-{ChannelNumber}");

            if (!Module.Memory.TryGetVariablePointer($"fsdnan-buffer-{fieldNo}", out var fsdnanPointer))
                fsdnanPointer = Module.Memory.AllocateVariable($"fsdnan-buffer-{fieldNo}", 0xFF);

            Module.Memory.SetArray(fsdnanPointer, Encoding.ASCII.GetBytes(fsdStatus.Fields[fieldNo].Value + '\0'));

#if DEBUG
            _logger.Info($"Retrieved Field {fieldNo}: {fsdStatus.Fields[fieldNo].Value} ({fsdnanPointer})");
#endif

            Registers.SetPointer(fsdnanPointer);
        }

        /// <summary>
        ///     Gets a fields ordinal for a Multiple-Choice Field
        ///
        ///     Signature: int fsdord(int fldi);
        /// </summary>
        private void fsdord()
        {
            var fieldNo = GetParameter(0);

            //Get FSD Status from the Global Cache
            var fsdStatus = _globalCache.Get<FsdStatus>($"FSD-Status-{ChannelNumber}");

            Registers.AX = (ushort)fsdStatus.Fields[fieldNo].SelectedValue;
        }

        /// <summary>
        ///     no-preparation- extract answer from answer string (Full Screen Data Entry)
        ///
        ///     Signature: char *fsdxan(char *answer, char *name);
        /// </summary>
        private void fsdxan()
        {
            var answerPointer = GetParameterPointer(0);
            var answerNamePointer = GetParameterPointer(2);

            var answerName = Encoding.ASCII.GetString(Module.Memory.GetString(answerNamePointer, true));
            var answerString = Encoding.ASCII.GetString(Module.Memory.GetArray(answerPointer, 0x400));

            //Trim the Answer String to just the component we need
            var answerStart = answerString.IndexOf(answerName, StringComparison.InvariantCultureIgnoreCase);
            var trimmedAnswerString = answerString.Substring(answerStart);
            trimmedAnswerString = trimmedAnswerString.Substring(0, trimmedAnswerString.IndexOf('\0'));

            var answerComponents = trimmedAnswerString.Split('=');

            if (!Module.Memory.TryGetVariablePointer("fsdxan-buffer", out var fsdxanPointer))
                fsdxanPointer = Module.Memory.AllocateVariable("fsdxan-buffer", 0xFF);

            Module.Memory.SetZero(fsdxanPointer, 0xFF);
            Module.Memory.SetArray(fsdxanPointer, Encoding.ASCII.GetBytes($"{answerComponents[1]}"));

            Registers.SetPointer(fsdxanPointer);
        }

        /// <summary>
        ///     Sorts a bunch of strings by re-arranging an array of pointers
        ///
        ///     Signature: void sortstgs(char *stgs[],int num);
        /// </summary>
        private void sortstgs()
        {
            var stringPointerBase = GetParameterPointer(0);
            var numberOfStrings = GetParameter(2);

            if (numberOfStrings == 0)
                return;

            var listOfStrings = new List<Tuple<IntPtr16, string>>(numberOfStrings);

            //Grab the pointers and the strings they point to, save in a Tuple
            for (var i = 0; i < numberOfStrings; i++)
            {
                var pointerOffset = (ushort)(stringPointerBase.Offset + (i * IntPtr16.Size));
                var destinationPointer = Module.Memory.GetPointer(stringPointerBase.Segment, pointerOffset);
                listOfStrings.Add(new Tuple<IntPtr16, string>(destinationPointer, Encoding.ASCII.GetString(Module.Memory.GetString(destinationPointer, true))));
            }

            //Order them alphabetically by string
            var sortedStrings = listOfStrings.OrderBy(x => x.Item2).ToList();

            //Write the new string destination pointers
            for (var i = 0; i < numberOfStrings; i++)
            {
                var pointerOffset = (ushort)(stringPointerBase.Offset + (i * IntPtr16.Size));
                Module.Memory.SetPointer(stringPointerBase.Segment, pointerOffset, sortedStrings[i].Item1);
            }
        }

        /// <summary>
        ///     Get the last word of a string
        ///
        ///     Signature: char *lastwd(char *string);
        /// </summary>
        private void lastwd()
        {
            var stringPointerBase = GetParameterPointer(0);

            var stringToParse = Encoding.ASCII.GetString(Module.Memory.GetString(stringPointerBase, stripNull: true));

            var lastWordIndex = stringToParse.LastIndexOf(' ');
            lastWordIndex++; //Start on next character after space

            Registers.SetPointer(stringPointerBase + lastWordIndex);
        }

        /// <summary>
        ///     Skip past non-white spaces, returns first NULL or whitespace character in the string
        ///
        ///     Signature: char *skpwrd(char *cp);
        /// </summary>
        private void skpwrd()
        {
            var stringPointerBase = GetParameterPointer(0);

            for (var i = stringPointerBase.Offset; i < ushort.MaxValue; i++)
            {
                var currentCharacter = Module.Memory.GetByte(stringPointerBase.Segment, i);
                if (currentCharacter != 0 && currentCharacter != ' ') continue;

                Registers.SetPointer(new IntPtr16(stringPointerBase.Segment, i));
                return;
            }

            Registers.SetPointer(stringPointerBase);
        }

        /// <summary>
        ///     Find text variable & return number
        ///
        ///     Signature: int findtvar(char *name);
        /// </summary>
        private void findtvar()
        {
            var textVariableNamePointer = GetParameterPointer(0);

            var textVariableName = Encoding.ASCII.GetString(Module.Memory.GetString(textVariableNamePointer, true));

            for (var i = 0; i < Module.TextVariables.Count; i++)
            {
                if (Module.TextVariables.Keys.Select(x => x).ToList()[i] != textVariableName) continue;

                Registers.AX = (ushort)i;
                return;
            }

            Registers.AX = 0xFFFF;
        }

        /// <summary>
        ///     Turns on echo utility for the specified user
        ///
        ///
        ///     Signature: void echonu(int usrnum);
        /// </summary>
        private void echonu()
        {
            var channelNumber = GetParameter(0);

#if DEBUG
            _logger.Info($"Disabling Character Interceptor & Enabling Echo on Channel {channelNumber}");
#endif

            ChannelDictionary[channelNumber].CharacterInterceptor = null;
            ChannelDictionary[channelNumber].TransparentMode = false;
        }

        /// <summary>
        ///     Inject a message to another user (implicit inputs othusn, prfbuf).
        ///
        ///     Signature: int gotIt=injoth();
        /// </summary>
        private void injoth()
        {
            var userChannel = Module.Memory.GetWord("OTHUSN");
            var basePointer = Module.Memory.GetVariablePointer("PRFBUF");
            var currentPointer = Module.Memory.GetPointer("PRFPTR");

            var outputLength = (ushort)(currentPointer.Offset - basePointer.Offset);

            var outputBuffer = Module.Memory.GetArray(basePointer, outputLength);

            var outputBufferProcessed = FormatOutput(outputBuffer);

            ChannelDictionary[userChannel].SendToClient(outputBufferProcessed);

            Module.Memory.SetZero(basePointer, outputLength);

            //Set prfptr to the base address of prfbuf
            Module.Memory.SetPointer("PRFPTR", Module.Memory.GetVariablePointer("PRFBUF"));
        }

        /// <summary>
        ///     Defined "SYSOP KEY" in MajorBBS Config
        ///
        ///     This is "SYSOP" by default
        /// </summary>
        private ReadOnlySpan<byte> syskey => Module.Memory.GetVariablePointer("*SYSKEY").Data;

        /// <summary>
        ///     "strip" blank spaces after input
        ///
        ///     Signature: void stripb(char *stg);
        /// </summary>
        private void stripb() => depad(false);

        /// <summary>
        ///     Formats a String for use in btrieve (best I can tell)
        ///
        ///     Signature: void makhdl(char *stg);
        /// </summary>
        private void makhdl()
        {
            stripb();
            zonkhl();
        }

        /// <summary>
        ///     char is a valid signup uid char
        ///
        ///     Signature: int issupc(int c);
        /// </summary>
        private void issupc()
        {
            var character = (char)GetParameter(0);

            if (!char.IsLetterOrDigit(character) && !char.IsSeparator(character) && !char.IsSymbol(character))
            {
                Registers.AX = 0;
            }
            else
            {
                Registers.AX = 1;
            }
        }

        /// <summary>
        ///     I believe, like RTIHDLR, that this routine is used to register a task that runs at a very
        ///     quick interval. This might have been added to handle sub-second routines not running on DOS,
        ///     and not having the DOS Interrupt ability that RTIHDLR used.
        ///
        ///     Signature: int initask(void (*tskaddr)(int taskid));
        /// </summary>
        private void initask()
        {
            var routinePointerOffset = GetParameter(0);
            var routinePointerSegment = GetParameter(1);

            var routine = new RealTimeRoutine(routinePointerSegment, routinePointerOffset);
            var routineNumber = Module.TaskRoutines.Allocate(routine);
            Module.EntryPoints.Add($"TASK-{routineNumber}", routine);
#if DEBUG
            _logger.Info($"Registered routine {routinePointerSegment:X4}:{routinePointerOffset:X4}");
#endif
            Registers.AX = (ushort)routineNumber;
        }

        /// <summary>
        ///     Generate a long random number
        ///
        ///     Signature: long lngrnd(long min,long max);
        /// </summary>
        private void lngrnd()
        {
            var min = GetParameterLong(0);
            var max = GetParameterLong(2);
            var randomValue = new Random(Guid.NewGuid().GetHashCode()).Next(min, max);

            Registers.DX = (ushort)(randomValue >> 16);
            Registers.AX = (ushort)(randomValue & 0xFFFF);
        }

        /// <summary>
        ///     'Acquire' a Btrieve record from a file position
        ///
        ///     Signature: int aabbtv (void *recptr, long abspos, int keynum);
        /// </summary>
        private void aabbtv()
        {
            var recordPointer = GetParameterPointer(0);
            var absolutePosition = GetParameterLong(2);
            var keynum = GetParameter(4);

            var currentBtrieveFile = BtrieveGetProcessor(Module.Memory.GetPointer("BB"));

            var record = currentBtrieveFile.GetRecord((uint)absolutePosition);
            if (record == null)
            {
                Registers.AX = 0;
                return;
            }

            var btvStruct = new BtvFileStruct(Module.Memory.GetArray(Module.Memory.GetPointer("BB"), BtvFileStruct.Size));
            Module.Memory.SetArray(btvStruct.data, record.Data);
            Module.Memory.SetArray(btvStruct.key, currentBtrieveFile.Keys[keynum].ExtractKeyDataFromRecord(record.Data));

            if (recordPointer != IntPtr16.Empty)
                Module.Memory.SetArray(recordPointer, record.Data);

            Registers.AX = 1;
        }

        /// <summary>
        ///     Checks if an offline user has the specified key
        ///
        ///     Signature: int uidkey (char *uid, char *lock);
        /// </summary>
        private void uidkey()
        {
            // no key support for now, so everybody has the key
            Registers.AX = 1;
        }

        /// <summary>
        ///     Create a new key record
        ///
        ///     Signature: void nkyrec (char *uid);
        /// </summary>
        private void nkyrec()
        {

            var uid = GetParameterString(0, stripNull: true);

#if DEBUG
            _logger.Info($"New Key Record: {uid}");
#endif
        }

        /// <summary>
        ///     Checks if the other user has the specified key, the one specified by othusn
        ///     and othusp.
        ///
        ///     Signature: int othkey (char *lock);
        /// </summary>
        private void othkey()
        {
            // no key support for now, so everybody has the key
            Registers.AX = 1;
        }

        /// <summary>
        ///     Converts a ulong to an ASCII string
        ///
        ///     Signature: char *ul2as(ulong longin)
        ///     Return: AX = Offset in Segment
        ///             DX = Host Segment
        /// </summary>
        private void ul2as()
        {
            var lowByte = GetParameter(0);
            var highByte = GetParameter(1);

            var outputValue = $"{(uint)(highByte << 16 | lowByte)}\0";

            var resultPointer = Module.Memory.GetOrAllocateVariablePointer("UL2AS", 0xF);

            Module.Memory.SetArray(resultPointer, Encoding.Default.GetBytes(outputValue));

#if DEBUG
            _logger.Info(
                $"Received value: {outputValue}, string saved to {resultPointer}");
#endif

            Registers.SetPointer(resultPointer);
        }

        /// <summary>
        ///     Current Language
        ///
        ///     This will always be defaulted to 0 in MBBSEmu, which is ANSI
        ///
        ///     Signature: int clingo;
        /// </summary>
        private ReadOnlySpan<byte> clingo => Module.Memory.GetVariablePointer("CLINGO").Data;

        /// <summary>
        ///     Array of pointers to the lingo Structures
        ///
        ///     Since clingo for MBBSEmu will always be 0, we only set one structure in the array
        ///
        ///     Signature: struct lingo **languages;
        /// </summary>
        private ReadOnlySpan<byte> languages => Module.Memory.GetVariablePointer("**LANGUAGES").Data;

        /// <summary>
        ///     MS-DOS exit code (for batch files)
        ///
        ///     Signature: int errcod;
        /// </summary>
        private ReadOnlySpan<byte> errcod => Module.Memory.GetVariablePointer("ERRCOD").Data;

        /// <summary>
        ///     Determines the profanity level of a string
        ///
        ///     MBBSEmu doesn't support multiple profanity levels, so the default value of 0 is returned.
        ///
        ///     Signature:  int profan(char *string);
        /// </summary>
        private void profan()
        {
            Registers.AX = 0;
        }

        /// <summary>
        ///     Expect a YES or NO from the user
        ///
        ///     Signature: int yesno=cncyesno();
        /// </summary>
        private void cncyesno()
        {
            //Get Input
            var inputPointer = Module.Memory.GetVariablePointer("INPUT");
            var nxtcmdPointer = Module.Memory.GetPointer("NXTCMD");
            var inputLength = Module.Memory.GetWord("INPLEN");

            var remainingCharactersInCommand = inputLength - (nxtcmdPointer.Offset - inputPointer.Offset);

            if (remainingCharactersInCommand == 0)
            {
                Registers.AX = 0;
                return;
            }

            var inputString = Module.Memory.GetArray(nxtcmdPointer, (ushort)remainingCharactersInCommand);
            var inputStringComponents = Encoding.ASCII.GetString(inputString).ToUpper().Split('\0');

            if (inputStringComponents.Length == 0)
            {
                Registers.AX = 0;
                return;
            }

            switch (inputStringComponents[0])
            {
                case "YES":
                case "Y":
                    Registers.AX = 'Y';
                    break;
                case "NO":
                case "N":
                    Registers.AX = 'N';
                    break;
                default:
                    Registers.AX = string.IsNullOrEmpty(inputStringComponents[0]) ? (ushort)0 : inputStringComponents[0][0];
                    return;
            }

            Module.Memory.SetPointer("NXTCMD", new IntPtr16(inputPointer.Segment, (ushort)(inputPointer.Offset + inputStringComponents[0].Length + 1)));
        }


        /// <summary>
        ///     Converts all uppercase letters in the string to lowercase
        ///
        ///     Result buffer is 1k
        ///
        ///     Signature: char *lower=strlwr(char *string);
        /// </summary>
        private void strlwr()
        {
            strmod(Char.ToLower);
        }

        /// <summary>
        ///     Sends formatted output to stdout
        ///
        ///     Some modules used this to print to the main console
        /// </summary>
        private void printf()
        {
            var formatStringPointer = GetParameterPointer(0);

            _logger.Info(Encoding.ASCII.GetString(FormatPrintf(Module.Memory.GetString(formatStringPointer), 2)));
        }

        /// <summary>
        ///     Generic "Has Key" routine which takes in the USER struct vs. the current channel
        ///
        ///     Signature: int ok=gen_haskey(char *lock, int unum, struct user *uptr);
        ///     Returns: AX = 1 == True
        /// </summary>
        /// <returns></returns>
        private void gen_haskey()
        {
            var lockNamePointer = GetParameterPointer(0);
            var lockNameBytes = Module.Memory.GetString(lockNamePointer, true);

#if DEBUG
            _logger.Info($"Returning TRUE for Haskey({Encoding.ASCII.GetString(lockNameBytes)})");
#endif
            Registers.AX = 1;
        }

        /// <summary>
        ///     Expect a Word from the user (character from the current command)
        ///
        ///     cncwrd() is executed after begincnc(), which runs rstrin() replacing the null separtors
        ///     in the string with spaces once again.
        /// </summary>
        private void cncwrd()
        {
            //Get Input
            var inputPointer = Module.Memory.GetVariablePointer("INPUT");
            var nxtcmdPointer = Module.Memory.GetPointer("NXTCMD");
            var inputLength = Module.Memory.GetWord("INPLEN");

            var remainingCharactersInCommand = inputLength - (nxtcmdPointer.Offset - inputPointer.Offset);

            //Skip any excessive spacing
            while (Module.Memory.GetByte(nxtcmdPointer) == ' ' && remainingCharactersInCommand > 0)
            {
                nxtcmdPointer.Offset++;
                remainingCharactersInCommand--;
            }
            var returnPointer = Module.Memory.GetOrAllocateVariablePointer("CNCWRD", 0x1E); //max length is 30 characters
            Registers.SetPointer(returnPointer);

            //Verify we're not at the end of the input
            if (remainingCharactersInCommand == 0 || Module.Memory.GetByte(nxtcmdPointer) == 0)
            {
                //Write null to output
                Module.Memory.SetByte(returnPointer, 0);
                return;
            }

            var inputString = Module.Memory.GetArray(nxtcmdPointer, (ushort)remainingCharactersInCommand);
            var returnedWord = new MemoryStream(remainingCharactersInCommand);

            //Build Return Word stopping when a space is encountered
            foreach (var b in inputString)
            {
                if (b == ' ' || b == 0)
                    break;

                returnedWord.WriteByte(b);
            }

            //Truncate to 29 bytes
            if (returnedWord.Length > 29)
                returnedWord.SetLength(29);

            returnedWord.WriteByte(0);

            Module.Memory.SetArray(returnPointer, returnedWord.ToArray());

            //Modify the Counters
            remainingCharactersInCommand -= (int)returnedWord.Length;
            nxtcmdPointer.Offset += (ushort)returnedWord.Length;

            //Advance to the next, non-space character
            while (Module.Memory.GetByte(nxtcmdPointer) == ' ' && remainingCharactersInCommand > 0)
            {
                nxtcmdPointer.Offset++;
                remainingCharactersInCommand--;
            }

            Module.Memory.SetPointer("NXTCMD", new IntPtr16(nxtcmdPointer.Segment, (ushort)(nxtcmdPointer.Offset)));
        }

        /// <summary>
        ///     Returns the number of records within the current Btrieve file
        ///
        ///     Signature: long cntrbtv (void);
        /// </summary>
        private void cntrbtv()
        {
            var currentBtrieveFilePointer = Module.Memory.GetPointer("BB");
            var currentBtrieveFile = BtrieveGetProcessor(currentBtrieveFilePointer);

            var records = currentBtrieveFile.GetRecordCount();
            Registers.DX = (ushort)(records >> 16);
            Registers.AX = (ushort)(records & 0xFFFF);
        }

        /// <summary>
        ///     Phar-Lap Tiled Memory Allocation
        ///
        ///     Signature: int pltile(ULONG size, INT bsel, UINT stride, UINT tsize)
        /// </summary>
        private void pltile()
        {
            var size = GetParameterLong(0);
            var bsel = GetParameter(2);
            var stride = GetParameter(3);
            var tsize = GetParameter(4);

            if (size > ushort.MaxValue)
                throw new Exception("Allocation Exceeds Segment Size");

            var realSegmentBase = Module.Memory.AllocateRealModeSegment();

            /*
             * There is some magic in PHAPI for mapping of protected-mode segments to real-mode
             * memory addresses. It translates back that each tile is 8 segments apart.
             * Because of this, we'll go ahead and reserve the # of tiles * 8. While this is technically
             * an over allocation, it shouldn't hurt.
            */
            var numberOfSegments = (size / tsize) * 8;

            for (var i = 0; i < numberOfSegments; i++)
                Module.Memory.AllocateRealModeSegment(tsize);

            _logger.Debug($"Allocated base {realSegmentBase} for {size} bytes ({numberOfSegments} segments)");

            Registers.AX = realSegmentBase.Segment;
        }

        ///     Returns the day of the week 0->6 Sunday->Saturday
        ///
        ///     Signature: int daytoday(void);
        /// </summary>
        public void daytoday()
        {
            Registers.AX = (ushort)DateTime.Now.DayOfWeek;
        }

        /// <summary>
        ///     Digits allowed in User-IDs. We default this to TRUE
        ///
        ///     Signature: int digalw;
        /// </summary>
        public ReadOnlySpan<byte> digalw => Module.Memory.GetVariablePointer("DIGALW").Data;

        /// <summary>
        ///     Retrieves a Hex value as Numeric option from MCV file
        ///
        ///     Signature: unsigned hexopt(int msgnum,unsigned floor,unsigned ceiling);
        ///     Return: AX = Value retrieved
        /// </summary>
        private void hexopt()
        {
            var msgnum = GetParameter(0);
            var floor = (short)GetParameter(1);
            var ceiling = GetParameter(2);

            var outputValue = McvPointerDictionary[_currentMcvFile.Offset].GetHex(msgnum);

            //Validate
            if (outputValue < floor || outputValue > ceiling)
                throw new ArgumentOutOfRangeException($"{msgnum} value {outputValue} is outside specified bounds");

#if DEBUG
            _logger.Info($"Retrieved option {msgnum} value: {outputValue}");
#endif

            Registers.AX = outputValue;
        }

        /// <summary>
        ///     Determines if the specified user is online
        ///
        ///     Signature: int ison=onsys(char *usrid);
        /// </summary>
        private void onsys()
        {
            var usernamePointer = GetParameterPointer(0);

            var username = Encoding.ASCII.GetString(Module.Memory.GetString(usernamePointer, true));

            //Scan the current channels for any usernames that match the specified one
            Registers.AX = ChannelDictionary.Any(x =>
                string.Equals(x.Value.Username, username, StringComparison.CurrentCultureIgnoreCase)) ? (ushort)1 : (ushort)0;
        }

        /// <summary>
        ///     Test if the user has enough real credits
        ///
        ///     We always return TRUE since MBBSEmu doesn't use/consume credits
        ///
        ///     Signature: int enuf=rtstcrd(long amount);
        /// </summary>
        private void rtstcrd()
        {
            Registers.AX = 1;
        }


        /// <summary>
        ///     Decode string date formatted 'MM/DD/YY' to int format YYYYYYYMMMMDDDDD
        ///
        ///     Signature: int date=dcdate(char *ascdat);
        /// </summary>
        private void dcdate()
        {
            var inputDate = GetParameterString(0, true);

            if (!DateTime.TryParse(inputDate, out var inputDateTime))
            {
                Registers.AX = 0xFFFF;
                return;
            }

            Registers.AX = (ushort)((inputDateTime.Month << 5) + inputDateTime.Day + ((inputDateTime.Year - 1980) << 9));
        }

        /// <summary>
        ///     Determines if a Floating Point Co-Processor is present to handle x87 Instructions
        ///
        ///     Because the CpuCore in MBBSEmu supports x87, we'll return 3 which denotes its presence.
        ///
        ///     Values and their Definitions are:
        ///      0 - no coprocessor, or ignored because of SET 87=N.
        ///      1 - 8087 or 80187, or using coprocessor because of SET 87=Y.
        ///      2 - 80287
        ///      3 - 80387
        ///
        ///     Signature: int _RTLENTRY _EXPDATA  _8087 = 3;
        /// </summary>
        private ReadOnlySpan<byte> _8087 => Module.Memory.GetVariablePointer("_8087").Data;

        /// <summary>
        ///     Determines if the specified char is a valid User-ID Character
        ///
        ///     Because MBBSEmu doesn't put restrictions on User-ID Characters, we'll verify it's a standard,
        ///     printable ASCII value (between 32 & 126)
        ///
        ///     Signature: int isuidc(int c);
        /// </summary>
        private void isuidc()
        {
            var characterToCheck = GetParameter(0);
            Registers.AX = (ushort)(characterToCheck >= 32 && characterToCheck <= 126 ? 1 : 0);
        }

        /// <summary>
        ///     Deletes the Btrieve Record at the current Btrieve File Position
        ///
        ///     Signature: void delbtv();
        /// </summary>
        private void delbtv()
        {
            var currentBtrieveFile = BtrieveGetProcessor(Module.Memory.GetPointer("BB"));

            currentBtrieveFile.Delete();
        }

        /// <summary>
        ///     Strips non-printable ASCII characters from the specified string
        ///
        ///     Signature: char* stp4cs(char *buf);
        /// </summary>
        private void stp4cs()
        {
            var stringPointer = GetParameterPointer(0);

            var inputString = Module.Memory.GetString(stringPointer, true);

            var result = new MemoryStream(inputString.Length);

            for (var i = 0; i < inputString.Length; i++)
            {
                if (inputString[i] >= 32 && inputString[i] <= 127)
                    result.WriteByte(inputString[i]);
            }

            result.WriteByte(0);
            Module.Memory.SetArray(stringPointer, result.ToArray());
            Registers.SetPointer(stringPointer);
        }

        /// <summary>
        ///     filelength - gets file size in bytes
        ///
        ///     Signature: long filelength(int handle);
        /// </summary>
        private void filelength()
        {
            var fileHandle = GetParameter(0);
            var result = -1L;

            if (FilePointerDictionary.TryGetValue(fileHandle, out var filePointer))
            {
                result = filePointer.Length;
            }

            Registers.DX = (ushort)(result >> 16);
            Registers.AX = (ushort)(result & 0xFFFF);
        }
    }
}<|MERGE_RESOLUTION|>--- conflicted
+++ resolved
@@ -90,12 +90,9 @@
         public Majorbbs(ILogger logger, AppSettings configuration, IFileUtility fileUtility, IGlobalCache globalCache, MbbsModule module, PointerDictionary<SessionBase> channelDictionary, IAccountKeyRepository accountKeyRepository, IAccountRepository accountRepository) : base(
             logger, configuration, fileUtility, globalCache, module, channelDictionary)
         {
-<<<<<<< HEAD
             _accountKeyRepository = accountKeyRepository;
             _accountRepository = accountRepository;
-=======
             _configuration = configuration;
->>>>>>> c2bcbf91
             _margvPointers = new List<IntPtr16>();
             _margnPointers = new List<IntPtr16>();
             _previousMcvFile = new Stack<IntPtr16>(10);
@@ -2438,11 +2435,6 @@
 
             var dataToWrite = Module.Memory.GetArray(btrieveRecordPointerPointer, (ushort)currentBtrieveFile.RecordLength);
 
-<<<<<<< HEAD
-            Registers.AX = currentBtrieveFile.Update(dataToWrite.ToArray()) ? (ushort)1 : (ushort)0;
-
-=======
->>>>>>> c2bcbf91
 #if DEBUG
             _logger.Info(
                 $"Updated current Btrieve record ({currentBtrieveFile.Position}) with {dataToWrite.Length} bytes");
@@ -2477,14 +2469,7 @@
             var btrieveRecordPointer = GetParameterPointer(0);
 
             var currentBtrieveFile = BtrieveGetProcessor(Module.Memory.GetPointer("BB"));
-<<<<<<< HEAD
-            var dataToWrite = Module.Memory.GetArray(btrieveRecordPointer, (ushort)currentBtrieveFile.RecordLength);
-
-            Registers.AX = currentBtrieveFile.Insert(dataToWrite.ToArray()) == 0 ? (ushort)0 : (ushort)1;
-
-=======
             var dataToWrite = Module.Memory.GetArray(btrieveRecordPointer, (ushort) currentBtrieveFile.RecordLength);
->>>>>>> c2bcbf91
 #if DEBUG
             _logger.Info(
                 $"Inserted Btrieve record at {currentBtrieveFile.Position} with {dataToWrite.Length} bytes");
@@ -2882,10 +2867,6 @@
                 Module.Memory.SetArray(btvStruct.key, currentBtrieveFile.Keys[keyNum].ExtractKeyDataFromRecord(record));
             }
 
-<<<<<<< HEAD
-            Registers.AX = result ? (ushort)1 : (ushort)0;
-=======
->>>>>>> c2bcbf91
             return result;
         }
 
@@ -4681,11 +4662,7 @@
 
             var currentBtrieveFile = BtrieveGetProcessor(Module.Memory.GetPointer("BB"));
 
-<<<<<<< HEAD
-            var dataToWrite = Module.Memory.GetArray(btrieveRecordPointerPointer, (ushort)currentBtrieveFile.RecordLength);
-=======
             var dataToWrite = Module.Memory.GetArray(btrieveRecordPointerPointer, length);
->>>>>>> c2bcbf91
 
             currentBtrieveFile.Update(dataToWrite.ToArray());
 
@@ -6100,11 +6077,7 @@
                 if (char.IsUpper((char)inputString[i]))
                     inputString[i] = (byte)char.ToLower((char)inputString[i]);
 
-<<<<<<< HEAD
-                if (inputString[i] == (byte)' ')
-=======
                 if (inputString[i] == (byte) ' ')
->>>>>>> c2bcbf91
                     isSpace = true;
 
                 if (char.IsLower((char)inputString[i]) && isSpace)
