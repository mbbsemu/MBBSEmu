using MBBSEmu.Btrieve;
using MBBSEmu.Btrieve.Enums;
using MBBSEmu.CPU;
using MBBSEmu.Database.Repositories.Account;
using MBBSEmu.Database.Repositories.AccountKey;
using MBBSEmu.Date;
using MBBSEmu.DOS.Interrupts;
using MBBSEmu.Extensions;
using MBBSEmu.HostProcess.Fsd;
using MBBSEmu.HostProcess.Structs;
using MBBSEmu.IO;
using MBBSEmu.Memory;
using MBBSEmu.Module;
using MBBSEmu.Session;
using MBBSEmu.Session.Enums;
using MBBSEmu.TextVariables;
using MBBSEmu.Util;
using NLog;
using System;
using System.Collections.Generic;
using System.Diagnostics;
using System.IO;
using System.Linq;
using System.Text;

namespace MBBSEmu.HostProcess.ExportedModules
{
    /// <summary>
    ///     Class which defines functions that are part of the MajorBBS/WG SDK and included in
    ///     MAJORBBS.H
    /// </summary>
    public class Majorbbs : ExportedModuleBase, IExportedModule
    {
        /// <summary>Used to specify the return type of cncint/cnclon/cncnum</summary>
        private enum CncIntegerReturnType
        {
            INT, // for cncint()
            LONG, // for cnclon()
            STRING, // for cncnum()
        }

        public FarPtr GlobalCommandHandler;

        private FarPtr _currentMcvFile
        {
            get => Module.Memory.GetPointer("CURRENT-MCV");
            set => Module.Memory.SetPointer("CURRENT-MCV", value ?? FarPtr.Empty);
        }
        private readonly Stack<FarPtr> _previousMcvFile;

        private readonly Stack<FarPtr> _previousBtrieveFile;

        public const ushort VOLATILE_DATA_SIZE = 0x3FFF;

        private readonly Stopwatch _highResolutionTimer = new Stopwatch();

        private readonly Random _random = new Random(Guid.NewGuid().GetHashCode());

        private AgentStruct _galacticommClientServerAgent;

        private int findtvarValue;

        /// <summary>
        ///     Stores all active searches created via fnd1st
        /// </summary>
        private readonly Dictionary<Guid, IEnumerator<string>> _activeSearches = new Dictionary<Guid, IEnumerator<string>>();

        /// <summary>
        ///     Segment Identifier for Relocation
        /// </summary>
        /// <returns></returns>
        public const ushort Segment = 0xFFFF;

        /// <summary>
        ///     Repository with Account Key Information
        /// </summary>
        private readonly IAccountKeyRepository _accountKeyRepository;

        /// <summary>
        ///     Repository with Account Information
        /// </summary>
        private readonly IAccountRepository _accountRepository;

        /// <summary>
        ///     Index for SPR Variable
        /// </summary>
        private int _sprIndex;

        /// <summary>
        ///     Int 21h handler
        /// </summary>
        private readonly Int21h _int21h;

        public new void Dispose()
        {
            base.Dispose();
        }

        public Majorbbs(IClock clock, ILogger logger, AppSettings configuration, IFileUtility fileUtility, IGlobalCache globalCache, MbbsModule module, PointerDictionary<SessionBase> channelDictionary, IAccountKeyRepository accountKeyRepository, IAccountRepository accountRepository, ITextVariableService textVariableService) : base(
           clock, logger, configuration, fileUtility, globalCache, module, channelDictionary, textVariableService)
        {
            _accountKeyRepository = accountKeyRepository;
            _accountRepository = accountRepository;
            _previousMcvFile = new Stack<FarPtr>(10);
            _previousBtrieveFile = new Stack<FarPtr>(10);
            _highResolutionTimer.Start();

            _int21h = new Int21h(Registers, Module.Memory, _clock, _logger, _fileFinder, Console.In, Console.Out, Console.Error, Module.ModulePath);

            //Add extra channel for "system full" message
            var _numberOfChannels = _configuration.BBSChannels + 1;

            //Setup Memory for Variables
            Module.Memory.AllocateVariable("PRFBUF", 0x4000, true); //Output buffer, 8kb
            Module.Memory.AllocateVariable("PRFPTR", FarPtr.Size);
            Module.Memory.AllocateVariable("OUTBSZ", sizeof(ushort));
            Module.Memory.SetWord("OUTBSZ", OUTBUF_SIZE);
            Module.Memory.AllocateVariable("INPUT", 0xFF); //255 Byte Maximum user Input
            Module.Memory.AllocateVariable("USER", (ushort)(User.Size * _numberOfChannels), true);
            Module.Memory.AllocateVariable("*USRPTR", 0x4); //pointer to the current USER record
            Module.Memory.AllocateVariable("STATUS", 0x2); //ushort Status
            Module.Memory.AllocateVariable("CHANNEL", 0x1FE); //255 channels * 2 bytes
            Module.Memory.AllocateVariable("MARGC", sizeof(ushort));
            Module.Memory.AllocateVariable("MARGN", 0x200); //max 128 pointers * 4 bytes each
            Module.Memory.AllocateVariable("MARGV", 0x200); //max 128 pointers * 4 bytes each
            Module.Memory.AllocateVariable("INPLEN", sizeof(ushort));
            Module.Memory.AllocateVariable("USRNUM", 0x2);
            var usraccPointer = Module.Memory.AllocateVariable("USRACC", (ushort)(UserAccount.Size * _numberOfChannels), true);
            var usaptrPointer = Module.Memory.AllocateVariable("USAPTR", 0x4);
            Module.Memory.SetArray(usaptrPointer, usraccPointer.Data);

            var usrExtPointer = Module.Memory.AllocateVariable("EXTUSR", (ushort)(ExtUser.Size * _numberOfChannels), true);
            var extPtrPointer = Module.Memory.AllocateVariable("EXTPTR", 0x4);
            Module.Memory.SetArray(extPtrPointer, usrExtPointer.Data);

            Module.Memory.AllocateVariable("OTHUAP", FarPtr.Size, true); //Pointer to OTHER user
            Module.Memory.AllocateVariable("OTHEXP", FarPtr.Size, true); //Pointer to OTHER user
            var ntermsPointer = Module.Memory.AllocateVariable("NTERMS", 0x2); //ushort number of lines
            Module.Memory.SetWord(ntermsPointer, (ushort)_numberOfChannels); // Number of channels from Settings

            Module.Memory.AllocateVariable("OTHUSN", 0x2); //Set by onsys() or instat()
            Module.Memory.AllocateVariable("OTHUSP", 0x4, true);
            Module.Memory.AllocateVariable("NXTCMD", FarPtr.Size); //Holds Pointer to the "next command"
            Module.Memory.SetPointer("NXTCMD", Module.Memory.GetVariablePointer("INPUT"));
            Module.Memory.AllocateVariable("NMODS", 0x2); //Number of Modules Installed
            Module.Memory.SetWord("NMODS", 0x1); //set this to 1 for now
            Module.Memory.AllocateVariable("MODULE", (FarPtr.Size * 0xFF), true); //Array of Module Info Pointers
            Module.Memory.AllocateVariable("**MODULE", FarPtr.Size);
            Module.Memory.SetPointer("**MODULE", Module.Memory.GetPointer("*MODULE"));
            Module.Memory.AllocateVariable("UACOFF", FarPtr.Size);
            Module.Memory.AllocateVariable("EXTOFF", FarPtr.Size);
            Module.Memory.AllocateVariable("VDAPTR", FarPtr.Size);
            Module.Memory.AllocateVariable("TJOINROU", FarPtr.Size);
            Module.Memory.AllocateVariable("VDATMP", VOLATILE_DATA_SIZE, true);
            Module.Memory.SetWord(Module.Memory.AllocateVariable("VDASIZ", 0x2), VOLATILE_DATA_SIZE);
            Module.Memory.AllocateVariable("BBSTTL", 0x32, true); //50 bytes for BBS Title
            Module.Memory.AllocateVariable("COMPANY", 0x32, true); //50 bytes for company name
            Module.Memory.AllocateVariable("ADDRES1", 0x32, true); //50 bytes for address line 1
            Module.Memory.AllocateVariable("ADDRES2", 0x32, true); //50 bytes for address line 2
            Module.Memory.AllocateVariable("DATAPH", 0x20, true); // 32 bytes for phone #
            Module.Memory.AllocateVariable("LIVEPH", 0x20, true); // 32 bytes for phone #
            Module.Memory.AllocateVariable("MMUCCR", sizeof(ushort)); //Main Menu Credit Consumption Rate
            Module.Memory.SetWord("MMUCCR", 1);
            Module.Memory.AllocateVariable("PFNLVL", sizeof(ushort));
            Module.Memory.SetWord("PFNLVL", 0);
            Module.Memory.AllocateVariable("VERSION", 5);
            Module.Memory.SetArray("VERSION", Encoding.ASCII.GetBytes("2.00"));
            Module.Memory.AllocateVariable("SYSCYC", FarPtr.Size);
            Module.Memory.AllocateVariable("NUMBYTS", sizeof(uint));
            Module.Memory.AllocateVariable("NUMFILS", sizeof(uint));
            Module.Memory.AllocateVariable("NUMBYTP", sizeof(uint));
            Module.Memory.AllocateVariable("NUMDIRS", sizeof(uint));
            Module.Memory.AllocateVariable("NGLOBS", sizeof(ushort));
            Module.Memory.AllocateVariable("FTG", FtgStruct.Size);
            Module.Memory.AllocateVariable("FTGPTR", FarPtr.Size);
            Module.Memory.SetPointer("FTGPTR", Module.Memory.GetVariablePointer("FTG"));
            Module.Memory.AllocateVariable("TSHMSG", 81); //universal global Tagspec Handler message
            Module.Memory.AllocateVariable("FTFSCB", FtfscbStruct.Size);
            Module.Memory.AllocateVariable("SV", SysvblStruct.Size);
            Module.Memory.AllocateVariable("EURMSK", 1);
            Module.Memory.SetByte("EURMSK", (byte)0x7F);
            Module.Memory.AllocateVariable("FSDSCB", 82, true);
            Module.Memory.AllocateVariable("BB", 4); //pointer for current btrieve struct
            Module.Memory.AllocateVariable("FSDEMG", 80); //error message for FSD
            Module.Memory.AllocateVariable("SYSKEY", 6, true);
            Module.Memory.SetArray("SYSKEY", Encoding.ASCII.GetBytes("SYSOP\0"));
            Module.Memory.AllocateVariable("CLINGO", sizeof(ushort));
            Module.Memory.AllocateVariable("LANGUAGES", LingoStruct.Size, true);
            Module.Memory.SetArray("LANGUAGES", new LingoStruct().Data); //ever user will have the same lingo struct
            Module.Memory.AllocateVariable("**LANGUAGES", FarPtr.Size);
            Module.Memory.SetPointer("**LANGUAGES", Module.Memory.GetVariablePointer("*LANGUAGES"));
            Module.Memory.AllocateVariable("ERRCOD", sizeof(ushort));
            Module.Memory.AllocateVariable("CURRENT-MCV", FarPtr.Size);
            Module.Memory.AllocateVariable("DIGALW", sizeof(ushort));
            Module.Memory.SetWord("DIGALW", 1);
            Module.Memory.AllocateVariable("_8087", sizeof(ushort));
            Module.Memory.SetWord("_8087", 3);
            Module.Memory.AllocateVariable("UIDXRF", UidxrefStruct.Size, true);
            Module.Memory.AllocateVariable("NTVARS", sizeof(ushort));
            Module.Memory.SetWord("NTVARS", 1); //We're setting the 1 defaulted below for SYSTEM
            Module.Memory.AllocateVariable("TXTVARS", TextvarStruct.Size * MaxTextVariables, true); //Up to 64 Text Variables per Module
            Module.Memory.SetArray("TXTVARS", new TextvarStruct("SYSTEM", new FarPtr(Segment, 9000)).Data); //Set 1st var as SYSTEM variable reference with special pointer

            var ctypePointer = Module.Memory.AllocateVariable("CTYPE", 0x101);

            /*
             * Fill CTYPE array with standard characters
             * Calls to CTYPE functions such as ISALPHA(), etc.
             * are replaced with relocation records to this memory block.
             * It'll be a relocation+1 if __USELOCALES__ is defined at compile time.
             * This means we just need character 48 ("0") to be at position 49 in the array.
             * We accomplish this by ++ the offset of the pointer first then writing. Every byte
             * should be shifted by 1, thus giving us a proper value lookup post-relocation
             */
            var resultByte = 0;
            for (var i = 0; i < 256; i++)
            {
                if (i == 32)
                {
                    //IS_SP
                    resultByte = 1;
                }
                else if (i >= 48 && i <= 57)
                {
                    //IS_DIG
                    resultByte = 2;
                }
                else if (i >= 65 && i <= 90)
                {
                    //IS_LOW
                    resultByte = 4;
                }
                else if (i >= 97 && i <= 122)
                {
                    //IS_UP
                    resultByte = 8;
                }
                else if (i >= 33 && i <= 47)
                {
                    //IS_PUN
                    resultByte = 64;
                }
                else if (i >= 91 && i <= 96)
                {
                    //IS_PUN
                    resultByte = 64;
                }
                else if (i >= 123 && i <= 126)
                {
                    //IS_PUN
                    resultByte = 64;
                }
                else
                {
                    resultByte = 0;
                }

                Module.Memory.SetByte(ctypePointer.Segment, (ushort)(ctypePointer.Offset + i + 1), (byte)resultByte);
            }
        }

        public void SetRegisters(CpuRegisters registers)
        {
            Registers = registers;
        }

        /// <summary>
        ///     Sets State for the Module Registers and the current Channel Number that's running
        /// </summary>
        /// <param name="channelNumber"></param>
        /// <param name="numberOfModules"></param>
        public void SetState(ushort channelNumber)
        {
            ChannelNumber = channelNumber;

            _previousMcvFile.Clear();
            _previousBtrieveFile.Clear();

            //Bail if it's max value, not processing any input or status
            if (channelNumber == ushort.MaxValue)
                return;

            var vdaChannelPointer = Module.Memory.GetOrAllocateVariablePointer($"VDA-{channelNumber}", VOLATILE_DATA_SIZE);

            Module.Memory.SetArray(vdaChannelPointer, ChannelDictionary[channelNumber].VDA);

            Module.Memory.SetArray(Module.Memory.GetVariablePointer("VDAPTR"), vdaChannelPointer.Data);
            Module.Memory.SetWord(Module.Memory.GetVariablePointer("USRNUM"), channelNumber);

            ChannelDictionary[channelNumber].StatusChange = false;
            Module.Memory.SetWord(Module.Memory.GetVariablePointer("STATUS"), ChannelDictionary[channelNumber].Status);

            var userBasePointer = Module.Memory.GetVariablePointer("USER");
            var currentUserPointer = new FarPtr(userBasePointer.Data);
            currentUserPointer.Offset += (ushort)(User.Size * channelNumber);

            //Update User Array and Update Pointer to point to this user
            Module.Memory.SetArray(currentUserPointer, ChannelDictionary[channelNumber].UsrPtr.Data);
            Module.Memory.SetArray(Module.Memory.GetVariablePointer("*USRPTR"), currentUserPointer.Data);

            var userAccBasePointer = Module.Memory.GetVariablePointer("USRACC");
            var currentUserAccPointer = new FarPtr(userAccBasePointer.Data);
            currentUserAccPointer.Offset += (ushort)(UserAccount.Size * channelNumber);
            Module.Memory.SetArray(currentUserAccPointer, ChannelDictionary[channelNumber].UsrAcc.Data);
            Module.Memory.SetArray(Module.Memory.GetVariablePointer("USAPTR"), currentUserAccPointer.Data);

            var userExtAccBasePointer = Module.Memory.GetVariablePointer("EXTUSR");
            var currentExtUserAccPointer = new FarPtr(userExtAccBasePointer.Data);
            currentExtUserAccPointer.Offset += (ushort)(ExtUser.Size * channelNumber);
            Module.Memory.SetArray(currentExtUserAccPointer, ChannelDictionary[channelNumber].ExtUsrAcc.Data);
            Module.Memory.SetArray(Module.Memory.GetVariablePointer("EXTPTR"), currentExtUserAccPointer.Data);

            //Reset NXTCMD
            Module.Memory.SetPointer("NXTCMD", Module.Memory.GetVariablePointer("INPUT"));

            //Reset PRFPTR
            Module.Memory.SetPointer("PRFPTR", Module.Memory.GetVariablePointer("PRFBUF"));
            Module.Memory.SetZero(Module.Memory.GetVariablePointer("PRFBUF"), 0x4000);

            //Set FSDSCB Pointer for Current User
            var channelFsdscb = Module.Memory.GetOrAllocateVariablePointer($"FSD-Fsdscb-{ChannelNumber}", FsdscbStruct.Size);

            Module.Memory.SetPointer("*FSDSCB", channelFsdscb);

            //Processing Channel Input
            if (ChannelDictionary[channelNumber].Status == 3)
                ProcessChannelInput(channelNumber);
        }

        /// <summary>
        ///     Handles processing of Channel Input by setting the INPUT value of the dta in the channel InputCommand buffer
        ///     and then calling parsin()
        /// </summary>
        /// <param name="channelNumber"></param>
        public void ProcessChannelInput(ushort channelNumber)
        {
            //Take INPUT from Channel and save it to INPUT
            var inputPointer = Module.Memory.GetVariablePointer("INPUT");
            Module.Memory.SetZero(inputPointer, 0xFF);
            var inputFromChannel = ChannelDictionary[channelNumber].InputCommand;
            var inputLength = (ushort)ChannelDictionary[ChannelNumber].InputCommand.Length;
            Module.Memory.SetArray(inputPointer, inputFromChannel);
            Module.Memory.SetByte(inputPointer + inputFromChannel.Length, 0);
            Module.Memory.SetWord("INPLEN", inputLength);

            ChannelDictionary[channelNumber].UsrPtr.Flags = 0;

            parsin();

            //Set Concex flag on 0 input
            //TODO -- Need to verify this is correct
            if (Module.Memory.GetWord("INPLEN") == 0)
                ChannelDictionary[channelNumber].UsrPtr.Flags |= (uint)EnumRuntimeFlags.Concex;

        }

        /// <summary>
        ///     Updates the Session with any information from memory before execution finishes
        /// </summary>
        /// <param name="channel"></param>
        public void UpdateSession(ushort channel)
        {
            //Don't process on RTKICK, etc. runs
            if (channel == ushort.MaxValue)
                return;

            //Set the Channel Status
            if (ChannelDictionary[ChannelNumber].OutputEmptyStatus && !ChannelDictionary[ChannelNumber].StatusChange)
            {
                ChannelDictionary[ChannelNumber].Status = 5;
                ChannelDictionary[ChannelNumber].StatusChange = true;
            }
            else if (ChannelDictionary[ChannelNumber].StatusChange)
            {
                ChannelDictionary[ChannelNumber].Status = Module.Memory.GetWord(Module.Memory.GetVariablePointer("STATUS"));
            }
            else
            {
                ChannelDictionary[ChannelNumber].Status = 1;
            }

            var userPointer = Module.Memory.GetVariablePointer("USER");

            ChannelDictionary[ChannelNumber].UsrPtr.Data = Module.Memory.GetArray(userPointer.Segment,
                (ushort)(userPointer.Offset + (User.Size * channel)), User.Size).ToArray();

            //We Verify it exists as Unit Tests won't call SetState() which would establish the VDA for that Channel
            if(Module.Memory.TryGetVariablePointer($"VDA-{ChannelNumber}", out var vdaPointer))
                ChannelDictionary[ChannelNumber].VDA = Module.Memory.GetArray(vdaPointer, VOLATILE_DATA_SIZE).ToArray();

#if DEBUG
            _logger.Debug($"({Module.ModuleIdentifier}) {channel}->status == {ChannelDictionary[ChannelNumber].Status}");
            _logger.Debug($"({Module.ModuleIdentifier}) {channel}->state == {ChannelDictionary[ChannelNumber].UsrPtr.State}");
            _logger.Debug($"({Module.ModuleIdentifier}) {channel}->substt == {ChannelDictionary[ChannelNumber].UsrPtr.Substt}");
#endif
        }

        /// <summary>
        ///     Invokes method by the specified ordinal using a Jump Table
        /// </summary>
        /// <param name="ordinal"></param>
        /// <param name="offsetsOnly"></param>
        public ReadOnlySpan<byte> Invoke(ushort ordinal, bool offsetsOnly = false)
        {
            //_logger.Info($"Invoking MAJORBBS.DLL:{Ordinals.MAJORBBS[ordinal]}");

            switch (ordinal)
            {
                case 628:
                    return usrnum;
                case 629:
                    return usrptr;
                case 97:
                    return channel;
                case 565:
                    return status;
                case 475:
                    return prfbuf;
                case 437:
                    return nterms;
                case 625:
                    return user;
                case 637:
                    return vdaptr;
                case 401:
                    return margc;
                case 477:
                    return prfptr;
                case 350:
                    return input;
                case 349:
                    return inplen;
                case 402:
                    return margn;
                case 403:
                    return margv;
                case 16:
                    return _exitbuf;
                case 17:
                    return _exitfopen;
                case 18:
                    return _exitopen;
                case 624:
                    return usaptr;
                case 757:
                    BtrieveSetupGlobalPointer("GENBB", "BBSGEN.DAT", GENBB_BASE_SEGMENT);
                    return genbb;
                case 459:
                    return othusn;
                case 434:
                    return nmods;
                case 417:
                    return module;
                case 11:
                    return _ctype;
                case 640:
                    return vdatmp;
                case 83:
                    return bbsttl;
                case 136:
                    return company;
                case 61:
                    return addres1;
                case 62:
                    return addres2;
                case 153:
                    return dataph;
                case 387:
                    return liveph;
                case 639:
                    return vdasiz;
                case 460:
                    return othusp;
                case 458:
                    return othuap;
                case 826:
                    return othexp;
                case 825:
                    return extptr;
                case 414:
                    return mmuccr;
                case 468:
                    return pfnlvl;
                case 442:
                    return nxtcmd;
                case 909:
                    return version;
                case 1048:
                    return syscyc;
                case 440:
                    return numfils;
                case 439:
                    return numbyts;
                case 901:
                    return numbytp;
                case 1072:
                    return numdirs;
                case 733:
                    return nglobs;
                case 304:
                    return ftgptr;
                case 606:
                    return tshmsg;
                case 288:
                    return ftfscb;
                case 462:
                    return outbsz;
                case 593:
                    return sv;
                case 194:
                    return eurmsk;
                case 263:
                    return fsdscb;
                case 741:
                    return bb;
                case 242:
                    return fsdemg;
                case 718:
                    return syskey;
                case 761:
                    return clingo;
                case 762:
                    return languages;
                case 193:
                    return errcod;
                case 169:
                    return digalw;
                case 55:
                    BtrieveSetupGlobalPointer("ACCBB", "BBSUSR.DAT", ACCBB_BASE_SEGMENT);
                    return accbb;
                case 737:
                    return _8087;
                case 610:
                    return uidxrf;
                case 600:
                    return tjoinrou;
                case 861:
                    return ntvars;
                case 753:
                    return txtvars;
            }

            if (offsetsOnly)
            {
                return new FarPtr(Segment, ordinal).Data;
            }

            switch (ordinal)
            {
                //Ignored Ordinals
                case 561: //srand() handled internally
                case 614: //unfrez -- unlocks video memory, ignored
                case 174: //DSAIRP
                case 189: //ENAIRP
                case 512: //RSTRXF
                case 114: //CLSXRF
                case 340: //HOWBUY -- emits how to buy credits, ignored for MBBSEmu
                case 564: //STANSI -- sets ANSI to user default, ignoring as ANSI is always on
                case 526: //SCBLANK -- set video buffer to blank
                case 563: //SSTATR -- set video attribute
                case 548: //SETWIN -- set window parameters when drawing to video (Screen)
                case 392: //LOCATE -- moves cursor (local screen, not telnet session)
                case 513: //RSTWIN -- restore window parameters (local screen)
                    break;
                case 599:
                    time();
                    break;
                case 432:
                    nkyrec();
                    break;
                case 68:
                    alczer();
                    break;
                case 331:
                    gmdnam();
                    break;
                case 574:
                    strcpy();
                    break;
                case 589:
                    stzcpy();
                    break;
                case 492:
                    register_module();
                    break;
                case 456:
                    opnmsg();
                    break;
                case 441:
                    numopt();
                    break;
                case 650:
                    ynopt();
                    break;
                case 389:
                    lngopt();
                    break;
                case 566:
                    stgopt();
                    break;
                case 316:
                    getasc();
                    break;
                case 377:
                    l2as();
                    break;
                case 77:
                    atol();
                    break;
                case 601:
                    today();
                    break;
                case 665:
                    f_scopy();
                    break;
                case 520:
                    sameas();
                    break;
                case 713:
                    uacoff();
                    break;
                case 474:
                case 787: //pmlt is just multi-lingual prf, so we just call prf
                    prf();
                    break;
                case 463:
                    outprf();
                    break;
                case 160:
                    dedcrd();
                    break;
                case 476:
                    prfmsg();
                    break;
                case 550:
                    shocst();
                    break;
                case 59:
                    addcrd();
                    break;
                case 366:
                    itoa();
                    break;
                case 334:
                    haskey();
                    break;
                case 335:
                    hasmkey();
                    break;
                case 486:
                    rand();
                    break;
                case 428:
                    ncdate();
                    break;
                case 167:
                    dfsthn();
                    break;
                case 119:
                    clsmsg();
                    break;
                case 515:
                    rtihdlr();
                    break;
                case 516:
                    rtkick();
                    break;
                case 543:
                    setmbk();
                    break;
                case 510:
                    rstmbk();
                    break;
                case 455:
                    opnbtv();
                    break;
                case 534:
                    setbtv();
                    break;
                case 569:
                    stpbtv();
                    break;
                case 505:
                    rstbtv();
                    break;
                case 621:
                    updbtv();
                    break;
                case 351:
                    insbtv();
                    break;
                case 170:
                    dinsbtv();
                    break;
                case 488:
                    rdedcrd();
                    break;
                case 559:
                    spr();
                    break;
                case 659:
                    f_lxmul();
                    break;
                case 654:
                    f_ldiv();
                    break;
                case 113:
                    clrprf();
                    break;
                case 65:
                    alcmem();
                    break;
                case 643:
                    vsprintf();
                    break;
                case 1189:
                    scnmdf();
                    break;
                case 435:
                    now();
                    break;
                case 657:
                    f_lumod();
                    break;
                case 544:
                    setmem();
                    break;
                case 582:
                    strncpy();
                    break;
                case 494:
                    register_textvar();
                    break;
                case 997:
                    obtbtvl();
                    break;
                case 444:
                    obtbtv();
                    break;
                case 158:
                    dclvda();
                    break;
                case 636:
                    vdaoff();
                    break;
                case 87:
                    bgncnc();
                    break;
                case 522:
                    sameto();
                    break;
                case 813:
                    samend();
                    break;
                case 122:
                    cncchr();
                    break;
                case 225:
                    f_open();
                    break;
                case 205:
                    f_close();
                    break;
                case 560:
                    sprintf();
                    break;
                case 694:
                    fnd1st();
                    break;
                case 229:
                    f_read();
                    break;
                case 312:
                    f_write();
                    break;
                case 617:
                    unlink();
                    break;
                case 578:
                    strlen();
                    break;
                case 603:
                    tolower();
                    break;
                case 604:
                    toupper();
                    break;
                case 496:
                    rename();
                    break;
                case 511:
                    rstrin();
                    break;
                case 580:
                    strncat();
                    break;
                case 411:
                    memset();
                    break;
                case 326:
                    getmsg();
                    break;
                case 562:
                    sscanf();
                    break;
                case 232:
                    fscanf();
                    break;
                case 355:
                    intdos();
                    break;
                case 786:
                case 178: // same signature/same functionality as prfmlt(), ansi is always true
                    prfmlt();
                    break;
                case 783:
                    clrmlt();
                    break;
                case 330:
                    globalcmd();
                    break;
                case 94:
                    catastro();
                    break;
                case 210:
                    fgets();
                    break;
                case 571:
                    strcat();
                    break;
                case 226:
                    f_printf();
                    break;
                case 266:
                    fseek();
                    break;
                case 430:
                    nctime();
                    break;
                case 572:
                    strchr();
                    break;
                case 467:
                    parsin();
                    break;
                case 420:
                    movmem();
                    break;
                case 267:
                    ftell();
                    break;
                case 352:
                    instat();
                    break;
                case 521:
                    samein();
                    break;
                case 553:
                    skpwht();
                    break;
                case 405:
                    mdfgets();
                    break;
                case 181:
                    echon();
                    break;
                case 587:
                    strupr();
                    break;
                case 584:
                    strstr();
                    break;
                case 164:
                    depad();
                    break;
                case 357:
                    invbtv();
                    break;
                case 261:
                    fsdroom();
                    break;
                case 1101:
                    stpbtvl();
                    break;
                case 573:
                    strcmp();
                    break;
                case 151:
                    curusr();
                    break;
                case 658:
                    f_lxlsh();
                    break;
                case 91:
                    byenow();
                    break;
                case 785:
                    outmlt();
                    break;
                case 622:
                    upvbtv();
                    break;
                case 959:
                    stlcpy();
                    break;
                case 568:
                    stop_polling();
                    break;
                case 85:
                    begin_polling();
                    break;
                case 712:
                    stpans();
                    break;
                case 648:
                    xlttxv();
                    break;
                case 485:
                    qrybtv();
                    break;
                case 53:
                    absbtv();
                    break;
                case 313:
                case 999: //gabbtvl
                    gabbtv();
                    break;
                case 585:
                    strtok();
                    break;
                case 1125:
                    fputs();
                    break;
                case 429:
                    ncedat();
                    break;
                case 487:
                    rawmsg();
                    break;
                case 107:
                    chropt();
                    break;
                case 208:
                case 19:
                    fgetc();
                    break;
                case 576:
                    stricmp();
                    break;
                case 202:
                    farfree();
                    break;
                case 203:
                    farmalloc();
                    break;
                case 400:
                    galmalloc();
                    break;
                case 615:
                    ungetc();
                    break;
                case 230:
                    galfree();
                    break;
                case 227:
                    f_putc();
                    break;
                case 832:
                    alctile();
                    break;
                case 833:
                    ptrtile();
                    break;
                case 879:
                    alcblok();
                    break;
                case 880:
                    ptrblok();
                    break;
                case 827:
                    extoff();
                    break;
                case 231:
                    frzseg();
                    break;
                case 541:
                    setjmp();
                    break;
                case 191:
                    endcnc();
                    break;
                case 393:
                    longjmp();
                    break;
                case 121:
                    cncall();
                    break;
                case 419:
                    morcnc();
                    break;
                case 125:
                    cncint(CncIntegerReturnType.INT);
                    break;
                case 126: // cnclon
                    cncint(CncIntegerReturnType.LONG);
                    break;
                case 656:
                    f_ludiv();
                    break;
                case 996: //getbtvl()
                case 317: //getbtv() calls getbtvl() which shares the same signature with ignored lock type
                    getbtvl();
                    break;
                case 484:
                    qnpbtv();
                    break;
                case 134:
                    cofdat();
                    break;
                case 862:
                    htrval();
                    break;
                case 409:
                    memcpy();
                    break;
                case 408:
                    memcmp();
                    break;
                case 433:
                    nliniu();
                    break;
                case 661:
                    f_lxursh();
                    break;
                case 850:
                    access();
                    break;
                case 447:
                    omdbtv();
                    break;
                case 602:
                    tokopt();
                    break;
                case 201:
                    farcoreleft();
                    break;
                case 173:
                    dostounix();
                    break;
                case 320:
                    getdate();
                    break;
                case 652:
                    zonkhl();
                    break;
                case 315:
                    genrnd();
                    break;
                case 501:
                    rmvwht();
                    break;
                case 655:
                    f_lmod();
                    break;
                case 930:
                    register_agent();
                    break;
                case 421:
                    msgscan();
                    break;
                case 321:
                    getdtd();
                    break;
                case 132:
                    cntdir();
                    break;
                case 117:
                    clsbtv();
                    break;
                case 322:
                    getenv();
                    break;
                case 302:
                    ftgnew();
                    break;
                case 154:
                    datofc();
                    break;
                case 305:
                    ftgsbm();
                    break;
                case 386:
                    listing();
                    break;
                case 607:
                case 461: //otstscrd -- always return true
                    tstcrd();
                    break;
                case 754:
                    strnicmp();
                    break;
                case 109:
                    clock();
                    break;
                case 581:
                    strncmp();
                    break;
                case 180:
                    dupdbtv();
                    break;
                case 451:
                    open();
                    break;
                case 866:
                    read();
                    break;
                case 867:
                    write();
                    break;
                case 413:
                    mkdir();
                    break;
                case 896:
                    getftime();
                    break;
                case 110:
                    close();
                    break;
                case 234:
                    fsdapr();
                    break;
                case 586:
                    strtol();
                    break;
                case 238:
                    fsdbkg();
                    break;
                case 260:
                    fsdrft();
                    break;
                case 878:
                    fsdrhd();
                    break;
                case 241:
                    fsdego();
                    break;
                case 641:
                    vfyadn();
                    break;
                case 249:
                    fsdnan();
                    break;
                case 252:
                    fsdord();
                    break;
                case 265:
                    fsdxan();
                    break;
                case 558:
                    sortstgs();
                    break;
                case 381:
                    lastwd();
                    break;
                case 554:
                    skpwrd();
                    break;
                case 215:
                    findtvar();
                    break;
                case 182:
                    echonu();
                    break;
                case 348:
                    injoth();
                    break;
                case 577:
                    stripb();
                    break;
                case 399:
                    makhdl();
                    break;
                case 362:
                    issupc();
                    break;
                case 887:
                    initask();
                    break;
                case 390:
                    lngrnd();
                    break;
                case 51:
                    aabbtv();
                    break;
                case 746: // uhskey() same signature and purpose, uidkey() is for offline users
                case 609:
                    uidkey();
                    break;
                case 457:
                    othkey();
                    break;
                case 1040:
                    ul2as();
                    break;
                case 480:
                    profan();
                    break;
                case 131:
                    cncyesno();
                    break;
                case 579:
                    strlwr();
                    break;
                case 701:
                    printf();
                    break;
                case 314:
                    gen_haskey();
                    break;
                case 130:
                    cncwrd();
                    break;
                case 133:
                    cntrbtv();
                    break;
                case 469:
                    pltile();
                    break;
                case 155:
                    daytoday();
                    break;
                case 127: // cncnum
                    cncint(CncIntegerReturnType.STRING);
                    break;
                case 339:
                    hexopt();
                    break;
                case 450: // onsysn() = same functionality as onsys(), adds invisible user parameter which we ignore
                case 449:
                    onsys();
                    break;
                case 517:
                    rtstcrd();
                    break;
                case 660:
                    f_lxrsh();
                    break;
                case 157:
                    dcdate();
                    break;
                case 695:
                    fndnxt();
                    break;
                case 162:
                    delbtv();
                    break;
                case 364:
                    isuidc();
                    break;
                case 960:
                    stp4cs();
                    break;
                case 211:
                    filelength();
                    break;
                case 811:
                    echsec();
                    break;
                case 137:
                    condex();
                    break;
                case 338:
                    hdluid();
                    break;
                case 70:
                    anpbtv();
                    break;
                case 913: // anpbtvl
                case 998: // anpbtvlk
                    anpbtvl();
                    break;
                case 64:
                    alcdup();
                    break;
                case 128:
                    cncsig();
                    break;
                case 905:
                    stzcat();
                    break;
                case 1012:
                    setmode();
                    break;
                case 327:
                    gettime();
                    break;
                case 9000:
                    txtvars_delegate();
                    break;
                default:
                    _logger.Error($"Unknown Exported Function Ordinal in MAJORBBS: {ordinal}:{Ordinals.MAJORBBS[ordinal]}");
                    throw new ArgumentOutOfRangeException($"Unknown Exported Function Ordinal in MAJORBBS: {ordinal}:{Ordinals.MAJORBBS[ordinal]}");
            }

            return null;
        }

        /// <summary>
        ///     Acquire next/previous, verifying the next key matches the prior one.
        ///
        ///     <para/>Useful for querying across duplicate keys.
        ///
        ///     Signature: int anpbtvl(void *recptr, int chkcas, int anpopt, int optional_loktyp)
        ///         recptr - where to store the results
        ///         chkcas - check case in strcmp() operation for key comparison
        ///         anpopt - operation to perform
        ///         loktyp - lock type - unsupported in mbbsemu
        ///     Return: 1 if successful, 0 on failure
        /// </summary>
        private void anpbtvl()
        {
            var recordPointer = GetParameterPointer(0);
            var caseSensitive = GetParameterBool(2);
            var operation = (EnumBtrieveOperationCodes) GetParameter(3);

            Registers.AX = (ushort)(anpbtv(recordPointer, caseSensitive, operation) ? 1 : 0);
        }

        private bool anpbtv(FarPtr recordPointer, bool caseSensitive, EnumBtrieveOperationCodes operationCodes)
        {
            var bb = Module.Memory.GetPointer("BB");
            if (bb.IsNull())
                return false;

            var btvStruct = new BtvFileStruct(Module.Memory.GetArray(bb, BtvFileStruct.Size));
            var lastKeyAsString = Encoding.ASCII.GetString(
                Module.Memory.GetString(btvStruct.key, stripNull: true));

            var ret = false;
            if (obtainBtv(recordPointer, FarPtr.Empty, 0xFFFF, operationCodes))
            {
                var nextKeyAsString = Encoding.ASCII.GetString(Module.Memory.GetString(btvStruct.key, stripNull: true));

                ret = string.Compare(lastKeyAsString, nextKeyAsString, ignoreCase: !caseSensitive) == 0;
            }

            return ret;
        }

        /// <summary>
        ///     Get the current calendar time as a value of type time_t
        ///     Epoch Time
        ///
        ///     Signature: time_t time (time_t* timer);
        ///     Return: Value is 32-Bit TIME_T (DX:AX)
        /// </summary>
        private void time()
        {
            //For now, ignore the input pointer for time_t
            var passedSeconds = (int)(_clock.Now - new DateTime(1970, 1, 1, 0, 0, 0, DateTimeKind.Utc)).TotalSeconds;

            Registers.DX = (ushort)(passedSeconds >> 16);
            Registers.AX = (ushort)(passedSeconds & 0xFFFF);

#if DEBUG
            _logger.Debug($"({Module.ModuleIdentifier}) Passed seconds: {passedSeconds} (AX:{Registers.AX:X4}, DX:{Registers.DX:X4})");
#endif
        }

        /// <summary>
        ///     Allocate a new memory block and zeros it out on the host
        ///
        ///     Signature: char *alczer(unsigned nbytes);
        ///     Return: AX = Offset in Segment (host)
        ///             DX = Data Segment
        /// </summary>
        private void alczer()
        {
            galmalloc();

            if (Registers.GetPointer().IsNull())
                throw new OutOfMemoryException("Module failed to allocate memory");

            // zero fill
            Module.Memory.FillArray(Registers.GetPointer(), GetParameter(0), 0);
        }

        /// <summary>
        ///     Allocates Memory
        ///
        ///     Functionally, for our purposes, the same as alczer
        /// </summary>
        /// <returns></returns>
        private void alcmem() => alczer();

        /// <summary>
        ///     Get's a module's name from the specified .MDF file
        ///
        ///     Signature: char *gmdnam(char *mdfnam);
        ///     Return: AX = Offset in Segment
        ///             DX = Data Segment
        /// </summary>
        private void gmdnam()
        {
            //Points to the module MDF file, but we'll assume it's the same one loaded on startup
            var dataSegmentPointer = GetParameterPointer(0);

            //Get the Module Name from the Mdf
            var moduleName = Module.Mdf.ModuleName + "\0";

            //Only needs to be set once
            var variablePointer = Module.Memory.GetOrAllocateVariablePointer("GMDNAM", (ushort) moduleName.Length);

            //Set Memory
            Module.Memory.SetArray(variablePointer, Encoding.Default.GetBytes(moduleName));
#if DEBUG
            _logger.Debug($"({Module.ModuleIdentifier}) Retrieved Module Name \"{moduleName}\" and saved it at host memory offset {variablePointer}");
#endif

            Registers.SetPointer(variablePointer);
        }

        /// <summary>
        ///     Copies the C string pointed by source into the array pointed by destination, including the terminating null character
        ///
        ///     Signature: char* strcpy(char* destination, const char* source );
        ///     Return: AX = Offset in Segment
        ///             DX = Data Segment
        /// </summary>
        private void strcpy()
        {
            var destinationPointer = GetParameterPointer(0);
            var sourcePointer = GetParameterPointer(2);

            var inputBuffer = Module.Memory.GetString(sourcePointer);

            if (inputBuffer[0] == 0x0 || sourcePointer == FarPtr.Empty)
            {
                Module.Memory.SetByte(destinationPointer, 0);
#if DEBUG
                _logger.Warn($"Source ({sourcePointer}) is NULL");
#endif
            }
            else
            {
                Module.Memory.SetArray(destinationPointer, inputBuffer);
#if DEBUG
                //_logger.Debug($"({Module.ModuleIdentifier}) Copied {inputBuffer.Length} bytes from {sourcePointer} to {destinationPointer} -> {Encoding.ASCII.GetString(inputBuffer)}");
#endif
            }

            Registers.SetPointer(destinationPointer);
        }

        /// <summary>
        ///     Copies a string with a fixed length - differs from strncpy in that it guarantees null
        ///     termination.
        ///
        ///     Signature: char *stzcpy(char *dest, char *source, int nbytes);
        ///     Return: dest in DX:AX
        /// </summary>
        private void stzcpy()
        {
            var destinationPointer = GetParameterPointer(0);
            var limit = GetParameter(4);

            strncpy();

            if (limit > 0)
                Module.Memory.SetByte(destinationPointer + limit - 1, 0);
        }

        /// <summary>
        ///     Concatenates Two Strings with a fixed length
        ///
        ///     Signature: char *stzcat(char *dst,char *src,int num);
        /// </summary>
        private void stzcat()
        {
            var destinationPointer = GetParameterPointer(0);
            var sourcePointer = GetParameterPointer(2);
            var destinationBufferLength = GetParameter(4);

            var stringLength = Module.Memory.GetString(destinationPointer, true).Length;

            //Truncate Destination if LIMIT is less than DST
            if (stringLength > destinationBufferLength)
            {
                if(destinationBufferLength > 0)
                    destinationBufferLength--; //subtract one for the null we're inserting

                Module.Memory.SetByte(destinationPointer.Segment, (ushort) (destinationPointer.Offset + destinationBufferLength), 0);
                Registers.SetPointer(destinationPointer);
                return;
            }

            var newDestinationPointer = destinationPointer + stringLength;
            destinationBufferLength -= (ushort)stringLength;

            SetParameterPointer(0, newDestinationPointer);
            SetParameter(4, destinationBufferLength);

            stzcpy();
            Registers.SetPointer(destinationPointer);
        }

        /// <summary>
        ///     Registers the Module with the MajorBBS system
        ///
        ///     Signature: int register_module(struct module *mod)
        ///     Return: AX = Value of usrptr->state whenever user is 'in' this module
        /// </summary>
        private void register_module()
        {
            var destinationPointer = GetParameterPointer(0);

            var moduleStruct = new ModuleStruct(Module.Memory.GetArray(destinationPointer, ModuleStruct.Size));

            //We create a copy in Variable Memory in case the MODULE pointer that was passed in was on the stack
            var localModuleStructPointer = Module.Memory.AllocateVariable($"MODULE-LOCAL-{Module.ModuleDlls[ModuleDll].StateCode}", ModuleStruct.Size);
            Module.Memory.SetArray($"MODULE-LOCAL-{Module.ModuleDlls[ModuleDll].StateCode}", moduleStruct.Data);

            //Set Module Values from Struct
            Module.ModuleDescription = Encoding.ASCII.GetString(moduleStruct.descrp).TrimEnd('\0');
            Module.ModuleDlls[ModuleDll].EntryPoints.Add("lonrou", moduleStruct.lonrou);
            Module.ModuleDlls[ModuleDll].EntryPoints.Add("sttrou", moduleStruct.sttrou);
            Module.ModuleDlls[ModuleDll].EntryPoints.Add("stsrou", moduleStruct.stsrou);
            Module.ModuleDlls[ModuleDll].EntryPoints.Add("injrou", moduleStruct.injrou);
            Module.ModuleDlls[ModuleDll].EntryPoints.Add("lofrou", moduleStruct.lofrou);
            Module.ModuleDlls[ModuleDll].EntryPoints.Add("huprou", moduleStruct.huprou);
            Module.ModuleDlls[ModuleDll].EntryPoints.Add("mcurou", moduleStruct.mcurou);
            Module.ModuleDlls[ModuleDll].EntryPoints.Add("dlarou", moduleStruct.dlarou);
            Module.ModuleDlls[ModuleDll].EntryPoints.Add("finrou", moduleStruct.finrou);

            //usrptr->state is the Module Number in use, as assigned by the host process
            Registers.AX = (ushort)Module.ModuleDlls[ModuleDll].StateCode;

            var moduleStructOffset = Module.ModuleDlls[ModuleDll].StateCode * 4;

            Module.Memory.SetPointer(Module.Memory.GetVariablePointer("MODULE") + moduleStructOffset, localModuleStructPointer);

#if DEBUG
            _logger.Debug($"({Module.ModuleIdentifier}) MODULE pointer ({Module.Memory.GetVariablePointer("MODULE") + moduleStructOffset}) set to {localModuleStructPointer}");
            _logger.Debug($"({Module.ModuleIdentifier}) Module Description set to {Module.ModuleDescription}");
#endif
        }

        /// <summary>
        ///     Opens the specified CNF file (.MCV in runtime form)
        ///
        ///     Signature: FILE *mbkprt=opnmsg(char *fileName)
        ///     Return: AX = Offset in Segment
        ///             DX = Host Segment
        /// </summary>
        private void opnmsg()
        {
            var mcvFileName = GetParameterString(0, true);

            //If it's our first time opening it, generate the MCV
            if (!McvPointerDictionary.Any(x=> x.Value.FileName == mcvFileName))
            {
                // triggers MSG -> MCV compilation
                _ = new MsgFile(_fileFinder, Module.ModulePath,
                    mcvFileName.Replace(".mcv", string.Empty, StringComparison.InvariantCultureIgnoreCase));
            }

            var offset = McvPointerDictionary.Allocate(new McvFile(_fileFinder, mcvFileName, Module.ModulePath));

            if (_currentMcvFile != null)
                _previousMcvFile.Push(_currentMcvFile);

            //Open just sets whatever the currently active MCV file is -- overwriting whatever was there
            _currentMcvFile = new FarPtr(ushort.MaxValue, (ushort)offset);

#if DEBUG
            _logger.Debug($"({Module.ModuleIdentifier}) Opened MCV file: {mcvFileName}, assigned to {ushort.MaxValue:X4}:{offset:X4}");
#endif
            Registers.AX = (ushort)offset;
            Registers.DX = ushort.MaxValue;
        }

        /// <summary>
        ///     Retrieves a numeric option from MCV file
        ///
        ///     Signature: int numopt(int msgnum,int floor,int ceiling)
        ///     Return: AX = Value retrieved
        /// </summary>
        private void numopt()
        {
            var msgnum = GetParameter(0);
            var floor = (short)GetParameter(1);
            var ceiling = GetParameter(2);

            var outputValue = McvPointerDictionary[_currentMcvFile.Offset].GetNumeric(msgnum);

            //Validate
            if (outputValue < floor || (ceiling > 0 && outputValue > ceiling))
                throw new ArgumentOutOfRangeException($"{msgnum} value {outputValue} is outside specified bounds");

#if DEBUG
            _logger.Debug($"({Module.ModuleIdentifier}) Retrieved option {msgnum} value: {outputValue}");
#endif

            Registers.AX = (ushort)outputValue;
        }

        /// <summary>
        ///     Retrieves a yes/no option from an MCV file
        ///
        ///     Signature: int ynopt(int msgnum)
        ///     Return: AX = 1/Yes, 0/No
        /// </summary>
        private void ynopt()
        {
            var msgnum = GetParameter(0);

            var outputValue = McvPointerDictionary[_currentMcvFile.Offset].GetBool(msgnum);

#if DEBUG
            _logger.Debug($"({Module.ModuleIdentifier}) Retrieved option {msgnum} value: {outputValue}");
#endif

            Registers.AX = (ushort)(outputValue ? 1 : 0);
        }

        /// <summary>
        ///     Gets a long (32-bit) numeric option from the MCV File
        ///
        ///     Signature: long lngopt(int msgnum,long floor,long ceiling)
        ///     Return: AX = Most Significant 16-Bits
        ///             DX = Least Significant 16-Bits
        /// </summary>
        private void lngopt()
        {
            var msgnum = GetParameter(0);

            var floorLow = GetParameter(1);
            var floorHigh = GetParameter(2);

            var ceilingLow = GetParameter(3);
            var ceilingHigh = GetParameter(4);

            var floor = floorHigh << 16 | floorLow;
            var ceiling = ceilingHigh << 16 | ceilingLow;

            var outputValue = McvPointerDictionary[_currentMcvFile.Offset].GetLong(msgnum);

            //Validate
            if (outputValue < floor || outputValue > ceiling)
                throw new ArgumentOutOfRangeException($"{msgnum} value {outputValue} is outside specified bounds");

#if DEBUG
            _logger.Debug($"({Module.ModuleIdentifier}) Retrieved option {msgnum} value: {outputValue}");
#endif

            Registers.DX = (ushort)(outputValue >> 16);
            Registers.AX = (ushort)(outputValue & 0xFFFF);
        }

        /// <summary>
        ///     Gets a string from an MCV file, returned as freshly allocated from malloc.
        ///     Return value should be free'd by the module.
        ///
        ///     Signature: char *string=stgopt(int msgnum)
        ///     Return: AX = Offset in Segment
        ///             DX = Host Segment
        /// </summary>
        private void stgopt()
        {
            var msgnum = GetParameter(0);

            var outputValue = McvPointerDictionary[_currentMcvFile.Offset].GetString(msgnum);

            var variablePointer = Module.Memory.Malloc((ushort)outputValue.Length);

            //Set Value in Memory
            Module.Memory.SetArray(variablePointer, outputValue);

#if DEBUG
            _logger.Debug(
                $"({Module.ModuleIdentifier}) Retrieved option {msgnum} string value: {outputValue.Length} bytes saved to {variablePointer}");
#endif

            Registers.SetPointer(variablePointer);
        }

        /// <summary>
        ///     Read value of CNF option (text blocks with ASCII compatible line terminators)
        ///
        ///     Functionally, as far as this helper method is concerned, there's no difference between this method and stgopt()
        ///
        ///     Signature: char *bufadr=getasc(int msgnum)
        ///     Return: AX = Offset in Segment
        ///             DX = Host Segment
        /// </summary>
        private void getasc()
        {
#if DEBUG
            _logger.Debug($"Called, redirecting to stgopt()");
#endif
            stgopt();
        }

        /// <summary>
        ///     Converts a long to an ASCII string
        ///
        ///     Signature: char *l2as(long longin)
        ///     Return: AX = Offset in Segment
        ///             DX = Host Segment
        /// </summary>
        private void l2as()
        {
            var lowByte = GetParameter(0);
            var highByte = GetParameter(1);

            var outputValue = $"{highByte << 16 | lowByte}\0";

            //Pre-allocate space for the maximum number of characters for a ulong
            var variablePointer = Module.Memory.GetOrAllocateVariablePointer("L2AS", 0xFF);

            Module.Memory.SetArray(variablePointer, Encoding.Default.GetBytes(outputValue));

#if DEBUG
            _logger.Debug($"({Module.ModuleIdentifier}) Received value: {outputValue}, string saved to {variablePointer}");
#endif

            Registers.SetPointer(variablePointer);
        }

        /// <summary>
        ///     Converts string to a long integer
        ///
        ///     Signature: long int atol(const char *str)
        ///     Return: AX = Offset in Segment
        ///             DX = Host Segment
        /// </summary>
        private void atol()
        {
            var stringToLong = GetParameterString(0, true).Trim();

            var result = GetLeadingNumberFromString(stringToLong);

            Registers.DX = (ushort)(result.Value >> 16);
            Registers.AX = (ushort)(result.Value & 0xFFFF);

            // TODO validate this?
            Registers.CarryFlag = result.Valid;
            if (!result.Valid)
            {
#if DEBUG
                _logger.Warn($"({Module.ModuleIdentifier}) Unable to cast {stringToLong} ({GetParameterPointer(0)}) to long");
#endif
            }
        }

        /// <summary>
        ///     Find out today's date coded as YYYYYYYMMMMDDDDD
        ///
        ///     Signature: int date=today()
        ///     Return: AX = Packed Date
        /// </summary>
        private void today()
        {
            //From DOSFACE.H:
            //#define dddate(mon,day,year) (((mon)<<5)+(day)+(((year)-1980)<<9))
            var packedDate = (_clock.Now.Month << 5) + _clock.Now.Day + ((_clock.Now.Year - 1980) << 9);

#if DEBUG
            _logger.Debug($"({Module.ModuleIdentifier}) Returned packed date: {packedDate}");
#endif

            Registers.AX = (ushort)packedDate;
        }

        /// <summary>
        ///     Copies Struct into another Struct (Borland C++ Implicit Function)
        ///     CX contains the number of bytes to be copied
        ///
        ///     Signature: None -- Compiler Generated
        ///     Return: None
        /// </summary>
        private void f_scopy()
        {
            var sourcePointer = GetParameterPointer(0);
            var destinationPointer = GetParameterPointer(2);

            var sourceString = Module.Memory.GetArray(sourcePointer, Registers.CX);

            Module.Memory.SetArray(destinationPointer, sourceString);

#if DEBUG
            _logger.Debug($"({Module.ModuleIdentifier}) Copied {sourceString.Length} bytes from {sourcePointer} to {destinationPointer}");
#endif

            RealignStack(8);
        }

        /// <summary>
        ///     Case ignoring string match
        ///
        ///     Signature: int match=sameas(char *stgl, char* stg2)
        ///     Returns: AX = 1 if match
        /// </summary>
        private void sameas()
        {
            stricmp();

            Registers.AX = (Registers.AX == 0 ? (ushort)1 : (ushort)0);
        }

        /// <summary>
        ///     Property with the User Number (Channel) of the user currently being serviced
        ///
        ///     Signature: int usrnum
        ///     Returns: int == User Number (Channel)
        /// </summary>
        /// <returns></returns>
        private ReadOnlySpan<byte> usrnum => base.Module.Memory.GetVariablePointer("USRNUM").Data;

        /// <summary>
        ///     Gets the online user account info
        ///
        ///     Signature: struct usracc *uaptr=uacoff(unum)
        ///     Return: AX = Offset in Segment
        ///             DX = Host Segment
        /// </summary>
        /// <returns></returns>
        private void uacoff()
        {
            var userNumber = GetParameter(0);

            var variablePointer = Module.Memory.GetOrAllocateVariablePointer($"USRACC-{userNumber}", UserAccount.Size);

            //If user isn't online, return a null pointer
            if (!ChannelDictionary.TryGetValue(userNumber, out var userChannel))
            {
                Registers.AX = 0;
                Registers.DX = 0;
                return;
            }

            //Set Pointer to new user array
            var uacoffPointer = Module.Memory.GetVariablePointer("UACOFF");
            Module.Memory.SetArray(uacoffPointer, variablePointer.Data);

            //Set User Array Value
            Module.Memory.SetArray(variablePointer, userChannel.UsrAcc.Data);

            Registers.SetPointer(variablePointer);
        }

        /// <summary>
        ///     Like printf(), except the converted text goes into a buffer
        ///
        ///     Signature: void prf(string)
        /// </summary>
        /// <returns></returns>
        private void prf()
        {
            var sourcePointer = GetParameterPointer(0);

            var output = Module.Memory.GetString(sourcePointer, stripNull: false);

            //If the supplied string has any control characters for formatting, process them
            var formattedMessage = FormatPrintf(output, 2);

            var pointerPosition = Module.Memory.GetPointer("PRFPTR");
            Module.Memory.SetArray(pointerPosition, formattedMessage);

            //Update prfptr value
            pointerPosition.Offset += (ushort)(formattedMessage.Length - 1);
            Module.Memory.SetPointer("PRFPTR", pointerPosition);

#if DEBUG
            _logger.Debug($"({Module.ModuleIdentifier}) Added {formattedMessage.Length} bytes to the buffer");
#endif

        }


        /// <summary>
        ///     Resets prf buffer
        /// </summary>
        /// <returns></returns>
        private void clrprf()
        {
            //Set prfptr to the base address of prfbuf
            Module.Memory.SetPointer("PRFPTR", Module.Memory.GetVariablePointer("PRFBUF"));
            Module.Memory.SetByte(Module.Memory.GetVariablePointer("PRFBUF"), 0);

#if DEBUG
            _logger.Debug($"({Module.ModuleIdentifier}) Reset Output Buffer");
#endif
        }

        /// <summary>
        ///     Send prfbuf to a channel & clear
        ///
        ///     Signature: void outprf (unum)
        /// </summary>
        /// <returns></returns>
        private void outprf()
        {
            var userChannel = GetParameter(0);

            var basePointer = Module.Memory.GetVariablePointer("PRFBUF");
            var currentPointer = Module.Memory.GetPointer(Module.Memory.GetVariablePointer("PRFPTR"));

            var outputLength = (ushort)(currentPointer.Offset - basePointer.Offset);

            var outputBuffer = Module.Memory.GetArray(basePointer, outputLength);

            var outputBufferProcessed = FormatOutput(outputBuffer);

            if (ChannelDictionary.ContainsKey(userChannel))
                ChannelDictionary[userChannel].SendToClient(outputBufferProcessed.ToArray());

#if DEBUG
            _logger.Debug($"({Module.ModuleIdentifier}) Sent {outputBuffer.Length} bytes to Channel {userChannel}");
#endif

            Module.Memory.SetZero(basePointer, outputLength);

            //Set prfptr to the base address of prfbuf
            Module.Memory.SetPointer("PRFPTR", Module.Memory.GetVariablePointer("PRFBUF"));
        }

        /// <summary>
        ///     Deduct real credits from online acct
        ///
        ///     Signature: int enuf=dedcrd(long amount, int asmuch)
        ///     Returns: AX = 1 == Had enough, 0 == Not enough
        /// </summary>
        /// <returns></returns>
        private void dedcrd()
        {
            var sourceOffset = GetParameter(0);
            var lowByte = GetParameter(1);
            var highByte = GetParameter(2);

            var creditsToDeduct = (highByte << 16 | lowByte);

#if DEBUG
            _logger.Debug($"({Module.ModuleIdentifier}) Deducted {creditsToDeduct} from the current users account (Ignored)");
#endif

            Registers.AX = 1;
        }

        /// <summary>
        ///     Points to that channels 'user' struct
        ///
        ///     Signature: struct user *usrptr;
        /// </summary>
        /// <returns></returns>
        private ReadOnlySpan<byte> usrptr => Module.Memory.GetVariablePointer("*USRPTR").Data;

        /// <summary>
        ///     Like prf(), but the control string comes from an .MCV file
        ///
        ///     Signature: void prfmsg(msgnum,p1,p2, ..• ,pn);
        /// </summary>
        /// <returns></returns>
        private void prfmsg()
        {
            var messageNumber = GetParameter(0);

            if (!McvPointerDictionary[_currentMcvFile.Offset].Messages
                .TryGetValue(messageNumber, out var outputMessage))
            {
                _logger.Warn(
                    $"({Module.ModuleIdentifier}) prfmsg() unable to locate message number {messageNumber} in current MCV file {McvPointerDictionary[_currentMcvFile.Offset].FileName}");
                return;
            }

            var formattedMessage = FormatPrintf(outputMessage, 1);

            var currentPrfPositionPointer = Module.Memory.GetPointer(Module.Memory.GetVariablePointer("PRFPTR"));

            Module.Memory.SetArray(currentPrfPositionPointer, formattedMessage);
            currentPrfPositionPointer.Offset += (ushort)formattedMessage.Length;
            Module.Memory.SetByte(currentPrfPositionPointer, 0x0); //Null terminate it

#if DEBUG
            _logger.Debug($"({Module.ModuleIdentifier}) Added {formattedMessage.Length} bytes to the buffer from message number {messageNumber}");
#endif
            //Update Pointer
            Module.Memory.SetPointer("PRFPTR", currentPrfPositionPointer);
        }

        /// <summary>
        ///     Displays a message in the Audit Trail
        ///
        ///     Signature: void shocst(char *summary, char *detail, p1, p1,...,pn);
        /// </summary>
        /// <returns></returns>
        private void shocst()
        {
            var stringSummary = GetParameterStringSpan(0);
            var stringDetail = FormatPrintf(GetParameterStringSpan(2), 4);

            Console.ForegroundColor = ConsoleColor.Yellow;
            Console.BackgroundColor = ConsoleColor.Blue;
            Console.WriteLine($"AUDIT SUMMARY: {Encoding.ASCII.GetString(stringSummary)}");
            Console.WriteLine($"AUDIT DETAIL: {Encoding.ASCII.GetString(stringDetail)}");
            Console.ResetColor();
        }

        /// <summary>
        ///     Array of chanel codes (as displayed)
        ///
        ///     Signature: int *channel
        /// </summary>
        /// <returns></returns>
        private ReadOnlySpan<byte> channel
        {
            get
            {
                var pointer = Module.Memory.GetVariablePointer("CHANNEL");

                //Update the Channel Array with the latest channel/user info
                var arrayOutput = new byte[0x1FE];
                ushort channelsWritten = 0;
                foreach (var k in ChannelDictionary.Keys)
                {
                    Array.Copy(BitConverter.GetBytes((ushort)k), 0, arrayOutput, k + (2 * channelsWritten++), 2);
                }

                Module.Memory.SetArray(pointer, arrayOutput);
                return pointer.Data;
            }
        }

        /// <summary>
        ///     Post credits to the specified Users Account
        ///
        ///     signature: int addcrd(char *keyuid,char *tckstg,int real)
        /// </summary>
        /// <returns></returns>
        private void addcrd()
        {
            var string1 = GetParameterStringSpan(0);
            var string2 = GetParameterStringSpan(2);
            var real = GetParameter(4);

#if DEBUG
            _logger.Debug($"({Module.ModuleIdentifier}) Added {Encoding.Default.GetString(string2)} credits to user account {Encoding.Default.GetString(string1)} (unlimited -- this function is ignored)");
#endif
        }

        /// <summary>
        ///     Converts an integer value to a null-terminated string using the specified base and stores the result in the array given by str
        ///
        ///     Signature: char *itoa(int value, char * str, int base)
        /// </summary>
        private void itoa()
        {
            var integerValue = GetParameter(0);
            var string1Pointer = GetParameterPointer(1);
            var baseValue = GetParameter(3);

            var output = Convert.ToString((short)integerValue, baseValue);
            output += "\0";

            Module.Memory.SetArray(string1Pointer, Encoding.Default.GetBytes(output));
            Registers.SetPointer(string1Pointer);

#if DEBUG
            _logger.Debug($"({Module.ModuleIdentifier}) Convterted integer {integerValue} to {output} (base {baseValue}) and saved it to {string1Pointer}");
#endif
        }

        /// <summary>
        ///     Does the user have the specified key
        ///
        ///     Signature: int haskey(char *lock)
        ///     Returns: AX = 1 == True
        /// </summary>
        /// <returns></returns>
        private void haskey()
        {
            var accountLock = GetParameterString(0, true);

            if (string.IsNullOrEmpty(accountLock))
            {
                Registers.AX = 1;
                return;
            }

            IEnumerable<string> keys;

            //If the user isnt registered on the system, most likely RLOGIN -- so apply the default keys
            if (_accountRepository.GetAccountByUsername(ChannelDictionary[ChannelNumber].Username) == null)
            {
                keys = _configuration.DefaultKeys;
            }
            else
            {
                var accountKeys = _accountKeyRepository.GetAccountKeysByUsername(ChannelDictionary[ChannelNumber].Username);
                keys = accountKeys.Select(x => x.accountKey);
            }

            Registers.AX = keys.Any(k =>
                string.Equals(accountLock, k, StringComparison.InvariantCultureIgnoreCase))
                ? (ushort)1
                : (ushort)0;
#if DEBUG
            var lockName = Encoding.ASCII.GetString(Module.Memory.GetString(GetParameterPointer(0), true));
            _logger.Debug($"({Module.ModuleIdentifier}) Returning {Registers.AX} for Haskey({lockName})");
#endif
        }

        /// <summary>
        ///     Returns if the user has the key specified in an offline Security and Accounting option
        ///
        ///     Signature: int hasmkey(int msgnum)
        ///     Returns: AX = 1 == True
        /// </summary>
        /// <returns></returns>
        private void hasmkey()
        {
            var msgnum = GetParameter(0);

            var accountLock = Encoding.ASCII.GetString(McvPointerDictionary[_currentMcvFile.Offset].GetString(msgnum)).TrimEnd('\0');

            if (string.IsNullOrEmpty(accountLock))
            {
                Registers.AX = 1;
                return;
            }

            IEnumerable<string> keys;

            //If the user isnt registered on the system, most likely RLOGIN -- so apply the default keys
            if (_accountRepository.GetAccountByUsername(ChannelDictionary[ChannelNumber].Username) == null)
            {
                keys = _configuration.DefaultKeys;
            }
            else
            {
                var accountKeys = _accountKeyRepository.GetAccountKeysByUsername(ChannelDictionary[ChannelNumber].Username);
                keys = accountKeys.Select(x => x.accountKey);
            }

            Registers.AX = keys.Any(k =>
                string.Equals(accountLock, k, StringComparison.InvariantCultureIgnoreCase))
                ? (ushort)1
                : (ushort)0;
#if DEBUG
            var lockName = Encoding.ASCII.GetString(Module.Memory.GetString(GetParameterPointer(0), true));
            _logger.Debug($"({Module.ModuleIdentifier}) Returning {Registers.AX} for Hasmkey({lockName})");
#endif
        }

        /// <summary>
        ///     Returns a pseudo-random integral number in the range between 0 and RAND_MAX.
        ///
        ///     Signature: int rand()
        ///     Returns: AX = 16-bit Random Number
        /// </summary>
        /// <returns></returns>
        private void rand()
        {
            var randomValue = _random.Next(1, short.MaxValue);

#if DEBUG
            //_logger.Debug($"Generated random number {randomValue} and saved it to AX");
#endif
            Registers.AX = (ushort)randomValue;
        }

        /// <summary>
        ///     Returns Packed Date as a char* in 'MM/DD/YY' format
        ///
        ///     Signature: char *ascdat=ncdate(int date)
        ///     Return: AX = Offset in Segment
        ///             DX = Host Segment
        /// </summary>
        /// <returns></returns>
        private void ncdate()
        {
            /* From DOSFACE.H:
#define ddyear(date) ((((date)>>9)&0x007F)+1980)
#define ddmon(date)   (((date)>>5)&0x000F)
#define ddday(date)    ((date)    &0x001F)
             */

            var packedDate = GetParameter(0);

            //Pack the Date
            var year = ((packedDate >> 9) & 0x007F) + 1980;
            var month = (packedDate >> 5) & 0x000F;
            var day = packedDate & 0x001F;
            var outputDate = $"{month:D2}/{day:D2}/{year % 100}\0";
            var variablePointer = Module.Memory.GetOrAllocateVariablePointer("NCDATE", (ushort) outputDate.Length);

            Module.Memory.SetArray(variablePointer.Segment, variablePointer.Offset,
                Encoding.Default.GetBytes(outputDate));

#if DEBUG
            _logger.Debug($"({Module.ModuleIdentifier}) Received value: {packedDate}, decoded string {outputDate} saved to {variablePointer.Segment:X4}:{variablePointer.Offset:X4}");
#endif
            Registers.SetPointer(variablePointer);
        }

        /// <summary>
        ///     Returns Packed Date as a char* in 'DD-MMM-YY' format
        ///
        ///     Signature: char *ascdat=ncdate(int date)
        ///     Return: AX = Offset in Segment
        ///             DX = Host Segment
        /// </summary>
        /// <returns></returns>
        private void ncedat()
        {
            var packedDate = GetParameter(0);

            //Unpack the Date
            var year = ((packedDate >> 9) & 0x007F) + 1980;
            var month = (packedDate >> 5) & 0x000F;
            var day = packedDate & 0x001F;
            var outputDate = $"{day:D2}/{month:D2}/{year % 100:D2}\0";

            var variablePointer = Module.Memory.GetOrAllocateVariablePointer("NCEDAT", (ushort) outputDate.Length);

            Module.Memory.SetArray(variablePointer.Segment, variablePointer.Offset,
                Encoding.Default.GetBytes(outputDate));

#if DEBUG
            _logger.Debug($"({Module.ModuleIdentifier}) Received value: {packedDate}, decoded string {outputDate} saved to {variablePointer.Segment:X4}:{variablePointer.Offset:X4}");
#endif
            Registers.SetPointer(variablePointer);
        }

        /// <summary>
        ///     Default Status Handler for status conditions this module is not specifically expecting
        ///
        ///     Ignored for now
        ///
        ///     Signature: void dfsthn()
        /// </summary>
        /// <returns></returns>
        private void dfsthn()
        {

        }

        /// <summary>
        ///     Closes the Specified Message File
        ///
        ///     Signature: void clsmsg(FILE *mbkprt)
        /// </summary>
        /// <returns></returns>
        private void clsmsg()
        {
            var filePointer = GetParameterPointer(0);

#if DEBUG
            _logger.Debug($"Closing MCV File: {filePointer}");
#endif

            McvPointerDictionary.Remove(filePointer.Offset);
            _currentMcvFile = null;
        }

        /// <summary>
        ///     Register a real-time routine that needs to execute more than 1 time per second
        ///
        ///     Routines registered this way are executed at 18hz
        ///
        ///     Signature: void rtihdlr(void (*rouptr)(void))
        /// </summary>
        private void rtihdlr()
        {
            var routinePointer = GetParameterPointer(0);

            var routine = new RealTimeRoutine(routinePointer);
            Module.RtihdlrRoutines.Allocate(routine);
#if DEBUG
            _logger.Debug($"({Module.ModuleIdentifier}) Registered routine {routinePointer}");
#endif
        }

        /// <summary>
        ///     'Kicks Off' the specified routine after the specified delay
        ///
        ///     Signature: void rtkick(int time, void *rouptr())
        /// </summary>
        /// <returns></returns>
        private void rtkick()
        {
            var delaySeconds = GetParameter(0);
            var routinePointer = GetParameterPointer(1);

            var routine = new RealTimeRoutine(routinePointer, delaySeconds);
            Module.RtkickRoutines.Allocate(routine);

#if DEBUG
            _logger.Debug($"({Module.ModuleIdentifier}) Registered routine {routinePointer} to execute every {delaySeconds} seconds");
#endif
        }

        /// <summary>
        ///     Sets 'current' MCV file to the specified pointer
        ///
        ///     Signature: FILE *setmbk(mbkptr)
        /// </summary>
        /// <returns></returns>
        private void setmbk()
        {
            var mcvFilePointer = GetParameterPointer(0);

            if (mcvFilePointer.Segment != ushort.MaxValue && !McvPointerDictionary.ContainsKey(mcvFilePointer.Offset))
                throw new ArgumentException($"Invalid MCV File Pointer: {mcvFilePointer}");

            //If there's an MVC currently set, push it to the queue
            if (_currentMcvFile != null)
            {
                _previousMcvFile.Push(new FarPtr(_currentMcvFile.Data));
#if DEBUG
                _logger.Debug($"({Module.ModuleIdentifier}) Enqueue Previous MCV File: {McvPointerDictionary[_currentMcvFile.Offset].FileName} (Pointer: {_currentMcvFile})");
#endif
            }

            _currentMcvFile = mcvFilePointer;

#if DEBUG
            _logger.Debug($"({Module.ModuleIdentifier}) Set Current MCV File: {McvPointerDictionary[_currentMcvFile.Offset].FileName} (Pointer: {mcvFilePointer})");
#endif
        }

        /// <summary>
        ///     Restore previous MCV file block ptr from before last setmbk() call
        ///
        ///     Signature: void rstmbk()
        /// </summary>
        /// <returns></returns>
        private void rstmbk()
        {
            if (_previousMcvFile.Count == 0)
            {
#if DEBUG
                _logger.Debug($"Queue Empty, Ignoring");
#endif
                return;
            }

            _currentMcvFile = _previousMcvFile.Pop();
#if DEBUG
            _logger.Debug($"({Module.ModuleIdentifier}) Reset Current MCV to {McvPointerDictionary[_currentMcvFile.Offset].FileName} ({_currentMcvFile}) (Queue Depth: {_previousMcvFile.Count})");
#endif
        }

        /// <summary>
        ///     Opens a Btrieve file for I/O
        ///
        ///     Signature: BTVFILE *bbptr=opnbtv(char *filename, int reclen)
        ///     Return: AX = Offset to File Pointer
        ///             DX = Host Btrieve Segment
        /// </summary>
        /// <returns></returns>
        private void opnbtv()
        {
            var btrievefileName = GetParameterString(0, true);
            var maxRecordLength = GetParameter(2);

            var btrieveFile = new BtrieveFileProcessor(_fileFinder, Module.ModulePath, btrievefileName, _configuration.BtrieveCacheSize);

            var btvFileStructPointer = AllocateBB(btrieveFile, maxRecordLength, btrievefileName);

            Registers.SetPointer(btvFileStructPointer);
        }

        /// <summary>
        ///     Allocates a new BtvFileStruct and associated it with btrieveFile.
        /// </summary>
        /// <returns>A pointer to the allocated BtvFileStruct</returns>
        [VisibleForTesting]
        public FarPtr AllocateBB(BtrieveFileProcessor btrieveFile, ushort maxRecordLength, string fileName) {
            //Setup Pointers
            var btvFileStructPointer = Module.Memory.AllocateVariable($"{fileName}-STRUCT", BtvFileStruct.Size);
            var btvFileNamePointer =
                Module.Memory.AllocateVariable($"{fileName}-NAME", (ushort)(fileName.Length + 1));
            var btvDataPointer = Module.Memory.AllocateVariable($"{fileName}-RECORD", maxRecordLength);
            var btvKeyPointer = Module.Memory.AllocateVariable($"{fileName}-KEY", maxRecordLength);

            var newBtvStruct = new BtvFileStruct
            { filenam = btvFileNamePointer, reclen = maxRecordLength, data = btvDataPointer, key = btvKeyPointer };
            foreach (var key in btrieveFile.Keys.Values)
                newBtvStruct.SetKeyLength(key.Number, (ushort)key.Length);
            BtrieveSaveProcessor(btvFileStructPointer, btrieveFile);
            Module.Memory.SetArray(btvFileStructPointer, newBtvStruct.Data);
            Module.Memory.SetArray(btvFileNamePointer, Encoding.ASCII.GetBytes(fileName));
            Module.Memory.SetPointer("BB", btvFileStructPointer);

#if DEBUG
            _logger.Debug($"({Module.ModuleIdentifier}) Opened file {fileName} and allocated it to {btvFileStructPointer}");
#endif
            return btvFileStructPointer;
        }

        /// <summary>
        ///     Used to set the Btrieve file for all subsequent database functions
        ///
        ///     Signature: void setbtv(BTVFILE *bbprt)
        /// </summary>
        /// <returns></returns>
        private void setbtv()
        {
            var btrieveFilePointer = GetParameterPointer(0);

            var currentBtrieveFile = Module.Memory.GetPointer("BB");

            if (currentBtrieveFile != FarPtr.Empty)
                _previousBtrieveFile.Push(currentBtrieveFile);

            Module.Memory.SetPointer("BB", btrieveFilePointer);

#if DEBUG
            var btvStruct = new BtvFileStruct(Module.Memory.GetArray(btrieveFilePointer, BtvFileStruct.Size));
            var btvFileName = Encoding.ASCII.GetString(Module.Memory.GetString(btvStruct.filenam));
            _logger.Debug($"({Module.ModuleIdentifier}) Setting current Btrieve file to {btvFileName} ({btrieveFilePointer})");
#endif
        }

        private bool UpdateBB(BtrieveFileProcessor currentBtrieveFile, FarPtr destinationRecordBuffer, EnumBtrieveOperationCodes operationCode, short keyNumber = -1) =>
            UpdateBB(currentBtrieveFile, destinationRecordBuffer, currentBtrieveFile.Position, operationCode.AcquiresData(), keyNumber);

        private bool UpdateBB(BtrieveFileProcessor currentBtrieveFile, FarPtr destinationRecordBuffer, uint position, bool acquiresData, short keyNumber = -1)
        {
            var record = currentBtrieveFile.GetRecord(position);
            if (record == null)
                return false;

            var bbPointer = Module.Memory.GetPointer("BB");
            var btvStruct = new BtvFileStruct(Module.Memory.GetArray(bbPointer, BtvFileStruct.Size));
            if (keyNumber >= 0)
            {
                btvStruct.lastkn = (ushort)keyNumber;
                Module.Memory.SetArray(bbPointer, btvStruct.Data);
            }
            else if (currentBtrieveFile.Keys.Count > 0)
            {
                keyNumber = (short)btvStruct.lastkn;
            }

            if (acquiresData)
            {
                if (destinationRecordBuffer.IsNull())
                    destinationRecordBuffer = btvStruct.data;

                Module.Memory.SetArray(destinationRecordBuffer, record.Data);
            }

            if (keyNumber >= 0 && currentBtrieveFile.Keys.Count > 0)
                Module.Memory.SetArray(btvStruct.key, currentBtrieveFile.Keys[(ushort)keyNumber].ExtractKeyDataFromRecord(record.Data));

            return true;
        }

        /// <summary>
        ///     'Step' based Btrieve operation
        ///
        ///     Signature: int stpbtv (void *recptr, int stpopt)
        ///     Returns: AX = 1 == Record Found, 0 == Database Empty
        /// </summary>
        /// <returns></returns>
        private void stpbtv()
        {
            var btrieveRecordPointer = GetParameterPointer(0);
            var stpopt = (EnumBtrieveOperationCodes)GetParameter(2);
            var currentBtrieveFile = BtrieveGetProcessor(Module.Memory.GetPointer("BB"));

            var result = currentBtrieveFile.PerformOperation(-1, ReadOnlySpan<byte>.Empty, stpopt);
            if (result)
                UpdateBB(currentBtrieveFile, btrieveRecordPointer, stpopt);

            Registers.AX = result ? (ushort)1 : (ushort)0;
        }

        /// <summary>
        ///     Restores the last Btrieve data block for use
        ///
        ///     Signature: void rstbtv()
        /// </summary>
        /// <returns></returns>
        private void rstbtv()
        {
            if (_previousBtrieveFile.Count == 0)
            {
                _logger.Warn($"({Module.ModuleIdentifier}) Previous Btrieve file == null, ignoring");
                return;
            }

            Module.Memory.SetPointer("BB", _previousBtrieveFile.Pop());
        }

        /// <summary>
        ///     Update the Btrieve current record
        ///
        ///     Signature: int dupdbtv(char *recptr)
        /// </summary>
        /// <returns></returns>
        private void dupdbtv()
        {
            Registers.AX = updateBtv() ? (ushort)1 : (ushort)0;
        }

        private bool updateBtv()
        {
            var btrieveRecordPointerPointer = GetParameterPointer(0);

            var currentBtrieveFile = BtrieveGetProcessor(Module.Memory.GetPointer("BB"));

            var dataToWrite = Module.Memory.GetArray(btrieveRecordPointerPointer, (ushort)currentBtrieveFile.RecordLength);

            return currentBtrieveFile.Update(dataToWrite.ToArray());
        }

        /// <summary>
        ///     Insert new fixed-length Btrieve record - harshly
        ///
        ///     Signature: void insbtv(char *recptr)
        /// </summary>
        private void insbtv()
        {
            if (!insertBtv(LogLevel.Fatal))
                throw new SystemException("Failed to insert database record");
        }

        /// <summary>
        ///     Insert new fixed-length Btrieve record
        ///
        ///     Signature: int dinsbtv(char *recptr)
        /// </summary>
        /// <returns></returns>
        private void dinsbtv()
        {
            Registers.AX = insertBtv(LogLevel.Debug) ? (ushort)1 : (ushort)0;
        }

        private bool insertBtv(LogLevel logLevel)
        {
            var btrieveRecordPointer = GetParameterPointer(0);

            var currentBtrieveFile = BtrieveGetProcessor(Module.Memory.GetPointer("BB"));
            var dataToWrite = Module.Memory.GetArray(btrieveRecordPointer, (ushort)currentBtrieveFile.RecordLength);

            return currentBtrieveFile.Insert(dataToWrite.ToArray(), logLevel) != 0;
        }


        /// <summary>
        ///     Insert new variable-length Btrieve record
        ///
        ///     Signature: void invbtv(char *recptr, int length)
        /// </summary>
        private void invbtv()
        {
            var btrieveRecordPointer = GetParameterPointer(0);
            var recordLength = GetParameter(2);
            var currentBtrieveFile = BtrieveGetProcessor(Module.Memory.GetPointer("BB"));
            var record = Module.Memory.GetArray(btrieveRecordPointer, recordLength);

            currentBtrieveFile.Insert(record.ToArray(), LogLevel.Error);
        }

        /// <summary>
        ///     Raw status from btusts, where appropriate
        ///
        ///     Signature: int status
        ///     Returns: Segment holding the Users Status
        /// </summary>
        /// <returns></returns>
        private ReadOnlySpan<byte> status => Module.Memory.GetVariablePointer("STATUS").Data;

        /// <summary>
        ///     Deduct real credits from online acct
        ///
        ///     Signature: int enuf=rdedcrd(long amount, int asmuch)
        ///     Returns: Always 1, meaning enough credits
        /// </summary>
        /// <returns></returns>
        private void rdedcrd()
        {
            Registers.AX = 1;
        }

        /// <summary>
        ///     sprintf-like string formatter utility
        ///
        ///     Main differentiation is that spr() supports long integer and floating point conversions
        /// </summary>
        /// <returns></returns>
        private void spr()
        {
            var output = GetParameterStringSpan(0);

            //If the supplied string has any control characters for formatting, process them
            var formattedMessage = FormatPrintf(output, 2);

            if (formattedMessage.Length > 1024)
                throw new OutOfMemoryException(
                    $"SPR write is > 1k ({formattedMessage.Length}) and would overflow pre-allocated buffer");

            _sprIndex++;
            _sprIndex &= 0x3;
            var variablePointer = Module.Memory.GetOrAllocateVariablePointer($"SPR-{_sprIndex}", 1024);

            Module.Memory.SetArray(variablePointer, formattedMessage);

#if DEBUG
            //_logger.Debug($"({Module.ModuleIdentifier}) Added {formattedMessage.Length} bytes to the buffer: {Encoding.ASCII.GetString(formattedMessage)}");
#endif

            Registers.SetPointer(variablePointer);
        }

        /// <summary>
        ///     Long Multiplication (Borland C++ Implicit Function)
        ///
        /// </summary>
        /// <returns></returns>
        private void f_lxmul()
        {

            var value1 = (Registers.DX << 16) | Registers.AX;
            var value2 = (Registers.CX << 16) | Registers.BX;

            var result = value1 * value2;

            Registers.DX = (ushort)(result >> 16);
            Registers.AX = (ushort)(result & 0xFFFF);
        }

        /// <summary>
        ///     Long Division (Borland C++ Implicit Function)
        ///
        ///     Input: Two long values on stack (arg1/arg2)
        ///     Output: DX:AX = quotient
        ///             DI:SI = remainder -- no remainder in early C++
        /// </summary>
        /// <returns></returns>
        private void f_ldiv()
        {

            int arg1 = (GetParameter(1) << 16) | GetParameter(0);
            int arg2 = (GetParameter(3) << 16) | GetParameter(2);

            var quotient = Math.DivRem(arg1, arg2, out var remainder);

            Registers.DX = (ushort)(quotient >> 16);
            Registers.AX = (ushort)(quotient & 0xFFFF);
            //Registers.DI = (ushort)(remainder >> 16);
            //Registers.SI = (ushort)(remainder & 0xFFFF);

            RealignStack(8);
        }

        /// <summary>
        ///     Writes formatted data from variable argument list to string
        ///
        ///     similar to prf, but the destination is a char*, but the output buffer
        /// </summary>
        /// <returns></returns>
        private void vsprintf()
        {
            var targetPointer = GetParameterPointer(0);

            //If the supplied string has any control characters for formatting, process them
            var formattedMessage = FormatPrintf(GetParameterStringSpan(2), 4, true);

            Module.Memory.SetArray(targetPointer, formattedMessage);

            Registers.AX = (ushort)formattedMessage.Length;
        }

        /// <summary>
        ///     Scans the specified MDF file for a line prefix that matches the specified string
        ///
        ///     Signature: char *scnmdf(char *mdfnam,char *linpfx);
        ///     Returns: AX = Offset of String
        ///              DX = Segment of String
        /// </summary>
        /// <returns></returns>
        private void scnmdf()
        {
            var lineprefixOffset = GetParameter(2);
            var lineprefixSegment = GetParameter(3);

            var mdfName = _fileFinder.FindFile(Module.ModulePath, GetParameterFilename(0));

            var lineprefixBytes = Module.Memory.GetString(lineprefixSegment, lineprefixOffset);
            var lineprefix = Encoding.ASCII.GetString(lineprefixBytes);

            //Setup Host Memory Variables Pointer
            var variablePointer = Module.Memory.GetOrAllocateVariablePointer("SCNMDF", 0xFF);

            var recordFound = false;
            foreach (var line in File.ReadAllLines(Path.Combine(Module.ModulePath, mdfName)))
            {
                if (line.StartsWith(lineprefix))
                {
                    var result = Encoding.ASCII.GetBytes(line.Split(':')[1] + "\0");

                    if (result.Length > 256)
                        throw new OverflowException("SCNMDF result is > 256 bytes");

                    Module.Memory.SetArray(variablePointer.Segment, variablePointer.Offset, result);
                    recordFound = true;
                    break;
                }
            }

            //Write Null String to address if nothing was found
            if (!recordFound)
                Module.Memory.SetByte(variablePointer.Segment, variablePointer.Offset, 0x0);

            Registers.SetPointer(variablePointer);
        }

        /// <summary>
        ///     Returns the time of day it is bitwise HHHHHMMMMMMSSSSS coding
        ///
        ///     Signature: int time=now()
        /// </summary>
        /// <returns></returns>
        private void now()
        {
            //From DOSFACE.H:
            //#define dttime(hour,min,sec) (((hour)<<11)+((min)<<5)+((sec)>>1))
            var packedTime = (_clock.Now.Hour << 11) + (_clock.Now.Minute << 5) + (_clock.Now.Second >> 1);

#if DEBUG
            _logger.Debug($"Returned packed time: {packedTime}");
#endif

            Registers.AX = (ushort)packedTime;
        }

        /// <summary>
        ///     Modulo, non-significant (Borland C++ Implicit Function)
        ///
        ///     Signature: DX:AX = arg1 % arg2
        /// </summary>
        /// <returns></returns>
        private void f_lumod()
        {
            uint arg1 = (uint)(GetParameter(1) << 16) | GetParameter(0);
            uint arg2 = (uint)(GetParameter(3) << 16) | GetParameter(2);

            var result = arg1 % arg2;

            Registers.DX = (ushort)(result >> 16);
            Registers.AX = (ushort)(result & 0xFFFF);

            RealignStack(8);
        }

        /// <summary>
        ///     Set a block of memory to a value
        ///
        ///     Signature: void setmem(char *destination, unsigned nbytes, char value)
        /// </summary>
        /// <returns></returns>
        private void setmem()
        {
            var destinationPointer = GetParameterPointer(0);
            var numberOfBytesToWrite = GetParameter(2);
            var byteToWrite = GetParameter(3);

            Module.Memory.FillArray(destinationPointer, numberOfBytesToWrite, (byte)byteToWrite);
#if DEBUG
            _logger.Debug($"({Module.ModuleIdentifier}) Set {numberOfBytesToWrite} bytes at {destinationPointer} with {(byte)byteToWrite:X2}");
#endif
        }

        /// <summary>
        ///     Output buffer of prf() and prfmsg()
        ///
        ///     Because it's a pointer, the segment only contains Int16:Int16 pointer to the actual prfbuf segment
        ///
        ///     Signature: char *prfbuf
        /// </summary>
        private ReadOnlySpan<byte> prfbuf => Module.Memory.GetVariablePointer("*PRFBUF").Data;

        /// <summary>
        ///     Copies characters from a string
        ///
        ///     Signature: char *strncpy(char *destination, const char *source, size_t num)
        /// </summary>
        /// <returns></returns>
        private void strncpy()
        {
            var destinationPointer = GetParameterPointer(0);
            var source = GetParameterString(2);
            var numberOfBytesToCopy = GetParameter(4);

            Registers.SetPointer(destinationPointer);

            for (var i = 0; i < numberOfBytesToCopy; i++, destinationPointer++)
            {
                if (source[i] == 0x0)
                {
                    //Write remaining nulls
                    for (var j = i; j < numberOfBytesToCopy; j++, destinationPointer++)
                        Module.Memory.SetByte(destinationPointer, 0x0);

                    break;
                }

                Module.Memory.SetByte(destinationPointer, (byte)source[i]);
            }
        }

        /// <summary>
        ///     Registers a new Text Variable that will be used by the module
        /// </summary>
        private void register_textvar()
        {
            var name = GetParameterString(0, true);
            var functionPointer = GetParameterPointer(2);

            var newTextVar = new TextvarStruct(name, functionPointer);
            var newTextVarOffset = Module.Memory.GetWord("NTVARS") * TextvarStruct.Size;

            //Save
            Module.Memory.SetArray(Module.Memory.GetVariablePointer("TXTVARS") + newTextVarOffset, newTextVar.Data);

            //Increment
            Module.Memory.SetWord("NTVARS", (ushort) (Module.Memory.GetWord("NTVARS") + 1));

#if DEBUG
            _logger.Debug($"({Module.ModuleIdentifier}) Registered Textvar \"{name}\" to {functionPointer} ({Module.Memory.GetVariablePointer("TXTVARS") + newTextVarOffset})");
#endif
        }

        /// <summary>
        ///     Does a GetEqual based on the Key -- the record corresponding to the key is returned
        ///
        ///     Signature: int obtbtv (void *recptr, void *key, int keynum, int obtopt)
        ///     Returns: AX == 0 record not found, 1 record found
        /// </summary>
        /// <returns>true if record found</returns>
        private void obtbtv()
        {
            Registers.AX = obtainBtv() ? (ushort)1 : (ushort)0;
        }

        /// <summary>
        ///     Does a GetEqual based on the Key -- the record corresponding to the key is returned
        ///
        ///     Signature: int obtbtvl (void *recptr, void *key, int keynum, int obtopt, int loktyp)
        ///     Returns: AX == 0 record not found, 1 record found
        /// </summary>
        /// <returns>true if record found</returns>
        private void obtbtvl()
        {
            Registers.AX = obtainBtv() ? (ushort)1 : (ushort)0;
        }

        private bool obtainBtv()
        {
            var recordPointer = GetParameterPointer(0);
            var keyPointer = GetParameterPointer(2);
            var keyNumber = GetParameter(4);
            var obtopt = (EnumBtrieveOperationCodes)GetParameter(5);

            return obtainBtv(recordPointer, keyPointer, keyNumber, obtopt);
        }

        private bool obtainBtv(FarPtr recordPointer, FarPtr keyPointer, int keyNumber, EnumBtrieveOperationCodes obtopt)
        {
            var currentBtrieveFile = BtrieveGetProcessor(Module.Memory.GetPointer("BB"));

            var keyValue = !keyPointer.IsNull() ? Module.Memory.GetArray(keyPointer, currentBtrieveFile.GetKeyLength((ushort)keyNumber)) : null;
            var result = currentBtrieveFile.PerformOperation(keyNumber, keyValue, obtopt);
            if (result)
                UpdateBB(currentBtrieveFile, recordPointer, obtopt, (short)keyNumber);

            return result;
        }

        /// <summary>
        ///     Declare size of the Volatile Data Area (Maximum size the module will require)
        ///     Because this is just another memory block, we use the host memory
        ///
        ///     Signature: void *dclvda(unsigned nbytes);
        /// </summary>
        private void dclvda()
        {
            var size = GetParameter(0);

            if (size > VOLATILE_DATA_SIZE)
                throw new OutOfMemoryException("Volatile Memory declaration > 16k");

#if DEBUG
            _logger.Debug($"({Module.ModuleIdentifier}) Volatile Memory Size requested of {size} bytes ({VOLATILE_DATA_SIZE} bytes currently allocated per channel)");
#endif
        }

        private ReadOnlySpan<byte> nterms => Module.Memory.GetVariablePointer("NTERMS").Data;

        /// <summary>
        ///     Compute volatile data pointer for the specified User Number
        ///
        ///     Because UserNumber and Channels in MBBSEmu are the same, we can just use the usernum AS channel
        ///
        ///     Signature: char *vdaoff(int unum)
        ///
        ///     Returns: AX == Segment of Volatile Data
        ///              DX == Offset of Volatile Data
        /// </summary>
        /// <returns></returns>
        private void vdaoff()
        {
            var channel = GetParameter(0);

            var volatileMemoryAddress = Module.Memory.GetOrAllocateVariablePointer($"VDA-{channel}", VOLATILE_DATA_SIZE);

#if DEBUG
            _logger.Debug($"Returned VDAOFF {volatileMemoryAddress} for Channel {channel}");
#endif

            Registers.SetPointer(volatileMemoryAddress);
        }

        /// <summary>
        ///     Contains information about the current user account (class, state, baud, etc.)
        ///
        ///     Signature: struct user;
        /// </summary>
        /// <returns></returns>
        private ReadOnlySpan<byte> user => Module.Memory.GetVariablePointer("*USER").Data;


        /// <summary>
        ///     Points to the Volatile Data Area for the current channel
        ///
        ///     Signature: char *vdaptr
        /// </summary>
        private ReadOnlySpan<byte> vdaptr
        {
            get
            {
                var variablePointer = Module.Memory.GetOrAllocateVariablePointer("VDAPTR", 0x4);

                return variablePointer.Data;
            }
        }


        /// <summary>
        ///     After calling bgncnc(), the command is unparsed (has spaces again, not separate words),
        ///     and prepared for interpretation using the command concatenation utilities
        ///
        ///     Signature: void bgncnc()
        /// </summary>
        private void bgncnc()
        {
            clrprf();
            rstrin();
        }

        /// <summary>
        ///     Number of Words in the users input line
        ///
        ///     Signature: int margc
        /// </summary>
        private ReadOnlySpan<byte> margc => Module.Memory.GetVariablePointer("MARGC").Data;

        /// <summary>
        ///     Returns the pointer to the next parsed input command from the user
        ///     If this is the first time it's called, it returns the first command
        /// </summary>
        private ReadOnlySpan<byte> nxtcmd => Module.Memory.GetVariablePointer("NXTCMD").Data;

        /// <summary>
        ///     Case-ignoring substring match
        ///
        ///     Signature: int match=sameto(char *shorts, char *longs)
        ///     Returns: AX == 1, match
        /// </summary>
        private void sameto()
        {
            var string1Buffer = GetParameterString(0, true);
            var string2Buffer = GetParameterString(2, true);

            Registers.AX = (ushort)(string2Buffer.Contains(string1Buffer, StringComparison.CurrentCultureIgnoreCase) ? 1 : 0);
        }

        /// <summary>
        ///     Compares ending of strings, checking if the first string ends with the second string (ignoring case)
        ///
        ///     Signature: int samend(char *longs, char *ends)
        ///     Returns: AX == 1, match
        /// </summary>
        private void samend()
        {
            var string1Buffer = GetParameterString(0,true);
            var string2Buffer = GetParameterString(2, true);

            Registers.AX = (ushort)(string1Buffer.EndsWith(string2Buffer, StringComparison.CurrentCultureIgnoreCase) ? 1 : 0);
        }

        /// <summary>
        ///     Expect a Character from the user (character from the current command)
        ///
        ///     cncchr() is executed after begincnc(), which runs rstrin() replacing the null separators
        ///     in the string with spaces once again.
        /// </summary>
        private void cncchr()
        {
            //Get Input
            var inputPointer = Module.Memory.GetVariablePointer("INPUT");
            var nxtcmdPointer = Module.Memory.GetPointer("NXTCMD");
            var inputLength = Module.Memory.GetWord("INPLEN");

            var remainingCharactersInCommand = inputLength - (nxtcmdPointer.Offset - inputPointer.Offset);

            //Skip any excessive spacing
            while (Module.Memory.GetByte(nxtcmdPointer) == 0x20 && remainingCharactersInCommand > 0)
            {
                nxtcmdPointer.Offset++;
                remainingCharactersInCommand--;
            }

            //Verify we're not at the end of the input
            if (remainingCharactersInCommand == 0)
            {
#if DEBUG
                _logger.Debug($"End of Input");
#endif

                Registers.AX = 0;
                return;
            }

            var inputString = Module.Memory.GetArray(nxtcmdPointer, (ushort)remainingCharactersInCommand);

            Registers.AX = char.ToUpper((char)inputString[0]);

#if DEBUG
            _logger.Debug($"({Module.ModuleIdentifier}) Returned char: {(char)Registers.AX}");
#endif
            //End of String
            if (Registers.AX == 0)
                return;

            //Modify the Counters
            remainingCharactersInCommand--;
            nxtcmdPointer.Offset++;

            //Advance to the next, non-space character
            while (Module.Memory.GetByte(nxtcmdPointer) == 0x20 && remainingCharactersInCommand > 0)
            {
                nxtcmdPointer.Offset++;
                remainingCharactersInCommand--;
            }

            Module.Memory.SetPointer("NXTCMD", new FarPtr(nxtcmdPointer.Segment, (ushort)(nxtcmdPointer.Offset)));
        }

        /// <summary>
        ///     Pointer to the current position in prfbuf
        ///
        ///     Signature: char *prfptr;
        /// </summary>
        private ReadOnlySpan<byte> prfptr => Module.Memory.GetVariablePointer("PRFPTR").Data;

        /// <summary>
        ///     Opens a new file for reading/writing
        ///
        ///     Signature: file* fopen(const char* filename, USE)
        /// </summary>
        private void f_open()
        {
            var filenameInputValue = GetParameterFilename(0);
            var modePointer = GetParameterPointer(2);

            var fileName = _fileFinder.FindFile(Module.ModulePath, filenameInputValue);
            var fullPath = Path.Combine(Module.ModulePath, fileName);

            FarPtr fileStructPointer = null;

#if DEBUG
            _logger.Debug($"({Module.ModuleIdentifier}) Opening File: {fullPath}");
#endif

            var modeInputBuffer = Module.Memory.GetString(modePointer, true);
            var fileAccessMode = FileStruct.CreateFlagsEnum(modeInputBuffer);
            FileStream fileStream = null;

            if (!File.Exists(fullPath))
            {
                if (fileAccessMode.HasFlag(FileStruct.EnumFileAccessFlags.Read))
                {
                    _logger.Warn($"({Module.ModuleIdentifier}) Unable to find file {fullPath}");
                    Registers.AX = 0;
                    Registers.DX = 0;
                    return;
                }

                //Create a new file for W or A
                _logger.Info($"({Module.ModuleIdentifier}) Creating new file {fileName}");

                fileStream = File.Create(fullPath);
            }
            else
            {
                //Overwrite existing file for W
                if (fileAccessMode.HasFlag(FileStruct.EnumFileAccessFlags.Write))
                {
#if DEBUG
                    _logger.Debug($"Overwriting file {fileName}");
#endif
                    fileStream = File.Create(fullPath);
                }
            }

            //Allocate Memory for FILE struct
            fileStructPointer ??= Module.Memory.GetOrAllocateVariablePointer($"FILE_{fullPath}-{FilePointerDictionary.Count}", FileStruct.Size);

            //Write New Blank Pointer
            var fileStruct = new FileStruct();
            Module.Memory.SetArray(fileStructPointer, fileStruct.Data);

            //Setup the File Stream
            fileStream ??= File.Open(fullPath, FileMode.OpenOrCreate, FileAccess.ReadWrite, FileShare.ReadWrite);

            if (fileAccessMode.HasFlag(FileStruct.EnumFileAccessFlags.Append))
                fileStream.Seek(fileStream.Length, SeekOrigin.Begin);

            var fileStreamPointer = FilePointerDictionary.Allocate(fileStream);

            //Set Struct Values
            fileStruct.SetFlags(fileAccessMode);
            fileStruct.curp = new FarPtr(ushort.MaxValue, (ushort)fileStreamPointer);
            fileStruct.fd = (byte)fileStreamPointer;
            Module.Memory.SetArray(fileStructPointer, fileStruct.Data);

#if DEBUG
            _logger.Debug($"({Module.ModuleIdentifier}) {fullPath} FILE struct written to {fileStructPointer}");
#endif
            Registers.SetPointer(fileStructPointer);
        }

        /// <summary>
        ///     Closes an Open File Pointer
        ///
        ///     Signature: int fclose(FILE* stream ). Returns 0 on success, EOF (-1) on failure
        /// </summary>
        private void f_close()
        {
            var filePointer = GetParameterPointer(0);

            var fileStruct = new FileStruct(Module.Memory.GetArray(filePointer, FileStruct.Size));

            // clear the memory
            Module.Memory.SetArray(filePointer, new FileStruct().Data);

            if (fileStruct.curp.Segment == 0 && fileStruct.curp.Offset == 0)
            {
#if DEBUG
                _logger.Warn($"({Module.ModuleIdentifier}) Called FCLOSE on null File Stream Pointer (0000:0000), usually means it tried to open a file that doesn't exist");
                Registers.AX = 0xFFFF;
                return;
#endif
            }

            if (!FilePointerDictionary.ContainsKey(fileStruct.curp.Offset))
            {
                _logger.Warn(
                    $"({Module.ModuleIdentifier}) Attempted to call FCLOSE on pointer not in File Stream Segment {fileStruct.curp} (File Already Closed?)");
                Registers.AX = 0xFFFF;
                return;
            }

            //Clean Up File Stream Pointer
            var fileStream = FilePointerDictionary[fileStruct.curp.Offset];

#if DEBUG
            _logger.Debug($"({Module.ModuleIdentifier}) Closed File {filePointer} {fileStream.Name} (Stream: {fileStruct.curp})");
#endif

            FilePointerDictionary[fileStruct.curp.Offset].Close();
            FilePointerDictionary.Remove(fileStruct.curp.Offset);

            Registers.AX = 0;
        }

        /// <summary>
        ///     sprintf() function in C++ to handle string formatting
        ///
        ///     Signature: int sprintf(char *str, const char *format, ... )
        /// </summary>
        private void sprintf()
        {
            var destinationPointer = GetParameterPointer(0);
            var source = GetParameterStringSpan(2, true);

            //If the supplied string has any control characters for formatting, process them
            var formattedMessage = FormatPrintf(source, 4);

            Module.Memory.SetArray(destinationPointer, formattedMessage);
            Module.Memory.SetByte(destinationPointer + formattedMessage.Length, 0);

            Registers.AX = (ushort)formattedMessage.Length;
        }

        /// <summary>
        ///     Looks for the specified filename (filespec) in the BBS directory, returns 1 if the file is there
        ///
        ///     Signature: int yes=fndlst(struct fndblk &fb, filespec, char attr)
        /// </summary>
        private void fnd1st()
        {
            var findBlockPointer = GetParameterPointer(0);
            var fileName = GetParameterString(2, stripNull: true);
            var attrChar = GetParameter(4);

            var components = FileUtility.SplitIntoComponents(fileName);
            var path = "";
            var search = components[^1];
            for (var i = 0; i < components.Length - 1; ++i)
            {
                path = Path.Combine(path, components[i]);
            }

            if (components.Length > 1)
            {
                path = _fileFinder.FindFile(Module.ModulePath, path);
            }

            path = Path.Combine(Module.ModulePath, path);

            try
            {
                var fileEnumerator = Directory.EnumerateFileSystemEntries(path, search, FileUtility.CASE_INSENSITIVE_ENUMERATION_OPTIONS);
                var guid = Guid.NewGuid();

                _activeSearches.Add(guid, fileEnumerator.GetEnumerator());

                var fndblk = new FndblkStruct() { Guid = guid };
                Module.Memory.SetArray(findBlockPointer, fndblk.Data);
            }
            catch (DirectoryNotFoundException)
            {
                _logger.Warn($"({Module.ModuleIdentifier}) Can't find directory {path}");
                Registers.AX = 0;
                return;
            }

            fndnxt();
        }

        /// <summary>
        ///     Finds the next file from the original fnd1st call, returns 1 if the file is there
        ///
        ///     Signature: int yes=fndnxt(struct fndblk &fb);
        /// </summary>
        private void fndnxt()
        {
            Registers.AX = 0;

            var fndblkPointer = GetParameterPointer(0);
            var fndblk = new FndblkStruct(Module.Memory.GetArray(fndblkPointer, FndblkStruct.StructSize));
            if (!_activeSearches.TryGetValue(fndblk.Guid, out var enumerator))
            {
                _logger.Warn($"({Module.ModuleIdentifier}) Called fndnxt but the GUID wasn't found {fndblk.Guid}");
                return;
            }

            while (true)
            {
                if (!enumerator.MoveNext())
                {
                    _activeSearches.Remove(fndblk.Guid);
                    return;
                }

                var fileInfo = new FileInfo(enumerator.Current);
                fndblk.DateTime = fileInfo.LastWriteTime;
                fndblk.Size = (int)fileInfo.Length;
                fndblk.SetAttributes(fileInfo.Attributes);

                // DOS doesn't support long file names, so filter those out from the result set
                var name = FileUtility.SplitIntoComponents(enumerator.Current)[^1];
                if (name.Length >= FndblkStruct.FilenameSize)
                    continue;

                fndblk.Name = name;
                Module.Memory.SetArray(fndblkPointer, fndblk.Data);
                Registers.AX = 1;
                return;
            }
        }

        /// <summary>
        ///     Reads an array of count elements, each one with a size of size bytes, from the stream and stores
        ///     them in the block of memory specified by ptr.
        ///
        ///     Signature: size_t fread(void* ptr, size_t elementSize, size_t numberOfElements, FILE* stream)
        /// </summary>
        private void f_read()
        {
            var destinationPointer = GetParameterPointer(0);
            var elementSize = GetParameter(2);
            var numberOfElements = GetParameter(3);
            var fileStructPointer = GetParameterPointer(4);

            var fileStruct = new FileStruct(Module.Memory.GetArray(fileStructPointer, FileStruct.Size));

            if (!FilePointerDictionary.TryGetValue(fileStruct.curp.Offset, out var fileStream))
                throw new FileNotFoundException(
                    $"({Module.ModuleIdentifier}) File Stream Pointer for {fileStructPointer} (Stream: {fileStruct.curp}) not found in the File Pointer Dictionary");

            if (fileStream.Position >= fileStream.Length)
            {
                Registers.AX = 0;
                return;
            }

            var totalToRead = elementSize * numberOfElements;
            var buffer = new byte[totalToRead];
            var bytesRead = fileStream.Read(buffer);
            if (bytesRead > 0)
                Module.Memory.SetArray(destinationPointer, new ReadOnlySpan<byte>(buffer, 0, bytesRead));

            //Update EOF Flag if required
            if (fileStream.Position == fileStream.Length)
            {
                fileStruct.flags |= (ushort)FileStruct.EnumFileFlags.EOF;
                Module.Memory.SetArray(fileStructPointer, fileStruct.Data);
            }

            Registers.AX = (ushort)(bytesRead / elementSize);
        }

        /// <summary>
        ///     Writes an array of count elements, each one with a size of size bytes, from the block of memory
        ///     pointed by ptr to the current position in the stream.
        /// </summary>
        private void f_write()
        {
            var sourcePointer = GetParameterPointer(0);
            var size = GetParameter(2);
            var count = GetParameter(3);
            var fileStructPointer = GetParameterPointer(4);

            var fileStruct = new FileStruct(Module.Memory.GetArray(fileStructPointer, FileStruct.Size));

            if (!FilePointerDictionary.TryGetValue(fileStruct.curp.Offset, out var fileStream))
                throw new FileNotFoundException(
                    $"({Module.ModuleIdentifier}) File Pointer {fileStructPointer} (Stream: {fileStruct.curp}) not found in the File Pointer Dictionary");

            var oldPosition = fileStream.Position;
            var bytesToWrite = size * count;
            fileStream.Write(Module.Memory.GetArray(sourcePointer, (ushort)bytesToWrite));
            var elementsWritten = (fileStream.Position - oldPosition) / size;

            //Update EOF Flag if required
            if (fileStream.Position == fileStream.Length)
            {
                fileStruct.flags |= (ushort)FileStruct.EnumFileFlags.EOF;
                Module.Memory.SetArray(fileStructPointer, fileStruct.Data);
            }

#if DEBUG
            _logger.Debug(
                $"({Module.ModuleIdentifier}) Wrote {elementsWritten} group(s) of {size} bytes from {sourcePointer}, written to {fileStructPointer} (Stream: {fileStruct.curp})");
#endif
            Registers.AX = (ushort)elementsWritten;
        }

        /// <summary>
        ///     Deleted the specified file
        /// </summary>
        private void unlink()
        {
            var filename = _fileFinder.FindFile(Module.ModulePath, GetParameterFilename(0));
            var fullPath = Path.Combine(Module.ModulePath, filename);
#if DEBUG
            _logger.Debug($"Deleting File: {fullPath}");
#endif

            if (File.Exists(fullPath))
                File.Delete(fullPath);

            Registers.AX = 0;
        }

        /// <summary>
        ///     Returns the length of the C string str
        ///
        ///     Signature: size_t strlen(const char* str)
        /// </summary>
        private void strlen()
        {
            var stringValue = GetParameterString(0, true);
#if DEBUG
            _logger.Debug($"({Module.ModuleIdentifier}) Evaluated string length of {stringValue.Length} for string at {GetParameterPointer(0)}");
#endif
            Registers.AX = (ushort)stringValue.Length;
        }

        /// <summary>
        ///     User Input
        ///
        ///     Signature: char input[]
        /// </summary>
        private ReadOnlySpan<byte> input => Module.Memory.GetVariablePointer("INPUT").Data;

        /// <summary>
        ///     Converts a lowercase letter to uppercase
        ///
        ///     Signature: int toupper (int c)
        /// </summary>
        private void toupper()
        {
            var character = GetParameter(0);
            if (character >= 97 && character <= 122)
            {
                Registers.AX = (ushort)(character - 32);
            }
            else
            {
                Registers.AX = character;
            }
#if DEBUG
            _logger.Debug($"({Module.ModuleIdentifier}) Converted {(char)character} to {(char)Registers.AX}");
#endif
        }

        /// <summary>
        ///     Converts a uppercase letter to lowercase
        ///
        ///     Signature: int tolower (int c)
        /// </summary>
        private void tolower()
        {
            var character = GetParameter(0);
            if (character >= 65 && character <= 90)
            {
                Registers.AX = (ushort)(character + 32);
            }
            else
            {
                Registers.AX = character;
            }
#if DEBUG
            _logger.Debug($"({Module.ModuleIdentifier}) Converted {(char)character} to {(char)Registers.AX}");
#endif
        }

        /// <summary>
        ///     Changes the name of the file or directory specified by old name to new name
        ///
        ///     Signature: int rename(const char *oldname, const char *newname )
        /// </summary>
        private void rename()
        {
            var oldFilenameInputValue = GetParameterFilename(0);
            var newFilenameInputValue = GetParameterFilename(2);

            oldFilenameInputValue = _fileFinder.FindFile(Module.ModulePath, oldFilenameInputValue);
            newFilenameInputValue = _fileFinder.FindFile(Module.ModulePath, newFilenameInputValue);

            try
            {
                File.Move(Path.Combine(Module.ModulePath, oldFilenameInputValue), Path.Combine(Module.ModulePath, newFilenameInputValue),
                    true);

#if DEBUG
                _logger.Debug($"({Module.ModuleIdentifier}) Renamed file {oldFilenameInputValue} to {newFilenameInputValue}");
#endif

                Registers.AX = 0;
            }
            catch (Exception e)
            {
                _logger.Error($"{e.Message}");
                Registers.AX = 0xFFFF;
            }
        }


        /// <summary>
        ///     The Length of the total Input Buffer received
        ///
        ///     Signature: int inplen
        /// </summary>
        private ReadOnlySpan<byte> inplen => Module.Memory.GetVariablePointer("INPLEN").Data;

        private ReadOnlySpan<byte> margv => Module.Memory.GetVariablePointer("MARGV").Data;

        private ReadOnlySpan<byte> margn => Module.Memory.GetVariablePointer("MARGN").Data;

        /// <summary>
        ///     Restore parsed input line (undoes effects of parsin())
        ///
        ///     Signature: void rstrin()
        /// </summary>
        private void rstrin()
        {
            var inputLength = Module.Memory.GetWord("INPLEN");
            var inputPointer = Module.Memory.GetVariablePointer("INPUT");

            if (inputLength == 0)
                return;

            for (var i = inputPointer.Offset; i < inputPointer.Offset + (inputLength - 1); i++)
            {
                if (Module.Memory.GetByte(inputPointer.Segment, i) == 0)
                    Module.Memory.SetByte(inputPointer.Segment, i, (byte)' ');
            }
        }

        private ReadOnlySpan<byte> _exitbuf => new byte[] { 0x0, 0x0, 0x0, 0x0 };
        private ReadOnlySpan<byte> _exitfopen => new byte[] { 0x0, 0x0, 0x0, 0x0 };
        private ReadOnlySpan<byte> _exitopen => new byte[] { 0x0, 0x0, 0x0, 0x0 };
        private ReadOnlySpan<byte> extptr => Module.Memory.GetVariablePointer("EXTPTR").Data;
        private ReadOnlySpan<byte> usaptr => Module.Memory.GetVariablePointer("USAPTR").Data;

        /// <summary>
        ///     Appends the first num characters of source to destination, plus a terminating null-character.
        ///
        ///     Signature: char *strncat(char *destination, const char *source, size_t num)
        /// </summary>
        private void strncat()
        {
            var destinationPointer = GetParameterPointer(0);
            var destinationString = GetParameterStringSpan(0, true);
            var sourceString = GetParameterStringSpan(2, true);
            var bytesToCopy = GetParameter(4);

            bytesToCopy = Math.Min(bytesToCopy, (ushort)sourceString.Length);

            Module.Memory.SetArray(destinationPointer.Segment,
                (ushort)(destinationPointer.Offset + destinationString.Length),
                sourceString.Slice(0, bytesToCopy));
            // null terminate always
            Module.Memory.SetByte(destinationPointer.Segment,
                (ushort)(destinationPointer.Offset + destinationString.Length + bytesToCopy), 0x0);

            Registers.SetPointer(destinationPointer);
        }

        /// <summary>
        ///     Sets the first num bytes of the block of memory with the specified value
        ///
        ///     Signature: void _FAR * _RTLENTRYF _EXPFUNC memset(void _FAR *__s, int __c, size_t __n);
        /// </summary>
        private void memset()
        {
            var destinationPointer = GetParameterPointer(0);
            var valueToFill = GetParameter(2);
            var numberOfBytesToFill = GetParameter(3);

            Module.Memory.FillArray(destinationPointer, numberOfBytesToFill, (byte)valueToFill);

            Registers.SetPointer(destinationPointer);
#if DEBUG
            _logger.Debug($"({Module.ModuleIdentifier}) Filled {numberOfBytesToFill} bytes at {destinationPointer} with {(byte)valueToFill:X2}");
#endif
        }

        /// <summary>
        ///     Read value of CNF option
        ///
        ///     Signature: char *bufard=getmsg(msgnum)
        /// </summary>
        private void getmsg()
        {
            var msgnum = GetParameter(0);

            var variablePointer = Module.Memory.GetOrAllocateVariablePointer("GETMSG", 0x1000);
            var outputValue = McvPointerDictionary[_currentMcvFile.Offset].GetString(msgnum);

            if (outputValue.Length > 0x1000)
                throw new Exception($"MSG {msgnum} is larger than pre-defined buffer: {outputValue.Length}");

            Module.Memory.SetArray(variablePointer, outputValue);
#if DEBUG
            _logger.Debug($"({Module.ModuleIdentifier}) Retrieved option {0} from {1} (MCV Pointer: {2}), saved {3} bytes to {4}", msgnum,
                McvPointerDictionary[_currentMcvFile.Offset].FileName, _currentMcvFile, outputValue.Length,
                variablePointer);
#endif

            Registers.SetPointer(variablePointer);
        }

        /// <summary>
        ///     Reads data from s and stores them accounting to parameter format into the locations given by the additional arguments
        ///
        ///     Signature: int sscanf(const char *s, const char *format, ...)
        /// </summary>
        private void sscanf()
        {
            var inputString = GetParameterString(0, stripNull: true);
            var formatString = GetParameterString(2, stripNull: true);
            scanf(inputString.GetEnumerator(), formatString, 4);
        }

        private static IEnumerator<char> FromFileStream(FileStream input)
        {
            int b;
            while ((b = input.ReadByte()) >= 0)
                yield return Convert.ToChar(b);
        }

        /// <summary>
        ///     Reads data from stream and stores them accounting to parameter format into the locations given by the additional arguments
        ///
        ///     Signature: int sscanf(FILE *stream, const char *format, ...)
        /// </summary>
        private void fscanf()
        {
            var fileStructPointer = GetParameterPointer(0);
            var formatString = GetParameterString(2, stripNull: true);

            var fileStruct = new FileStruct(Module.Memory.GetArray(fileStructPointer, FileStruct.Size));

            if (!FilePointerDictionary.TryGetValue(fileStruct.curp.Offset, out var fileStream))
            {
                _logger.Warn($"({Module.ModuleIdentifier}) File Stream Pointer for {fileStructPointer} (Stream: {fileStruct.curp}) not found in the File Pointer Dictionary");
                Registers.AX = 0;
                return;
            }

            scanf(FromFileStream(fileStream), formatString, 4);
        }

        private enum FormatParseState
        {
            NORMAL,
            PERCENT
        };

        private void scanf(IEnumerator<char> input, string formatString, int startingParameterOrdinal)
        {
            var matches = 0;
            var formatParseState = FormatParseState.NORMAL;

            if (!input.MoveNext())
            {
                Registers.AX = 0;
                return;
            }

            var moreInput = true;
            string stringValue;
            bool longInteger = false;

            foreach (var formatChar in formatString)
            {
                if (!moreInput)
                    break;

                switch (formatParseState)
                {
                    case FormatParseState.NORMAL when char.IsWhiteSpace(formatChar):
                        ConsumeWhitespace(input);
                        break;
                    case FormatParseState.NORMAL when formatChar == '%':
                        longInteger = false;
                        formatParseState = FormatParseState.PERCENT;
                        break;
                    case FormatParseState.NORMAL:
                        // match a single character
                        (moreInput, _) = ConsumeWhitespace(input);
                        if (moreInput)
                        {
                            moreInput = (formatChar == input.Current);
                            moreInput &= input.MoveNext();
                        }
                        break;
                    case FormatParseState.PERCENT when formatChar == 'i' || formatChar == 'd' || formatChar == 'u':
                        var result = GetLeadingNumberFromString(input);
                        moreInput = result.MoreInput;
                        if (longInteger)
                        {
                            // low word first followed by high word
                            Module.Memory.SetWord(
                                GetParameterPointer(startingParameterOrdinal),
                                (ushort)((uint)result.Value & 0xFFFF));
                            Module.Memory.SetWord(
                                GetParameterPointer(startingParameterOrdinal) + 2,
                                (ushort)((uint)result.Value >> 16));
                        }
                        else
                        {
                            Module.Memory.SetWord(
                                GetParameterPointer(startingParameterOrdinal),
                                (ushort)result.Value);
                        }

                        if (result.Valid)
                            ++matches;

                        startingParameterOrdinal += 2;
                        formatParseState = FormatParseState.NORMAL;
                        break;
                    case FormatParseState.PERCENT when formatChar == 's':
                        (stringValue, moreInput) = ReadString(input, c => ExportedModuleBase.CharacterAccepterResponse.ACCEPT);
                        Module.Memory.SetArray(GetParameterPointer(startingParameterOrdinal), Encoding.ASCII.GetBytes(stringValue));
                        if (stringValue.Length > 0)
                            ++matches;

                        startingParameterOrdinal += 2;
                        formatParseState = FormatParseState.NORMAL;
                        break;
                    case FormatParseState.PERCENT when formatChar == 'l':
                        longInteger = true;
                        break;
                    case FormatParseState.PERCENT when formatChar == '%':
                        formatParseState = FormatParseState.NORMAL;
                        goto case FormatParseState.NORMAL; // yolo
                    case FormatParseState.PERCENT:
                        throw new ArgumentException($"({Module.ModuleIdentifier}) Unsupported sscanf specifier: {formatChar}");
                }
            }

            Registers.AX = (ushort)matches;
        }

        /// <summary>
        ///     General MS-DOS interrupt interface
        ///
        ///     These calls are INT21 calls made from the module
        ///
        ///     Signature: int intdos(union REGS * inregs, union REGS * outregs)
        /// </summary>
        private void intdos()
        {
            var parameterOffset1 = GetParameterPointer(0);
            var parameterOffset2 = GetParameterPointer(2);

            // TODO
            //Load registers and pass to Int21h
<<<<<<< HEAD
            //CpuRegistersHolder temporaryRegisters = new CpuRegistersHolder(ref Registers);
            //temporaryRegisters.FromRegs(Module.Memory.GetArray(parameterOffset1, 16));

            //_int21h.Registers = temporaryRegisters;
=======
            var registers = new CpuRegisters();
            registers.FromRegs(Module.Memory.GetArray(parameterOffset1, 16));

            _int21h.Registers = registers;
>>>>>>> 32fb58b9
            _int21h.Handle();

            //Module.Memory.SetArray(parameterOffset2, temporaryRegisters.ToRegs());
        }

        /// <summary>
        ///     Like pmlt(), but the control string comes from an .MCV file
        ///
        ///     Signature: void prfmlt(int msgno,...)
        /// </summary>
        private void prfmlt()
        {
            var messageNumber = GetParameter(0);

            var output = McvPointerDictionary[_currentMcvFile.Offset].GetString(messageNumber);

            //If the supplied string has any control characters for formatting, process them
            var formattedMessage = FormatPrintf(output, 1);

            var currentPrfPositionPointer = Module.Memory.GetPointer(Module.Memory.GetVariablePointer("PRFPTR"));
            Module.Memory.SetArray(currentPrfPositionPointer, formattedMessage);
            currentPrfPositionPointer.Offset += (ushort)(formattedMessage.Length - 1); //dont count the null terminator

#if DEBUG
            _logger.Debug($"({Module.ModuleIdentifier}) Added {output.Length} bytes to the buffer (Message #: {messageNumber})");
#endif
            //Update Pointer
            Module.Memory.SetPointer("PRFPTR", currentPrfPositionPointer);
        }

        /// <summary>
        ///     Clear the prf buffer indep of outprf
        ///     Basically the same as clrprf()
        ///
        ///     Signature: void clrmlt()
        /// </summary>
        private void clrmlt() => clrprf();

        /// <summary>
        ///     Registers a Global Command Handler -- any input in the BBS
        ///     (even outside the module) is run through this
        /// </summary>
        private void globalcmd()
        {
            var globalCommandHandlerPointer = GetParameterPointer(0);

            Module.GlobalCommandHandlers.Add(globalCommandHandlerPointer);

#if DEBUG
            _logger.Debug($"({Module.ModuleIdentifier}) Registered Global Command Handler at: {globalCommandHandlerPointer}");
#endif
        }

        /// <summary>
        ///     Catastro Failure, basically a mega show stopping error
        /// </summary>
        private void catastro()
        {
            var message = GetParameterStringSpan(0);

            var formattedMessage = FormatPrintf(message, 2);

            Console.ForegroundColor = ConsoleColor.Yellow;
            Console.BackgroundColor = ConsoleColor.Red;
            Console.WriteLine($"{Encoding.ASCII.GetString(formattedMessage)}");
            Console.ResetColor();

            Registers.Halt = true;
        }

        /// <summary>
        ///     Reads the specified number of characters from the file until a new line or EOF
        ///
        ///     Signature: char* fgets(char* str, int num, FILE* stream )
        /// </summary>
        private void fgets()
        {
            var destinationPointer = GetParameterPointer(0);
            var maxCharactersToRead = GetParameter(2);
            var fileStructPointer = GetParameterPointer(3);

            var fileStruct = new FileStruct(Module.Memory.GetArray(fileStructPointer, FileStruct.Size));

            if (!FilePointerDictionary.TryGetValue(fileStruct.curp.Offset, out var fileStream))
                throw new FileNotFoundException($"Unable to locate FileStream for {fileStructPointer} (Stream: {fileStruct.curp})");

            if (fileStream.Position == fileStream.Length)
            {
                _logger.Warn($"({Module.ModuleIdentifier}) Attempting to read EOF file, returning null pointer");
                Registers.AX = 0;
                Registers.DX = 0;
                return;
            }

            using var valueFromFile = new MemoryStream(maxCharactersToRead);
            for (var i = 0; i < (maxCharactersToRead - 1); i++)
            {
                var inputValue = (byte)fileStream.ReadByte();

                if (inputValue == '\r' && (fileStruct.flags & (ushort)FileStruct.EnumFileFlags.Binary) == 0)
                    continue;

                valueFromFile.WriteByte(inputValue);

                if (inputValue == '\n' || fileStream.Position == fileStream.Length)
                    break;
            }

            valueFromFile.WriteByte(0);

            Module.Memory.SetArray(destinationPointer, valueFromFile.ToArray());

            //Update EOF Flag if required
            if (fileStream.Position == fileStream.Length)
            {
                fileStruct.flags |= (ushort)FileStruct.EnumFileFlags.EOF;
                Module.Memory.SetArray(fileStructPointer, fileStruct.Data);
            }

#if DEBUG
            _logger.Debug(
                $"({Module.ModuleIdentifier}) Read string from {fileStructPointer}, {valueFromFile.Length} bytes (Stream: {fileStruct.curp}), saved at {destinationPointer} (EOF: {fileStream.Position == fileStream.Length})");
#endif
            Registers.SetPointer(destinationPointer);
        }

        /// <summary>
        ///     Concatenates two strings and saves them to the destination.
        ///
        ///     Signature: char *strcat(char *destination, const char *source)
        /// </summary>
        public void strcat()
        {
            var destinationPointer = GetParameterPointer(0);
            var destinationString = GetParameterStringSpan(0, true);
            var sourceString = GetParameterStringSpan(2);

            Module.Memory.SetArray(destinationPointer.Segment,
                (ushort)(destinationPointer.Offset + destinationString.Length),
                sourceString);

            Registers.SetPointer(destinationPointer);
        }

        /// <summary>
        ///     Writes the C string pointed by format to the stream
        ///
        ///     Signature: int fprintf ( FILE * stream, const char * format, ... )
        /// </summary>
        private void f_printf()
        {
            var fileStructPointer = GetParameterPointer(0);
            var sourcePointer = GetParameterPointer(2);

            var fileStruct = new FileStruct(Module.Memory.GetArray(fileStructPointer, FileStruct.Size));

            if (!FilePointerDictionary.TryGetValue(fileStruct.curp.Offset, out var fileStream))
                throw new FileNotFoundException($"Unable to locate FileStream for {fileStructPointer} (Stream: {fileStruct.curp})");

            var output = Module.Memory.GetString(sourcePointer, true);

            //If the supplied string has any control characters for formatting, process them
            var formattedMessage = FormatPrintf(output, 4);

            fileStream.Write(formattedMessage);

            //Update EOF Flag if required
            if (fileStream.Position == fileStream.Length)
            {
                fileStruct.flags |= (ushort)FileStruct.EnumFileFlags.EOF;
                Module.Memory.SetArray(fileStructPointer, fileStruct.Data);
            }

#if DEBUG
            _logger.Debug($"({Module.ModuleIdentifier}) Wrote {formattedMessage.Length} bytes to {fileStructPointer} (Stream: {fileStruct.curp})");
#endif

            Registers.AX = (ushort)formattedMessage.Length;
        }

        /// <summary>
        ///     Sets the position indicator associated with the stream to a new position.
        ///
        ///     Signature: int fseek ( FILE * stream, long int offset, int origin )
        /// </summary>
        private void fseek()
        {
            var fileStructPointer = GetParameterPointer(0);
            var offset = GetParameterLong(2);
            var origin = GetParameter(4);

            var fileStruct = new FileStruct(Module.Memory.GetArray(fileStructPointer, FileStruct.Size));

            if (!FilePointerDictionary.TryGetValue(fileStruct.curp.Offset, out var fileStream))
                throw new FileNotFoundException($"Unable to locate FileStream for {fileStructPointer} (Stream: {fileStruct.curp})");

            switch (origin)
            {
                case 2: //EOF
                    fileStream.Seek(offset, SeekOrigin.End);
                    break;
                case 1: //CUR
                    fileStream.Seek(offset, SeekOrigin.Current);
                    break;
                case 0: //SET
                    fileStream.Seek(offset, SeekOrigin.Begin);
                    break;
            }

            //Update EOF Flag if required
            if (fileStream.Position == fileStream.Length)
            {
                fileStruct.flags |= (ushort)FileStruct.EnumFileFlags.EOF;
                Module.Memory.SetArray(fileStructPointer, fileStruct.Data);
            }

#if DEBUG
            _logger.Debug($"({Module.ModuleIdentifier}) Seek to {fileStream.Position} in {fileStructPointer} (Stream: {fileStruct.curp})");
#endif

            Registers.AX = 0;
        }

        /// <summary>
        ///     Takes a packed time from now() and returns it as 'HH:MM:SS'
        ///
        ///     Signature: char *asctim=nctime(int time)
        /// </summary>
        private void nctime()
        {
            //From DOSFACE.H:
            //#define dttime(hour,min,sec) (((hour)<<11)+((min)<<5)+((sec)>>1))
            //var packedTime = (_clock.Now.Hour << 11) + (_clock.Now.Minute << 5) + (_clock.Now.Second >> 1);

            var packedTime = GetParameter(0);

            var unpackedHour = (packedTime >> 11) & 0x1F;
            var unpackedMinutes = (packedTime >> 5) & 0x3F;
            var unpackedSeconds = (packedTime << 1) & 0x3E;

            var unpackedTime = new DateTime(_clock.Now.Year, _clock.Now.Month, _clock.Now.Day, unpackedHour,
                unpackedMinutes, unpackedSeconds);

            var timeString = unpackedTime.ToString("HH:mm:ss");
            var variablePointer = Module.Memory.GetOrAllocateVariablePointer("NCTIME", (ushort) timeString.Length);

            Module.Memory.SetArray(variablePointer.Segment, variablePointer.Offset,
                Encoding.Default.GetBytes(timeString));

#if DEBUG
            _logger.Debug($"({Module.ModuleIdentifier}) Received value: {packedTime}, decoded string {timeString} saved to {variablePointer}");
#endif
            Registers.SetPointer(variablePointer);
        }

        /// <summary>
        ///     Returns a pointer to the first occurrence of character in the C string str
        ///
        ///     Signature: char * strchr ( const char * str, int character )
        ///
        ///     More Info: http://www.cplusplus.com/reference/cstring/strchr/
        /// </summary>
        private void strchr()
        {
            var stringPointer = GetParameterPointer(0);
            var characterToFind = GetParameter(2);

            var stringToSearch = Module.Memory.GetString(stringPointer, stripNull: true);

            for (var i = 0; i < stringToSearch.Length; i++)
            {
                if (stringToSearch[i] != (byte)characterToFind) continue;

                Registers.SetPointer(stringPointer + i);
                return;
            }

            //If character wasn't found, return a null pointer
            Registers.AX = 0;
            Registers.DX = 0;
        }

        /// <summary>
        ///     Parses the input line (null terminating each word)
        ///
        ///     Signature: void parsin()
        /// </summary>
        private void parsin()
        {
            var inputPointer = Module.Memory.GetVariablePointer("INPUT");
            var inputLength = Module.Memory.GetWord("INPLEN");

            //If Length is 0, there's nothing to process
            if (Module.Memory.GetByte(inputPointer) == 0)
            {
                Module.Memory.SetWord("INPLEN", 0);
                Module.Memory.SetWord("MARGC", 0);
                return;
            }

            //Parse out the Input, eliminating excess spaces and separating words by null
            var inputComponents = Encoding.ASCII.GetString(Module.Memory.GetString("INPUT"))
                .Split(' ');
            var parsedInput = string.Join('\0', inputComponents);

            //Setup MARGV & MARGN
            var margvPointer = new FarPtr(Module.Memory.GetVariablePointer("MARGV"));
            var margnPointer = new FarPtr(Module.Memory.GetVariablePointer("MARGN"));

            var margCount = (ushort)inputComponents.Count(x => !string.IsNullOrEmpty(x));

            Module.Memory.SetPointer(margvPointer, inputPointer); //Set 1st command to start at start of input
            margvPointer.Offset += FarPtr.Size;

            for (var i = 0; i < parsedInput.Length; i++)
            {
                if (parsedInput[i] != 0)
                    continue;

                //Set Command End
                var commandEndPointer = new FarPtr(inputPointer.Segment, (ushort)(inputPointer.Offset + i));
                Module.Memory.SetPointer(margnPointer, commandEndPointer);
                margnPointer.Offset += FarPtr.Size;

                i++;

                //Skip any white spaces after the current command
                while (i < parsedInput.Length && parsedInput[i] == 0)
                    i++;

                //Are we at the end of the INPUT? If so, we're done here.
                if (i == parsedInput.Length)
                    break;

                //If not, set the next command start
                var commandStartPointer = new FarPtr(inputPointer.Segment, (ushort)(inputPointer.Offset + i));
                Module.Memory.SetPointer(margvPointer, commandStartPointer);
                margvPointer.Offset += FarPtr.Size;

            }
            Module.Memory.SetWord("INPLEN", (ushort)parsedInput.Length);
            Module.Memory.SetArray("INPUT", Encoding.ASCII.GetBytes(parsedInput));
            Module.Memory.SetWord("MARGC", margCount);
        }

        /// <summary>
        ///     Move a block of memory
        ///
        ///     Signature: void movmem(char *source, char *destination, unsigned nbytes)
        /// </summary>
        private void movmem()
        {
            var sourcePointer = GetParameterPointer(0);
            var destinationPointer = GetParameterPointer(2);
            var bytesToMove = GetParameter(4);

            //Cast to array as the write can overlap and overwrite, mucking up the span read
            var sourceData = Module.Memory.GetArray(sourcePointer, bytesToMove);

            Module.Memory.SetArray(destinationPointer, sourceData);

#if DEBUG
            _logger.Debug($"({Module.ModuleIdentifier}) Moved {bytesToMove} bytes {sourcePointer}->{destinationPointer}");
#endif
        }

        /// <summary>
        ///     Returns the current position in the specified FILE stream
        ///
        ///     Signature: long int ftell(FILE *stream );
        /// </summary>
        private void ftell()
        {
            var fileStructPointer = GetParameterPointer(0);

            var fileStruct = new FileStruct(Module.Memory.GetArray(fileStructPointer, FileStruct.Size));

            var currentPosition = FilePointerDictionary[fileStruct.curp.Offset].Position;

#if DEBUG
            _logger.Debug(
                $"({Module.ModuleIdentifier}) Returning Current Position of {currentPosition} for {fileStructPointer} (Stream: {fileStruct.curp})");
#endif

            Registers.DX = (ushort)(currentPosition >> 16);
            Registers.AX = (ushort)(currentPosition & 0xFFFF);
        }

        /// <summary>
        ///     Determines if a user is using a specific module
        ///
        ///     Signature: int isin=instat(char *usrid, int qstate)
        /// </summary>
        private void instat()
        {
            var useridPointer = GetParameterPointer(0);
            var moduleId = GetParameter(2);

            var userId = Module.Memory.GetString(useridPointer).ToArray();

            var userSession = ChannelDictionary.Values.FirstOrDefault(x =>
                userId.SequenceEqual(StringFromArray(x.UsrAcc.userid).ToArray()));

            //User not found?
            if (userSession == null || ChannelDictionary[userSession.Channel].UsrPtr.State != moduleId)
            {
                Registers.AX = 0;
                return;
            }

            var othusnPointer = Module.Memory.GetVariablePointer("OTHUSN");
            Module.Memory.SetWord(othusnPointer, ChannelDictionary[userSession.Channel].Channel);

            var userBase = new FarPtr(Module.Memory.GetVariablePointer("USER").Data);
            userBase.Offset += (ushort)(User.Size * userSession.Channel);
            Module.Memory.SetArray(Module.Memory.GetVariablePointer("OTHUSP"), userBase.Data);

            var userAccBase = new FarPtr(Module.Memory.GetVariablePointer("USRACC").Data);
            userAccBase.Offset += (ushort)(UserAccount.Size * userSession.Channel);
            Module.Memory.SetArray(Module.Memory.GetVariablePointer("OTHUAP"), userAccBase.Data);

            var userExtAcc = new FarPtr(Module.Memory.GetVariablePointer("EXTUSR").Data);
            userExtAcc.Offset += (ushort)(ExtUser.Size * userSession.Channel);
            Module.Memory.SetArray(Module.Memory.GetVariablePointer("OTHEXP"), userExtAcc.Data);

#if DEBUG
            _logger.Debug($"({Module.ModuleIdentifier}) User Found -- Channel {userSession.Channel}, user[] offset {userBase}");
#endif
            Registers.AX = 1;
        }

        /// <summary>
        ///     Searches the string for any occurrence of the substring
        ///
        ///     Signature: int found=samein(char *subs, char *string)
        /// </summary>
        private void samein()
        {
            var stringToFind = GetParameterString(0, true);
            var stringToSearch = GetParameterString(2, true);

            if (string.IsNullOrEmpty(stringToFind) || string.IsNullOrEmpty(stringToSearch))
            {
                Registers.AX = 0;
                return;
            }

            Registers.AX = (ushort)(stringToSearch.Contains(stringToFind, StringComparison.InvariantCultureIgnoreCase) ? 1 : 0);
        }

        /// <summary>
        ///     Skip past whitespace, returns pointer to the first NULL or non-whitespace character in the string
        ///
        ///     Signature: char *skpwht(char *string)
        /// </summary>
        private void skpwht()
        {
            var stringToSearchPointer = GetParameterPointer(0);

            var stringToSearch = Module.Memory.GetString(stringToSearchPointer, false);

            for (var i = 0; i < stringToSearch.Length; i++)
            {
                if (stringToSearch[i] == 0x0 || stringToSearch[i] == 0x20) continue;

                Registers.SetPointer(stringToSearchPointer + i);
                return;
            }

            Registers.SetPointer(stringToSearchPointer);
        }

        /// <summary>
        ///     Just like the standard fgets(), except it uses '\r' as a line terminator (a hard carriage return on The Major BBS),
        ///     and it won't have a line terminator on the last line if the file doesn't have it.
        ///
        ///     Signature: char *mdfgets(char *buf,int size,FILE *fp)
        /// </summary>
        private void mdfgets()
        {
            var destinationPointer = GetParameterPointer(0);
            var maxCharactersToRead = GetParameter(2);
            var fileStructPointer = GetParameterPointer(3);

            var fileStruct = new FileStruct(Module.Memory.GetArray(fileStructPointer, FileStruct.Size));

            if (!FilePointerDictionary.TryGetValue(fileStruct.curp.Offset, out var fileStream))
                throw new Exception($"({Module.ModuleIdentifier}) Unable to locate FileStream for {fileStructPointer} (Stream: {fileStruct.curp})");

            if (fileStream.Position == fileStream.Length)
            {
                _logger.Warn($"({Module.ModuleIdentifier}) Attempting to read EOF file, returning null pointer");
                Registers.AX = 0;
                Registers.DX = 0;
                return;
            }

            using var valueFromFile = new MemoryStream(maxCharactersToRead);
            for (var i = 0; i < (maxCharactersToRead - 1); i++)
            {
                var inputValue = (byte)fileStream.ReadByte();

                if (inputValue == '\r' || fileStream.Position == fileStream.Length)
                    break;

                valueFromFile.WriteByte(inputValue);
            }

            valueFromFile.WriteByte(0);

            Module.Memory.SetArray(destinationPointer, valueFromFile.ToArray());

            //Update EOF Flag if required
            if (fileStream.Position == fileStream.Length)
            {
                fileStruct.flags |= (ushort)FileStruct.EnumFileFlags.EOF;
                Module.Memory.SetArray(fileStructPointer, fileStruct.Data);
            }

#if DEBUG
            _logger.Debug(
                $"({Module.ModuleIdentifier}) Read string from {fileStructPointer}, {valueFromFile.Length} bytes (Stream: {fileStruct.curp}), saved at {destinationPointer} (EOF: {fileStream.Position == fileStream.Length})");
#endif
            Registers.SetPointer(destinationPointer);
        }

        /// <summary>
        ///     Pointer to the Generic BBS Database (BBSGEN.DAT)
        /// </summary>
        private ReadOnlySpan<byte> genbb => Module.Memory.GetVariablePointer("GENBB").Data;

        /// <summary>
        ///     Pointer to the BBS Accounts Database (BBSUSR.DAT)
        /// </summary>
        private ReadOnlySpan<byte> accbb => Module.Memory.GetVariablePointer("ACCBB").Data;

        /// <summary>
        ///     Turns echo on for this channel
        ///
        ///     Signature: void echon()
        /// </summary>
        private void echon()
        {
            ChannelDictionary[ChannelNumber].TransparentMode = false;
        }

        /// <summary>
        ///     Converts all lowercase characters in a string to uppercase
        ///
        ///     Signature: char *upper=strupr(char *string)
        /// </summary>
        private void strupr()
        {
            strmod(Char.ToUpper);
        }

        private void strmod(Func<char, char> modifier)
        {
            var stringToConvertPointer = GetParameterPointer(0);

            var stringData = Module.Memory.GetString(stringToConvertPointer, stripNull: true).ToArray();

            for (var i = 0; i < stringData.Length; i++)
            {
                stringData[i] = (byte)modifier.Invoke((char)stringData[i]);
            }

            Module.Memory.SetArray(stringToConvertPointer, stringData);

            Registers.SetPointer(stringToConvertPointer);
        }

        /// <summary>
        ///     Returns a pointer to the first occurrence of str2 in str1, or a null pointer if str2 is not part of str1.
        /// </summary>
        private void strstr()
        {
            var stringToSearchPointer = GetParameterPointer(0);
            var stringToSearch = GetParameterString(0, true);
            var stringToFind = GetParameterString(2, true);

            var offset = stringToSearch.IndexOf(stringToFind);
            if (offset >= 0)
            {
                Registers.SetPointer(stringToSearchPointer + offset);
            }
            else
            {
                // not found, return NULL
                Registers.SetPointer(FarPtr.Empty);
            }
        }

        /// <summary>
        ///     Removes trailing blank spaces from string
        ///
        ///     Signature: int nremoved=depad(char *string)
        /// </summary>
        private void depad(bool updateAX = true)
        {
            var stringPointer = GetParameterPointer(0);

            var stringToSearch = Module.Memory.GetString(stringPointer).ToArray();

            ushort numRemoved = 0;
            for (var i = 1; i < stringToSearch.Length; i++)
            {
                if (stringToSearch[^i] == 0x0)
                    continue;

                if (stringToSearch[^i] != 0x20)
                    break;

                stringToSearch[^i] = 0x0;
                numRemoved++;
            }

            Module.Memory.SetArray(stringPointer, stringToSearch);

            if (updateAX)
                Registers.AX = numRemoved;
        }

        private ReadOnlySpan<byte> othusn => Module.Memory.GetVariablePointer("OTHUSN").Data;

        /// <summary>
        ///     Returns number of bytes session will need, or -1=error in data
        ///
        ///     Signature: int fsdroom(int tmpmsg, char *fldspc, int amode)
        /// </summary>
        private void fsdroom()
        {
            var tmpmsg = GetParameter(0);
            var fldspc = GetParameterPointer(1);
            var amode = GetParameter(3);

            Registers.AX = 0x2000;

            //amode == 0 is just to calculate/report back the buffer space available
            if (amode == 0)
                return;

            if (!Module.Memory.TryGetVariablePointer($"FSD-TemplateBuffer-{ChannelNumber}", out var fsdBufferPointer))
                fsdBufferPointer = Module.Memory.AllocateVariable($"FSD-TemplateBuffer-{ChannelNumber}", 0x2000);

            if (!Module.Memory.TryGetVariablePointer($"FSD-FieldSpec-{ChannelNumber}", out var fsdFieldSpecPointer))
                fsdFieldSpecPointer = Module.Memory.AllocateVariable($"FSD-FieldSpec-{ChannelNumber}", 0x2000);

            //Zero out FSD Memory Areas
            Module.Memory.SetZero(fsdBufferPointer, 0x2000);
            Module.Memory.SetZero(fsdFieldSpecPointer, 0x2000);

            //Hydrate FSD Memory Areas with Values
            var template = McvPointerDictionary[_currentMcvFile.Offset].GetString(tmpmsg);
            Module.Memory.SetArray(fsdBufferPointer, template);
            var fieldSpec = Module.Memory.GetString(fldspc);
            Module.Memory.SetArray(fsdFieldSpecPointer, fieldSpec);

            //Establish a new FSD Status Struct for this Channel
            if (!Module.Memory.TryGetVariablePointer($"FSD-Fsdscb-{ChannelNumber}", out var channelFsdscb))
                channelFsdscb = Module.Memory.AllocateVariable($"FSD-Fsdscb-{ChannelNumber}", FsdscbStruct.Size);

            if (!Module.Memory.TryGetVariablePointer($"FSD-Fsdscb-{ChannelNumber}-newans", out var newansPointer))
                newansPointer = Module.Memory.AllocateVariable($"FSD-Fsdscb-{ChannelNumber}-newans", 0x400);

            //Declare flddat -- allocating enough room for up to 100 fields
            if (!Module.Memory.TryGetVariablePointer($"FSD-Fsdscb-{ChannelNumber}-flddat", out var fsdfldPointer))
                fsdfldPointer = Module.Memory.AllocateVariable($"FSD-Fsdscb-{ChannelNumber}-flddat", FsdfldStruct.Size * 100);

            var fsdStatus = new FsdscbStruct(Module.Memory.GetArray(channelFsdscb, FsdscbStruct.Size))
            {
                fldspc = fsdFieldSpecPointer,
                flddat = fsdfldPointer,
                newans = newansPointer
            };

            Module.Memory.SetArray($"FSD-Fsdscb-{ChannelNumber}", fsdStatus.Data);
        }

        /// <summary>
        ///     Btrieve Step Operation Supporting Locks
        ///
        ///     Signature: int stpbtvl (void *recptr, int stpopt, int loktyp)
        /// </summary>
        private void stpbtvl()
        {
            // we don't support locks, so just call the normal version
            stpbtv();
        }

        /// <summary>
        ///     Compares the C string str1 to the C string str2
        ///
        ///     Signature: int strcmp ( const char * str1, const char * str2 )
        /// </summary>
        private void strcmp()
        {
            var string1 = GetParameterString(0, stripNull: true);
            var string2 = GetParameterString(2, stripNull: true);

            Registers.AX = (ushort)string.Compare(string1, string2);
        }

        /// <summary>
        ///     Change the currently active Channel to the specified Channel Number
        ///
        ///     Signature: void curusr(int newunum)
        /// </summary>
        private void curusr()
        {
            var newUserNumber = GetParameter(0);

            if (newUserNumber != ushort.MaxValue && !ChannelDictionary.ContainsKey(newUserNumber))
            {
#if DEBUG
                _logger.Debug($"({Module.ModuleIdentifier}) Invalid Channel: {newUserNumber}");
#endif
                return;
            }

            //Save the Current Channel
            UpdateSession(ChannelNumber);

            //Load the new Channel
            SetState(newUserNumber);

#if DEBUG
            _logger.Debug($"Setting Current User to {newUserNumber}");
#endif
        }

        /// <summary>
        ///     Number of modules currently installed
        /// </summary>
        private ReadOnlySpan<byte> nmods => Module.Memory.GetVariablePointer("NMODS").Data;

        /// <summary>
        ///     This is the pointer, to the pointer, for the MODULE struct because module is declared
        ///     **module in MAJORBBS.H
        ///
        ///     Pointer -> Pointer -> Struct
        /// </summary>
        private ReadOnlySpan<byte> module => Module.Memory.GetVariablePointer("**MODULE").Data;

        /// <summary>
        ///     Long Arithmatic Shift Left (Borland C++ Implicit Function)
        ///
        ///     DX:AX == Long Value
        ///     CL == How many to move
        /// </summary>
        private void f_lxlsh()
        {
            var inputValue = (int)((Registers.DX << 16) | Registers.AX);

            var result = inputValue << Registers.CL;

            Registers.DX = (ushort)(result >> 16);
            Registers.AX = (ushort)(result & 0xFFFF);
        }

        /// <summary>
        ///     Long Logical Shift Right (Borland C++ Implicit Function)
        ///
        ///     DX:AX == Unsigned Long Value
        ///     CL == How many to move
        /// </summary>
        private void f_lxursh()
        {
            var inputValue = (uint)((Registers.DX << 16) | Registers.AX);

            var result = inputValue >> Registers.CL;

            Registers.DX = (ushort)(result >> 16);
            Registers.AX = (ushort)(result & 0xFFFF);
        }

        /// <summary>
        ///     Long Arithmatic Shift Right (Borland C++ Implicit Function)
        ///
        ///     DX:AX == Long Value
        ///     CL == How many to move
        /// </summary>
        private void f_lxrsh()
        {
            var inputValue = (int)((Registers.DX << 16) | Registers.AX);

            var result = inputValue >> Registers.CL;

            Registers.DX = (ushort)(result >> 16);
            Registers.AX = (ushort)(result & 0xFFFF);
        }

        /// <summary>
        ///     Say good-bye to a user and disconnect (hang up)
        ///
        ///     Signature: void byenow(int msgnum, TYPE p1, TYPE p2,...,pn)
        /// </summary>
        private void byenow()
        {
            prfmsg();
        }

        /// <summary>
        ///     Internal Borland C++ Localle Aware ctype Macros
        ///
        ///     See: CTYPE.H
        /// </summary>
        private ReadOnlySpan<byte> _ctype => Module.Memory.GetVariablePointer("CTYPE").Data;

        /// <summary>
        ///     Points to the ad-hoc Volatile Data Area
        ///
        ///     Signature: char *vdatmp
        /// </summary>
        private ReadOnlySpan<byte> vdatmp => Module.Memory.GetVariablePointer("*VDATMP").Data;

        /// <summary>
        ///     Send prfbuf to a channel & clear
        ///     Multilingual version of outprf(), for now we just call outprf()
        /// </summary>
        private void outmlt() => outprf();

        /// <summary>
        ///     Update the Btrieve current record with a variable length record
        ///
        ///     Signature: void upvbtv(char *recptr, int length)
        /// </summary>
        /// <returns></returns>
        private void upvbtv()
        {
            var btrieveRecordPointerPointer = GetParameterPointer(0);
            var length = GetParameter(2);

            var currentBtrieveFile = BtrieveGetProcessor(Module.Memory.GetPointer("BB"));

            var dataToWrite = Module.Memory.GetArray(btrieveRecordPointerPointer, length);

            currentBtrieveFile.Update(dataToWrite.ToArray());
        }

        /// <summary>
        ///     Copies a string with a fixed length
        ///
        ///     Signature: stlcpy(char *dest, char *source, int nbytes);
        ///     Return: AX = Offset in Segment
        ///             DX = Data Segment
        /// </summary>
        private void stlcpy()
        {
            var destinationPointer = GetParameterPointer(0);
            var sourcePointer = GetParameterPointer(2);
            var limit = GetParameter(4);

            using var inputBuffer = new MemoryStream(limit);
            var potentialString = Module.Memory.GetArray(sourcePointer, limit);
            for (var i = 0; i < limit; i++)
            {
                if (potentialString[i] == 0x0)
                    break;

                inputBuffer.WriteByte(potentialString[i]);
            }

            //If the value read is less than the limit, it'll be padded with null characters
            //per the MajorBBS Development Guide
            for (var i = inputBuffer.Length; i < limit; i++)
                inputBuffer.WriteByte(0x0);

            Module.Memory.SetArray(destinationPointer, inputBuffer.ToArray());

#if DEBUG
            _logger.Debug(
                $"({Module.ModuleIdentifier}) Copied \"{Encoding.ASCII.GetString(inputBuffer.ToArray())}\" ({inputBuffer.Length} bytes) from {sourcePointer} to {destinationPointer}");
#endif
            Registers.SetPointer(destinationPointer);
        }

        /// <summary>
        ///     Turn on polling for the specified user number channel
        ///
        ///     This will be called as fast as possible, as often as possible until
        ///     stop_polling() is called
        ///
        ///     Signature: void begin_polling(int unum,void (*rouptr)())
        /// </summary>
        private void begin_polling()
        {
            var channelNumber = GetParameter(0);
            var routinePointer = GetParameterPointer(1);

            //Unset on the specified channel
            if (routinePointer == FarPtr.Empty)
            {
                ChannelDictionary[channelNumber].PollingRoutine = null;
#if DEBUG
                _logger.Debug($"Unassigned Polling Routine on Channel {channelNumber}");
#endif
                return;
            }

            ChannelDictionary[channelNumber].PollingRoutine = routinePointer;
            Module.Memory.SetWord(Module.Memory.GetVariablePointer("STATUS"), 192);
            ChannelDictionary[channelNumber].StatusChange = true;

#if DEBUG
            _logger.Debug($"({Module.ModuleIdentifier}) Assigned Polling Routine {ChannelDictionary[channelNumber].PollingRoutine} to Channel {channelNumber}");
#endif
        }

        /// <summary>
        ///     Stop polling for the specified user number channel
        ///
        ///     Signature: void stop_polling(int unum)
        /// </summary>
        private void stop_polling()
        {
            var channelNumber = GetParameter(0);

            ChannelDictionary[channelNumber].PollingRoutine = null;

#if DEBUG
            _logger.Debug($"({Module.ModuleIdentifier}) Unassigned Polling Routine on Channel {channelNumber}");
#endif
        }

        /// <summary>
        ///     Title of the MajorBBS System
        ///
        ///     Signature: char *bbsttl
        /// </summary>
        private ReadOnlySpan<byte> bbsttl
        {
            get
            {
                var titlePointer = Module.Memory.GetVariablePointer("BBSTTL");

                Module.Memory.SetArray(titlePointer, Encoding.ASCII.GetBytes(_configuration.BBSTitle));
                return Module.Memory.GetVariablePointer("*BBSTTL").Data;
            }
        }

        /// <summary>
        ///     The Company name of the MajorBBS system
        ///
        ///     Signature: char *company
        /// </summary>
        private ReadOnlySpan<byte> company
        {
            get
            {
                var titlePointer = Module.Memory.GetVariablePointer("COMPANY");

                Module.Memory.SetArray(titlePointer, Encoding.ASCII.GetBytes(_configuration.BBSCompanyName));
                return Module.Memory.GetVariablePointer("*COMPANY").Data;
            }
        }

        /// <summary>
        ///     Mailing Address Line 1 of the MajorBBS System
        ///
        ///     Signature: char *addres1 (not a typo)
        /// </summary>
        private ReadOnlySpan<byte> addres1
        {
            get
            {
                var titlePointer = Module.Memory.GetVariablePointer("ADDRES1");

                Module.Memory.SetArray(titlePointer, Encoding.ASCII.GetBytes(_configuration.BBSAddress1));
                return Module.Memory.GetVariablePointer("*ADDRES1").Data;
            }
        }

        /// <summary>
        ///     Mailing Address Line 2 of the MajorBBS System
        ///
        ///     Signature: char *addres2 (not a typo)
        /// </summary>
        private ReadOnlySpan<byte> addres2
        {
            get
            {
                var titlePointer = Module.Memory.GetVariablePointer("ADDRES2");

                Module.Memory.SetArray(titlePointer, Encoding.ASCII.GetBytes(_configuration.BBSAddress2));
                return Module.Memory.GetVariablePointer("*ADDRES2").Data;
            }
        }

        /// <summary>
        ///     The first phone line connected to the MajorBBS system
        ///
        ///     Signature: char *dataph
        /// </summary>
        private ReadOnlySpan<byte> dataph
        {
            get
            {
                var titlePointer = Module.Memory.GetVariablePointer("DATAPH");

                Module.Memory.SetArray(titlePointer, Encoding.ASCII.GetBytes(_configuration.BBSDataPhone));
                return Module.Memory.GetVariablePointer("*DATAPH").Data;
            }
        }

        /// <summary>
        ///     The first phone line reserved for live users
        ///
        ///     Signature: char *liveph
        /// </summary>
        private ReadOnlySpan<byte> liveph
        {
            get
            {
                var titlePointer = Module.Memory.GetVariablePointer("LIVEPH");

                Module.Memory.SetArray(titlePointer, Encoding.ASCII.GetBytes(_configuration.BBSVoicePhone));
                return Module.Memory.GetVariablePointer("*LIVEPH").Data;
            }
        }

        /// <summary>
        ///     Translate buffer (process any possible text_variables)
        ///
        ///     Signature: char *xlttxv(char *buffer,int size)
        /// </summary>
        private void xlttxv()
        {
            var stringToProcess = GetParameterStringSpan(0);
            var size = GetParameter(2);

            var processedString = ProcessTextVariables(stringToProcess);
            var resultPointer = Module.Memory.GetOrAllocateVariablePointer("XLTTXV", 0x800);

            Module.Memory.SetArray(resultPointer, processedString);

            Registers.SetPointer(resultPointer);
        }

        /// <summary>
        ///     Strips ANSI from a string
        ///
        ///     Signature: char *stpans(char *str)
        /// </summary>
        private void stpans()
        {
            var stringToStripPointer = GetParameterPointer(0);
            var stringToStrip = Module.Memory.GetString(stringToStripPointer);

            var ansiFound = false;
            foreach (var t in stringToStrip)
            {
                if (t == 0x1B)
                    ansiFound = true;
            }

            if (ansiFound)
                _logger.Warn($"({Module.ModuleIdentifier}) ANSI found but was not stripped. Process not implemented.");

#if DEBUG
            _logger.Debug($"({Module.ModuleIdentifier}) Ignoring, not stripping ANSI");
#endif

            Registers.SetPointer(stringToStripPointer);
        }

        /// <summary>
        ///     Volatile Data Size after all INIT routines are complete
        ///
        ///     This is hard coded to VOLATILE_DATA_SIZE constant
        ///
        ///     Signature: int vdasiz;
        /// </summary>
        private ReadOnlySpan<byte> vdasiz => Module.Memory.GetVariablePointer("VDASIZ").Data;

        /// <summary>
        ///     Performs a Btrieve Query Operation based on KEYS
        ///
        ///     Signature: int is=qrybtv(char *key, int keynum, int qryopt)
        /// </summary>
        private void qrybtv()
        {
            var keyPointer = GetParameterPointer(0);
            var keyNumber = GetParameter(2);
            var queryOption = (EnumBtrieveOperationCodes)GetParameter(3);

            var currentBtrieveFile = BtrieveGetProcessor(Module.Memory.GetPointer("BB"));

            var key = Module.Memory.GetArray(keyPointer,
                currentBtrieveFile.GetKeyLength(keyNumber));

            var result = currentBtrieveFile.PerformOperation(keyNumber, key, queryOption);
            if (result)
                UpdateBB(currentBtrieveFile, FarPtr.Empty, queryOption, (short)keyNumber);

            Registers.AX = result ? (ushort)1 : (ushort)0;
        }

        /// <summary>
        ///     Returns the Absolute Position (offset) in the current Btrieve file
        ///
        ///     Signature: long absbtv()
        /// </summary>
        private void absbtv()
        {
            var currentBtrieveFile = BtrieveGetProcessor(Module.Memory.GetPointer("BB"));
            var offset = currentBtrieveFile.Position;

            Registers.DX = (ushort)(offset >> 16);
            Registers.AX = (ushort)(offset & 0xFFFF);
        }

        /// <summary>
        ///     Gets the Btrieve Record located at the specified absolution position (offset)
        ///
        ///     Signature: void gabbtv(char *recptr, long abspos, int keynum)
        /// </summary>
        private void gabbtv()
        {
            var recordPointer = GetParameterPointer(0);
            var absolutePosition = GetParameterLong(2);
            var keynum = GetParameter(4);

            var currentBtrieveFile = BtrieveGetProcessor(Module.Memory.GetPointer("BB"));

            UpdateBB(currentBtrieveFile, recordPointer, (uint)absolutePosition, acquiresData: true, (short)keynum);
        }

        /// <summary>
        ///     Pointer to structure for that user in the user[] array (set by onsys() or instat())
        ///
        ///     Signature: struct user *othusp;
        /// </summary>
        private ReadOnlySpan<byte> othusp => Module.Memory.GetVariablePointer("*OTHUSP").Data;

        /// <summary>
        ///     Pointer to structure for that user in the extusr structure (set by onsys() or instat())
        ///
        ///     Signature: struct extusr *othexp;
        /// </summary>
        private ReadOnlySpan<byte> othexp => Module.Memory.GetVariablePointer("*OTHEXP").Data;

        /// <summary>
        ///     Pointer to structure for that user in the 'usracc' structure (set by onsys() or instat())
        ///
        ///     Signature: struct usracc *othuap;
        /// </summary>
        private ReadOnlySpan<byte> othuap => Module.Memory.GetVariablePointer("*OTHUAP").Data;

        /// <summary>
        ///     Splits the specified string into tokens based on the delimiters
        /// </summary>
        private void strtok()
        {
            var stringToSplitPointer = GetParameterPointer(0);
            var stringDelimitersPointer = GetParameterPointer(2);

            var workPointerPointer = Module.Memory.GetOrAllocateVariablePointer("STRTOK-WRK", FarPtr.Size);
            var lengthPointer = Module.Memory.GetOrAllocateVariablePointer("STRTOK-END", 2);

            //If it's the first call, reset the values in memory
            if (!stringToSplitPointer.Equals(FarPtr.Empty))
            {
                Module.Memory.SetPointer(workPointerPointer, stringToSplitPointer);
                Module.Memory.SetWord(lengthPointer, (ushort)(stringToSplitPointer.Offset + Module.Memory.GetString(stringToSplitPointer, stripNull: true).Length));
            }

            var workPointer = Module.Memory.GetPointer(workPointerPointer);
            var endOffset = Module.Memory.GetWord(lengthPointer);

            var stringDelimiter = Encoding.ASCII.GetString(Module.Memory.GetString(stringDelimitersPointer, stripNull: true));

            // skip starting delimiters
            while (workPointer.Offset < endOffset && stringDelimiter.Contains((char)Module.Memory.GetByte(workPointer)))
            {
                Module.Memory.SetByte(workPointer++, 0x0);
            }

            // are we at the end of the string with no more to tokenize?
            if (workPointer.Offset >= endOffset)
            {
                Module.Memory.SetPointer(workPointerPointer, workPointer);
                Registers.DX = 0;
                Registers.AX = 0;
                return;
            }

            Registers.SetPointer(workPointer);

            // scan until we find the next delimiter and then null it out for the return
            while (workPointer.Offset < endOffset && !stringDelimiter.Contains((char)Module.Memory.GetByte(workPointer)))
            {
                workPointer++;
            }

            Module.Memory.SetByte(workPointer++, 0x0);
            Module.Memory.SetPointer(workPointerPointer, workPointer);
        }

        /// <summary>
        ///     fputs - puts a string on a stream
        ///
        ///     Signature: int fputs(const char *string, FILE *stream);
        /// </summary>
        private void fputs()
        {
            var stringToWrite = GetParameterStringSpan(0);
            var fileStructPointer = GetParameterPointer(2);

            var fileStruct = new FileStruct(Module.Memory.GetArray(fileStructPointer, FileStruct.Size));

            if (!FilePointerDictionary.TryGetValue(fileStruct.curp.Offset, out var fileStream))
                throw new FileNotFoundException(
                    $"File Pointer {fileStructPointer} (Stream: {fileStruct.curp}) not found in the File Pointer Dictionary");

            if ((fileStruct.flags & (ushort)FileStruct.EnumFileFlags.Binary) == 0)
                fileStream.Write(FormatNewLineCarriageReturn(stringToWrite));
            else
                fileStream.Write(stringToWrite);

            fileStream.Flush();

            //Update EOF Flag if required
            if (fileStream.Position == fileStream.Length)
            {
                fileStruct.flags |= (ushort)FileStruct.EnumFileFlags.EOF;
                Module.Memory.SetArray(fileStructPointer, fileStruct.Data);
            }

#if DEBUG
            _logger.Debug($"({Module.ModuleIdentifier}) Wrote {stringToWrite.Length} bytes from {GetParameterPointer(0)}, written to {fileStructPointer} (Stream: {fileStruct.curp})");
#endif
            Registers.AX = 1;
        }

        /// <summary>
        ///     Read raw value of CNF option
        ///
        ///     Signature: char *bufard=rawmsg(msgnum)
        /// </summary>
        private void rawmsg()
        {
            var msgnum = GetParameter(0);

            var variablePointer = Module.Memory.GetOrAllocateVariablePointer("RAWMSG", 0x1000);
            var outputValue = McvPointerDictionary[_currentMcvFile.Offset].GetString(msgnum);

            if (outputValue.Length > 0x1000)
                throw new Exception($"MSG {msgnum} is larger than pre-defined buffer: {outputValue.Length}");

            Module.Memory.SetArray(variablePointer, outputValue);
#if DEBUG
            _logger.Debug($"({Module.ModuleIdentifier})Retrieved option {0} from {1} (MCV Pointer: {2}), saved {3} bytes to {4}", msgnum,
                McvPointerDictionary[_currentMcvFile.Offset].FileName, _currentMcvFile, outputValue.Length,
                variablePointer);
#endif

            Registers.SetPointer(variablePointer);
        }


        /// <summary>
        ///     Read raw value of CNF option
        ///
        ///     Signature: char result=chropt(msgnum)
        /// </summary>
        private void chropt()
        {
            var msgnum = GetParameter(0);

            var outputValue = McvPointerDictionary[_currentMcvFile.Offset].GetString(msgnum)[0];

#if DEBUG
            _logger.Debug($"({Module.ModuleIdentifier}) Retrieved option {0} from {1} (MCV Pointer: {2}): {3}", msgnum,
                McvPointerDictionary[_currentMcvFile.Offset].FileName, _currentMcvFile, outputValue);
#endif

            Registers.AX = outputValue;
        }

        /// <summary>
        ///     Reads a single character from the current pointer of the specified file stream
        ///
        ///     Signature: int fgetc ( FILE * stream )
        /// </summary>
        private void fgetc()
        {
            var fileStructPointer = GetParameterPointer(0);

            var fileStruct = new FileStruct(Module.Memory.GetArray(fileStructPointer, FileStruct.Size));

            if (!FilePointerDictionary.TryGetValue(fileStruct.curp.Offset, out var fileStream))
                throw new FileNotFoundException(
                    $"File Stream Pointer for {fileStructPointer} (Stream: {fileStruct.curp}) not found in the File Pointer Dictionary");

            var characterRead = fileStream.ReadByte();

            if (characterRead == '\r' && (fileStruct.flags & (ushort)FileStruct.EnumFileFlags.Binary) == 0)
                characterRead = '\n';

            //Update EOF Flag if required
            if (fileStream.Position == fileStream.Length)
            {
                fileStruct.flags |= (ushort)FileStruct.EnumFileFlags.EOF;
                Module.Memory.SetArray(fileStructPointer, fileStruct.Data);
            }

#if DEBUG
            _logger.Debug($"({Module.ModuleIdentifier}) Read 1 byte from {fileStructPointer} (Stream: {fileStruct.curp}): {characterRead:X2}");
#endif

            Registers.AX = (ushort)characterRead;
        }

        /// <summary>
        ///     Case Insensitive Comparison of the C string str1 to the C string str2
        ///
        ///     Signature: int stricmp ( const char * str1, const char * str2 )
        /// </summary>
        private void stricmp()
        {
            var string1 = GetParameterPointer(0) == FarPtr.Empty ? string.Empty : GetParameterString(0, stripNull: true);
            var string2 = GetParameterPointer(2) == FarPtr.Empty ? string.Empty : GetParameterString(2, stripNull: true);

            Registers.AX = (ushort)string.Compare(string1, string2, ignoreCase: true);
        }

        /// <summary>
        ///     Frees memory allocated via farmalloc
        ///
        ///     <para/>Signature: void farfree(void *)
        /// </summary>
        private void farfree()
        {
            Module.Memory.Free(GetParameterPointer(0));
        }

        /// <summary>
        ///     Allocates A LOT of memory!!!
        ///
        ///     <para/>Signature: void* farmalloc(ULONG size);
        ///     <para/>Return: AX = Offset in Segment (host)
        ///             DX = Data Segment
        /// </summary>
        private void farmalloc()
        {
            var requestedSize = GetParameterULong(0);
            if (requestedSize > 0xFFFF)
                throw new OutOfMemoryException("farmalloc trying to allocate more than a segment");

            Registers.SetPointer(Module.Memory.Malloc((ushort)requestedSize));
        }

        /// <summary>
        ///     Galacticomm's malloc() for debugging
        ///
        ///     Signature: void * galmalloc(unsigned int size);
        ///     Return: AX = Offset in Segment (host)
        ///             DX = Data Segment
        /// </summary>
        private void galmalloc()
        {
            var size = GetParameter(0);

            var allocatedMemory = Module.Memory.Malloc(size);

#if DEBUG
            _logger.Debug($"({Module.ModuleIdentifier}) Allocated {size} bytes starting at {allocatedMemory}");
#endif

            Registers.SetPointer(allocatedMemory);
        }


        /// <summary>
        ///     Ungets character from stream and decreases the internal file position by 1
        ///
        ///     Signature: int ungetc(int character,FILE *stream )
        /// </summary>
        private void ungetc()
        {
            var character = GetParameter(0);
            var fileStructPointer = GetParameterPointer(1);

            var fileStruct = new FileStruct(Module.Memory.GetArray(fileStructPointer, FileStruct.Size));

            if (!FilePointerDictionary.TryGetValue(fileStruct.curp.Offset, out var fileStream))
                throw new FileNotFoundException(
                    $"File Stream Pointer for {fileStructPointer} (Stream: {fileStruct.curp}) not found in the File Pointer Dictionary");

            fileStream.Position -= 1;
            fileStream.WriteByte((byte)character);
            fileStream.Position -= 1;

            //Update EOF Flag if required -- TODO DO WE NEED?
            if (fileStream.Position == fileStream.Length)
            {
                fileStruct.flags |= (ushort)FileStruct.EnumFileFlags.EOF;
                Module.Memory.SetArray(fileStructPointer, fileStruct.Data);
            }

#if DEBUG
            _logger.Debug($"Unget 1 byte from {fileStructPointer} (Stream: {fileStruct.curp}). New Position: {fileStream.Position}, Character: {(char)character}");
#endif

            Registers.AX = character;
        }

        /// <summary>
        ///     Galacticomm's free() for debugging
        ///
        ///     Signature: void galfree(void *block);
        /// </summary>
        private void galfree()
        {
            Module.Memory.Free(GetParameterPointer(0));
        }


        /// <summary>
        ///     Write the input character to the specified stream
        ///
        ///     Signature: int fputc(int character, FILE *stream );
        /// </summary>
        private void f_putc()
        {
            var character = GetParameter(0);
            var fileStructPointer = GetParameterPointer(1);

            var fileStruct = new FileStruct(Module.Memory.GetArray(fileStructPointer, FileStruct.Size));

            if (!FilePointerDictionary.TryGetValue(fileStruct.curp.Offset, out var fileStream))
                throw new FileNotFoundException(
                    $"File Pointer {fileStructPointer} (Stream: {fileStruct.curp}) not found in the File Pointer Dictionary");

            fileStream.WriteByte((byte)character);
            fileStream.Flush();
            //Update EOF Flag if required
            if (fileStream.Position == fileStream.Length)
            {
                fileStruct.flags |= (ushort)FileStruct.EnumFileFlags.EOF;
                Module.Memory.SetArray(fileStructPointer, fileStruct.Data);
            }

#if DEBUG
            _logger.Debug($"({Module.ModuleIdentifier}) Character {(char)character} written to {fileStructPointer} (Stream: {fileStruct.curp})");
#endif
            Registers.AX = 1;
        }

        /// <summary>
        ///     Allocate a very large memory region, qty by size bytes.
        ///     Each tile gets its own segment at offset 0, though we
        ///     internally allocate a buffer of the appropriate size to
        ///     ensure we don't waste memory.
        ///
        ///     Signature: void *alctile(unsigned qty,unsigned size);
        /// </summary>
        public void alctile()
        {
            var qty = GetParameter(0);
            var size = GetParameter(1);

            if (qty == 0 || size == 0)
            {
                throw new ArgumentException("qty and size must be non-zero");
            }

            Registers.SetPointer(Module.Memory.AllocateRealModeSegment(size));
            for (var i = 1; i < qty; ++i)
            {
                Module.Memory.AllocateRealModeSegment(size);
            }
        }

        /// <summary>
        ///     Allocate a very large memory region, qty by sizblock bytes
        ///
        ///     Signature: void *alcblok(unsigned qty,unsigned size);
        /// </summary>
        public void alcblok()
        {
            var qty = GetParameter(0);
            var size = GetParameter(1);

            if (qty == 0 || size == 0)
            {
                throw new ArgumentException("qty and size must be non-zero");
            }

            var bigRegion = Module.Memory.AllocateBigMemoryBlock(qty, size);

#if DEBUG
            _logger.Debug($"({Module.ModuleIdentifier}) Created Big Memory Region that is {qty} records of {size} bytes in length at {bigRegion}");
#endif

            Registers.SetPointer(bigRegion);
        }

        /// <summary>
        ///     Dereference an alctile()'d region
        ///
        ///     Signature: void *ptrtile(void *bigptr,unsigned index);
        /// </summary>
        public void ptrtile()
        {
            var firstSegment = GetParameterPointer(0);
            var index = GetParameter(2);

            Registers.DX = (ushort)(firstSegment.Segment + index);
            Registers.AX = 0;
        }

        /// <summary>
        ///     Dereference an alcblok()'d region
        ///
        ///     Signature: void *ptrblok(void *bigptr,unsigned index);
        /// </summary>
        public void ptrblok()
        {
            var bigRegionPointer = GetParameterPointer(0);
            var index = GetParameter(2);

            var indexPointer = Module.Memory.GetBigMemoryBlock(bigRegionPointer, index);

#if DEBUG
            _logger.Debug($"({Module.ModuleIdentifier}) Retrieved Big Memory block {bigRegionPointer}, returned pointer to index {index}: {indexPointer}");
#endif

            Registers.SetPointer(indexPointer);
        }

        /// <summary>
        ///     Gets the extended User Account Information
        ///
        ///     Signature: struct extusr *exptr=extoff(unum)
        ///     Return: AX = Offset in Segment
        ///             DX = Host Segment
        /// </summary>
        /// <returns></returns>
        private void extoff()
        {
            var userNumber = GetParameter(0);

            var variablePointer = Module.Memory.GetOrAllocateVariablePointer($"EXTUSR-{userNumber}", ExtUser.Size);

            //If user isn't online, return a null pointer
            if (!ChannelDictionary.TryGetValue(userNumber, out var userChannel))
            {
                Registers.AX = 0;
                Registers.DX = 0;
                return;
            }

            //Set Pointer to new user array
            var extoffPointer = Module.Memory.GetVariablePointer("EXTOFF");
            Module.Memory.SetArray(extoffPointer, variablePointer.Data);

            //Set User Array Value
            Module.Memory.SetArray(variablePointer, userChannel.ExtUsrAcc.Data);


            Registers.SetPointer(variablePointer);
        }

        /// <summary>
        ///     Gets Video RAM Base Address
        ///
        ///     We write this to a dummy address. This is usually used to show custom graphics
        ///     on the Sysop console
        ///
        ///     Signature: char *frzseg(void)
        /// </summary>
        private void frzseg()
        {
            if (!Module.ProtectedMemory.HasSegment(0xF000))
                Module.ProtectedMemory.AddSegment(0xF000);

            Registers.AX = 0x0;
            Registers.DX = 0xF000;
        }

        /// <summary>
        ///     Borland C++ Macro
        ///
        ///     This macro with functional form fills env with information about the current state of the calling environment
        ///     in that point of code execution, so that it can be restored by a later call to longjmp.
        ///
        ///     Signature: int setjmp(jmp_buf env)
        /// </summary>
        private void setjmp()
        {
            var jmpBufPointer = GetParameterPointer(0);

            var jmpBuf = new JmpBufStruct(Module.Memory.GetArray(jmpBufPointer, JmpBufStruct.Size))
            {
                //Base Pointer is pushed and set on the simulated ENTER
                //remove the parameter to set stack prior to the call
                bp = Module.Memory.GetWord(Registers.SS, Registers.BP),
                cs = Registers.CS,
                di = Registers.DI,
                ds = Registers.DS,
                es = Registers.ES,
                ip = Registers.IP,
                si = Registers.SI,
                sp = (ushort)(Registers.SP + 6),
                ss = Registers.SS
            };
            Module.Memory.SetArray(jmpBufPointer, jmpBuf.Data);
            Registers.AX = 0;

#if DEBUG
            _logger.Debug($"({Module.ModuleIdentifier}) Jump Set -- {jmpBuf.cs:X4}:{jmpBuf.ip:X4} AX:{Registers.AX}");
#endif
        }


        /// <summary>
        ///     Returns if we're at the end, or "done", with the current command
        ///
        ///     Signature: int done=endcnc()
        /// </summary>
        private void endcnc()
        {
            //Get Input
            var inputPointer = Module.Memory.GetVariablePointer("INPUT");
            var nxtcmdPointer = Module.Memory.GetPointer("NXTCMD");
            var inputLength = Module.Memory.GetWord("INPLEN");

            var remainingCharactersInCommand = inputLength - (nxtcmdPointer.Offset - inputPointer.Offset);

            //Check to see if nxtcmd is on a space, if so, increment it by 1
            if (Module.Memory.GetByte(nxtcmdPointer) == 0x20)
            {
                remainingCharactersInCommand--;
                nxtcmdPointer.Offset++;
            }

            //End of String
            if (Module.Memory.GetByte(nxtcmdPointer) == 0)
            {
                remainingCharactersInCommand = 0;
            }

            //Get Remaining Characters & Save to Input
            var remainingInput = Module.Memory.GetArray(nxtcmdPointer, (ushort)(remainingCharactersInCommand));
            Module.Memory.SetArray(inputPointer, remainingInput);
            Module.Memory.SetWord("INPLEN", (ushort)remainingCharactersInCommand);
            Module.Memory.SetPointer("NXTCMD", inputPointer);
            parsin();

            Registers.AX = remainingCharactersInCommand == 0 ? (ushort)1 : (ushort)0;
        }

        /// <summary>
        ///     longjmp - performs a non-local goto
        ///
        ///     Signature:
        /// </summary>
        private void longjmp()
        {
            var jmpPointer = GetParameterPointer(0);
            var value = GetParameter(2);

            var jmpBuf = new JmpBufStruct(Module.Memory.GetArray(jmpPointer, JmpBufStruct.Size));

            Registers.BP = jmpBuf.bp;
            Registers.CS = jmpBuf.cs;
            Registers.DI = jmpBuf.di;
            Registers.DS = jmpBuf.ds;
            Registers.ES = jmpBuf.es;
            Registers.IP = (ushort)(jmpBuf.ip + 5);
            Registers.SI = jmpBuf.si;
            Registers.SP = jmpBuf.sp;
            Registers.SS = jmpBuf.ss;
            Registers.AX = value;

#if DEBUG
            _logger.Debug($"{jmpBuf.cs:X4}:{jmpBuf.ip:X4} -- {Registers.AX}");
#endif
        }

        /// <summary>
        ///     Expect a variable-length word sequence (consume all remaining input)
        ///
        ///     Signature: char *cncall(void)
        /// </summary>
        private void cncall()
        {
            rstrin();

            var inputPointer = Module.Memory.GetVariablePointer("INPUT");
            var inputLength = Module.Memory.GetWord("INPLEN");
            var nxtcmdPointer = Module.Memory.GetPointer("NXTCMD");

            //Return current NXTCMD
            Registers.SetPointer(nxtcmdPointer);

            //Set NXTCMD to the end of the INPUT
            var newNxtcmd = new FarPtr(inputPointer.Segment, (ushort)(inputPointer.Offset + inputLength - 1));
            Module.Memory.SetPointer("NXTCMD", newNxtcmd);
        }

        /// <summary>
        ///     Checks to see if there's any more command to parse
        ///     Similar to PEEK
        ///
        ///     Signature: char morcnc(void)
        /// </summary>
        private void morcnc()
        {
            //Get Input
            var inputPointer = Module.Memory.GetVariablePointer("INPUT");
            var nxtcmdPointer = Module.Memory.GetPointer("NXTCMD");
            var inputLength = Module.Memory.GetWord("INPLEN");

            var remainingCharactersInCommand = inputLength - (nxtcmdPointer.Offset - inputPointer.Offset);

            if (remainingCharactersInCommand == 0)
            {
#if DEBUG
                _logger.Debug($"End of Command");
#endif
                Registers.AX = 0;
                return;
            }

            var inputCommand = Module.Memory.GetArray(nxtcmdPointer, (ushort)remainingCharactersInCommand);

            for (var i = 0; i < remainingCharactersInCommand; i++)
            {
                if (inputCommand[i] == 32)
                    continue;

                var resultChar = char.ToUpper((char) inputCommand[i]);

#if DEBUG
                _logger.Debug($"Returning char: {resultChar}");
#endif

                Registers.AX = resultChar;

                //Increment nxtcmd if we hit any blank spaces
                Module.Memory.SetPointer("NXTCMD", new FarPtr(nxtcmdPointer.Segment, (ushort)(nxtcmdPointer.Offset + i)));
                return;
            }

            //Otherwise return zero
            Registers.AX = 0;
        }

        private void cncint_ErrorResult(CncIntegerReturnType returnType)
        {
            switch (returnType)
            {
                case CncIntegerReturnType.INT:
                    Registers.AX = 0;
                    break;
                case CncIntegerReturnType.LONG:
                    Registers.AX = 0;
                    Registers.DX = 0;
                    break;
                case CncIntegerReturnType.STRING:
                    var cncNumArray = Module.Memory.GetOrAllocateVariablePointer("CNCNUM", 16);
                    Module.Memory.SetByte(cncNumArray, 0);
                    Registers.SetPointer(cncNumArray);
                    break;
            }
        }

        /// <summary>
        ///     Expect an integer from the user
        ///
        ///     Signature: returnType n=cncint()
        /// </summary>
        private void cncint(CncIntegerReturnType returnType)
        {
            var inputPointer = Module.Memory.GetVariablePointer("INPUT");
            var nxtcmdPointer = Module.Memory.GetPointer("NXTCMD");
            var inputLength = Module.Memory.GetWord("INPLEN");

            var remainingCharactersInCommand = inputLength - (nxtcmdPointer.Offset - inputPointer.Offset);

            if (remainingCharactersInCommand == 0)
            {
                cncint_ErrorResult(returnType);
                return;
            }

            var inputString = Encoding.ASCII.GetString(Module.Memory.GetArray(nxtcmdPointer, (ushort)remainingCharactersInCommand));

            IEnumerator<char> charEnumerator = inputString.GetEnumerator();
            charEnumerator.MoveNext();

            var (moreInput, skipped) = ConsumeWhitespace(charEnumerator);
            if (!moreInput)
            {
                cncint_ErrorResult(returnType);
                return;
            }

            var result = GetLeadingNumberFromString(charEnumerator);

            if (result.StringValue.Length > 0)
                Module.Memory.SetPointer("NXTCMD", nxtcmdPointer + skipped + result.StringValue.Length);

            switch (returnType)
            {
                case CncIntegerReturnType.INT:
                    Registers.AX = result.Valid ? (ushort)result.Value : (ushort)0;
                    break;
                case CncIntegerReturnType.LONG:
                    Registers.AX = result.Valid ? (ushort)((uint)result.Value & 0xFFFF) : (ushort)0;
                    Registers.DX = result.Valid ? (ushort)((uint)result.Value >> 16) : (ushort)0;
                    break;
                case CncIntegerReturnType.STRING:
                    var cncNumArray = Module.Memory.GetOrAllocateVariablePointer("CNCNUM", 16);
                    Module.Memory.SetArray(cncNumArray, Encoding.ASCII.GetBytes(result.StringValue));
                    Registers.SetPointer(cncNumArray);
                    break;
            }
        }

        /// <summary>
        ///     Main menu credit consumption rate per minute
        ///
        ///     Signature: int mmucrr
        /// </summary>
        private ReadOnlySpan<byte> mmuccr => Module.Memory.GetVariablePointer("MMUCCR").Data;

        /// <summary>
        ///     'Profanity Level' of the Input (from configuration)
        ///
        ///     This is hard coded to 0, which means no profanity detected
        /// </summary>
        private ReadOnlySpan<byte> pfnlvl => Module.Memory.GetVariablePointer("PFNLVL").Data;

        /// <summary>
        ///     Long Unsigned Division (Borland C++ Implicit Function)
        ///
        ///     Input: Two long values on stack (arg1/arg2)
        ///     Output: DX:AX = quotient
        ///             DI:SI = remainder
        /// </summary>
        /// <returns></returns>
        private void f_ludiv()
        {
            uint arg1 = (uint)(GetParameter(1) << 16) | GetParameter(0);
            uint arg2 = (uint)(GetParameter(3) << 16) | GetParameter(2);

            var quotient = arg1 / arg2;

            Registers.DX = (ushort)(quotient >> 16);
            Registers.AX = (ushort)(quotient & 0xFFFF);

            RealignStack(8);
        }


        /// <summary>
        ///     Get a Btrieve record (bomb if not there)
        ///
        ///     Signature: void getbtvl(char *recptr, char *key, int keynum, int getopt, int loktyp)
        /// </summary>
        /// <returns></returns>
        private void getbtvl()
        {
            if (!obtainBtv())
                throw new ArgumentException($"No record found in getbtvl, bombing");
        }

        /// <summary>
        ///     Query Next/Previous Btrieve utility, should only take query next/previous argument
        ///
        ///     Signature: int qnpbtv (int getopt)
        /// </summary>
        private void qnpbtv()
        {
            var queryOption = (EnumBtrieveOperationCodes)GetParameter(0);

            var currentBtrieveFile = BtrieveGetProcessor(Module.Memory.GetPointer("BB"));
            var result = currentBtrieveFile.PerformOperation(currentBtrieveFile.PreviousQuery.Key.Number, currentBtrieveFile.PreviousQuery.KeyData, queryOption);
            if (result)
                UpdateBB(currentBtrieveFile, FarPtr.Empty, queryOption, keyNumber: -1);

            Registers.AX = result ? (ushort)1 : (ushort)0;
        }

        /// <summary>
        ///     Counts the number of days since 1/1/80
        ///
        ///     Signature: int count=cofdat(int date)
        /// </summary>
        private void cofdat()
        {
            var packedDate = GetParameter(0);

            if (packedDate == 0)
            {
                Registers.AX = 0;
                return;
            }

            //Unpack the Date
            var year = ((packedDate >> 9) & 0x007F) + 1980;
            var month = (packedDate >> 5) & 0x000F;
            var day = packedDate & 0x001F;

            var originDate = new DateTime(1980, 1, 1);
            var specifiedDate = new DateTime(year, month, day);

            Registers.AX = (ushort)(specifiedDate - originDate).TotalDays;
        }

        /// <summary>
        ///     Read the free-running 65khz timer (not a typo)
        ///
        ///     Signature: unsigned long tix64k=hrtval()
        /// </summary>
        private void htrval()
        {
            var outputSeconds = (ushort)(_highResolutionTimer.Elapsed.TotalSeconds % ushort.MaxValue);
            var outputMicroseconds = (ushort)_highResolutionTimer.Elapsed.Milliseconds;

            Registers.DX = outputSeconds;
            Registers.AX = outputMicroseconds;
        }

        /// <summary>
        ///    Copies the values of num bytes from the location pointed to by source directly to the memory block pointed to by destination.
        ///
        ///     Signature: void* memcpy (void* destination, const void* source,size_t num );
        ///
        ///     More Info: http://www.cplusplus.com/reference/cstring/memcpy/
        /// </summary>
        private void memcpy()
        {
            var destinationPointer = GetParameterPointer(0);
            var sourcePointer = GetParameterPointer(2);
            var bytesToMove = GetParameter(4);

            // Cast to array as the write can overlap and overwrite, mucking up the span read
            var sourceData = Module.Memory.GetArray(sourcePointer, bytesToMove);

            Module.Memory.SetArray(destinationPointer, sourceData);

#if DEBUG
            _logger.Debug($"Copied {bytesToMove} bytes {sourcePointer}->{destinationPointer}");
#endif
            Registers.SetPointer(destinationPointer);
        }

        /// <summary>
        ///     Compares the first num bytes of the block of memory pointed by ptr1 to the first num bytes pointed by ptr2,
        ///     returning zero if they all match or a value different from zero representing which is greater if they do not.
        ///
        ///     Signature: int memcmp ( const void * ptr1, const void * ptr2, size_t num )
        ///
        ///     More Info: http://www.cplusplus.com/reference/cstring/memcmp/
        /// </summary>
        private void memcmp()
        {
            var ptr1 = GetParameterPointer(0);
            var ptr2 = GetParameterPointer(2);
            var num = GetParameter(4);

            var ptr1Data = Module.Memory.GetArray(ptr1, num);
            var ptr2Data = Module.Memory.GetArray(ptr2, num);

            Registers.AX = 0;
            for (var i = 0; Registers.AX == 0 && i < num; i++)
            {
                Registers.AX = (ushort)(ptr1Data[i] - ptr2Data[i]);
            }
        }

        /// <summary>
        ///     Returns number of system lines 'in use'
        ///
        ///     int nliniu(void);
        /// </summary>
        private void nliniu()
        {
            Registers.AX = (ushort)ChannelDictionary.Count;
        }

        private ReadOnlySpan<byte> version => Module.Memory.GetVariablePointer("VERSION").Data;

        /// <summary>
        ///     access - determines accessibility of a file
        ///
        ///     Signature: int access(const char *filename, int amode);
        /// </summary>
        private void access()
        {
            var mode = GetParameter(2);

            var fileName = _fileFinder.FindFile(Module.ModulePath, GetParameterFilename(0));

            //Strip Relative Pathing, it'll always be relative to the module location
            if (fileName.StartsWith(@".\"))
                fileName = fileName.Replace(@".\", string.Empty);

#if DEBUG
            _logger.Debug($"Checking access for: {fileName}");
#endif

            ushort result = 0xFFFF;
            switch (mode)
            {
                case 0:
                    if (File.Exists(Path.Combine(Module.ModulePath, fileName)))
                        result = 0;
                    break;
            }

            Registers.AX = result;
        }

        /// <summary>
        ///     Set opnbtv() file-open mode
        ///
        ///     Signature: void omdbtv (int mode);
        /// </summary>
        private void omdbtv()
        {
            var mode = GetParameter(0);

            switch (mode)
            {
                case 0:
                    _logger.Debug("Set opnbtv() mode to Normal");
                    break;
                case 0xFFFF:
                    _logger.Debug("Set opnbtv() mode to Accelerated");
                    break;
                case 0xFFFE:
                    _logger.Debug("Set opnbtv() mode to Read-Only");
                    break;
                case 0xFFFD:
                    _logger.Debug("Set opnbtv() mode to Verify (Read-After-Write)");
                    break;
                case 0xFFFC:
                    _logger.Debug("Set opnbtv() mode to Exclusive");
                    break;
                default:
                    throw new Exception($"Unknown opnbtv() mode: {mode}");
            }
        }

        /// <summary>
        ///     Checks a type E CNF option for one of several possible values
        ///
        ///     Signature: int index=tokopt(int msgnum, char *token1, chat *token2,....,NULL);
        /// </summary>
        private void tokopt()
        {
            var msgNum = GetParameter(0);

            var tokenList = new List<byte[]>();

            for (var i = 1; i < ushort.MaxValue; i += 2)
            {
                var messagePointer = GetParameterPointer(i);

                //Break on NULL, as it's the last in the sequence
                if (messagePointer.Equals(FarPtr.Empty))
                    break;

                tokenList.Add(Module.Memory.GetString(messagePointer).ToArray());
            }

            var message = McvPointerDictionary[_currentMcvFile.Offset].GetString(msgNum);

            for (var i = 0; i < tokenList.Count; i++)
            {
                if (message.SequenceEqual(tokenList[i]))
                {
                    Registers.AX = (ushort)(i + 1);
                    return;
                }
            }

            Registers.AX = 0;
        }


        /// <summary>
        ///     Returns the amount of memory left
        ///     TODO: This returns MAX always -- should it not?
        ///
        ///     Signature: long farcoreleft(void);
        /// </summary>
        private void farcoreleft()
        {
            Registers.DX = (ushort)(uint.MaxValue >> 16);
            Registers.AX = (ushort)(uint.MaxValue & 0xFFFF);
        }

        /// <summary>
        ///     Converts date and time to UNIX time format
        ///
        ///     Signature: long dostounix(struct date *d, struct time *t);
        /// </summary>
        private void dostounix()
        {
            var datePointer = GetParameterPointer(0);
            var timePointer = GetParameterPointer(2);

            var dateStruct = new DateStruct(Module.Memory.GetArray(datePointer, DateStruct.Size));
            var timeStruct = new TimeStruct(Module.Memory.GetArray(timePointer, TimeStruct.Size));

            var specifiedDate = new DateTime(dateStruct.year, dateStruct.month, dateStruct.day, timeStruct.hours,
                timeStruct.minutes, timeStruct.seconds);

            var epochTime = (uint)((DateTimeOffset)specifiedDate).ToUnixTimeSeconds();

#if DEBUG
            _logger.Debug($"({Module.ModuleIdentifier}) Returned DOSTOUNIX time: {epochTime}");
#endif

            Registers.DX = (ushort)(epochTime >> 16);
            Registers.AX = (ushort)(epochTime & 0xFFFF);
        }

        /// <summary>
        ///     Gets MS-DOS date
        ///
        ///     void getdate(struct date *dateblk);
        /// </summary>
        private void getdate()
        {
            var datePointer = GetParameterPointer(0);

            var dateStruct = new DateStruct(_clock.Now);

            Module.Memory.SetArray(datePointer, dateStruct.Data);
        }

        /// <summary>
        ///     Capitalizes the first letter after each space in the specified string
        ///
        ///     Signature: void zonkhl(char *stg);
        /// </summary>
        private void zonkhl()
        {
            var inputStringPointer = GetParameterPointer(0);
            var inputString = Module.Memory.GetString(inputStringPointer).ToArray();
            var isSpace = true;

            for (var i = 0; i < inputString.Length; i++)
            {
                if (char.IsUpper((char)inputString[i]))
                    inputString[i] = (byte)char.ToLower((char)inputString[i]);

                if (inputString[i] == (byte)' ')
                    isSpace = true;

                if (char.IsLower((char)inputString[i]) && isSpace)
                {
                    inputString[i] = (byte)char.ToUpper((char)inputString[i]);
                    isSpace = false;
                }
            }

            Module.Memory.SetArray(inputStringPointer, inputString);
        }

        /// <summary>
        ///     Generates a random number between min and max
        ///
        ///     Signature: int genrdn(int min,int max);
        /// </summary>
        private void genrnd()
        {
            var min = GetParameter(0);
            var max = GetParameter(1);

            if (max < min)
                max = min;

            Registers.AX = (ushort)_random.Next(min, max);
        }

        /// <summary>
        ///     Remove all whitespace characters
        ///
        ///     Signature: void rmvwht(char *string);
        /// </summary>
        private void rmvwht()
        {
            var stringPointer = GetParameterPointer(0);

            var stringToParse = Encoding.ASCII.GetString(Module.Memory.GetString(stringPointer));
            var parsedString = string.Concat(stringToParse.Where(c => !char.IsWhiteSpace(c)));

            Module.Memory.SetArray(stringPointer, Encoding.ASCII.GetBytes(parsedString));
        }

        /// <summary>
        ///     Signed Modulo, non-significant (Borland C++ Implicit Function)
        ///
        ///     Signature: DX:AX = arg1 % arg2
        /// </summary>
        /// <returns></returns>
        private void f_lmod()
        {
            int arg1 = (GetParameter(1) << 16) | GetParameter(0);
            int arg2 = (GetParameter(3) << 16) | GetParameter(2);

            var result = arg1 % arg2;

            Registers.DX = (ushort)(result >> 16);
            Registers.AX = (ushort)(result & 0xFFFF);

            RealignStack(8);
        }

        /// <summary>
        ///     Registers Module Agent information for Galacticomm Client/Server
        ///
        ///     While we set this -- we're going to ignore it
        ///
        ///     Signature: void register_agent(struct agent *agdptr);
        /// </summary>
        private void register_agent()
        {
            var agentPointer = GetParameterPointer(0);

            _galacticommClientServerAgent = new AgentStruct(Module.Memory.GetArray(agentPointer, AgentStruct.Size));
        }

        private ReadOnlySpan<byte> syscyc => Module.Memory.GetVariablePointer("SYSCYC").Data;

        /// <summary>
        ///     Read a CNF option from a .MSG file
        ///
        ///     Signature: char *msgscan(char *msgfile,char *vblname);
        /// </summary>
        private void msgscan()
        {
            var msgFilePointer = GetParameterPointer(0);
            var variableNamePointer = GetParameterPointer(2);

            var msgFileName = Encoding.ASCII.GetString(Module.Memory.GetString(msgFilePointer, true));
            var variableName = Encoding.ASCII.GetString(Module.Memory.GetString(variableNamePointer, true));
            var msgFile = Module.Msgs.First(x => x.FileName == msgFileName.ToUpper());

            //Return Null Pointer if Value isn't found
            if (!msgFile.MsgValues.TryGetValue(variableName, out var msgVariableValue))
            {
                Registers.AX = 0;
                Registers.DX = 0;
                return;
            }

            var msgScanResultPointer = Module.Memory.GetOrAllocateVariablePointer("MSGSCAN", 0x1000);

            Module.Memory.SetArray(msgScanResultPointer, new byte[0x1000]); //Zero it out
            Module.Memory.SetArray(msgScanResultPointer, msgVariableValue); //Write

            Registers.SetPointer(msgScanResultPointer);
        }

        /// <summary>
        ///     Returns a file date and time
        ///
        ///     Signature: long timendate=getdtd(int handle);
        /// </summary>
        private void getdtd()
        {
            var fileHandle = GetParameter(0);

            var filePointer = FilePointerDictionary[fileHandle];

            var fileTime = File.GetLastWriteTime(filePointer.Name);

            var packedTime = (ushort)((fileTime.Hour << 11) + (fileTime.Minute << 5) + (fileTime.Second >> 1));
            var packedDate = (ushort)((fileTime.Month << 5) + fileTime.Day + ((fileTime.Year - 1980) << 9));

#if DEBUG
            _logger.Debug($"({Module.ModuleIdentifier}) Returned Packed Date for {filePointer.Name} ({fileTime}) AX: {packedTime} DX: {packedDate}");
#endif
            Registers.AX = packedTime;
            Registers.DX = packedDate;
        }

        /// <summary>
        ///     Count the number of bytes and files in a directory
        ///
        ///     Signature: void cntdir(char *path)
        /// </summary>
        private void cntdir()
        {
            var pathPointer = GetParameterPointer(0);

            var pathString = _fileFinder.ResolvePathWithWildcards(Module.ModulePath, GetParameterFilename(0));

            var files = Directory.GetFiles(Module.ModulePath, pathString);
            uint totalBytes = 0;
            foreach (var f in files)
            {
                totalBytes += (uint)new FileInfo(f).Length;
            }

            Module.Memory.SetArray("NUMFILS", BitConverter.GetBytes((uint)files.Length));
            Module.Memory.SetArray("NUMBYTS", BitConverter.GetBytes(totalBytes));
        }

        private ReadOnlySpan<byte> numfils => Module.Memory.GetVariablePointer("NUMFILS").Data;
        private ReadOnlySpan<byte> numbyts => Module.Memory.GetVariablePointer("NUMBYTS").Data;
        private ReadOnlySpan<byte> numbytp => Module.Memory.GetVariablePointer("NUMBYTP").Data;
        private ReadOnlySpan<byte> numdirs => Module.Memory.GetVariablePointer("NUMDIRS").Data;

        /// <summary>
        ///     Closes the Specified Btrieve File
        ///
        ///     Signature: void clsbtv(struct btvblk *bbp)
        /// </summary>
        private void clsbtv()
        {
            var filePointer = GetParameterPointer(0);

#if DEBUG
            _logger.Debug($"Closing BTV File: {filePointer}");
#endif

            BtrieveDeleteProcessor(filePointer);
            _currentMcvFile = null;
        }

        private ReadOnlySpan<byte> nglobs => Module.Memory.GetVariablePointer("NGLOBS").Data;

        /// <summary>
        ///     Retrieves a C-string containing the value of the environment variable whose name is specified in the argument
        ///
        ///     Signature: char* getenv(const char* name);
        /// </summary>
        private void getenv()
        {
            var name = GetParameterFilename(0);

            var resultPointer = Module.Memory.GetOrAllocateVariablePointer("GETENV", 0xFF);

            switch (name)
            {
                case "PATH":
                    Module.Memory.SetArray(resultPointer, Encoding.ASCII.GetBytes("C:\\BBSV6\\\0"));
                    break;
            }

            Registers.SetPointer(resultPointer);
        }

        /// <summary>
        ///     (File Transfer) Issue a new tagspec pointer
        ///
        ///     Always returns 0
        ///
        ///     Signature: int ftgnew(void);
        /// </summary>
        private void ftgnew()
        {
            Registers.AX = 1;
        }

        /// <summary>
        ///     Compute DOS date
        ///
        ///     Signature: int date=datofc(int count);
        /// </summary>
        private void datofc()
        {
            var days = GetParameter(0);
            var dtDateTime = new DateTime(1980, 1, 1, 0, 0, 0, 0, System.DateTimeKind.Utc).AddDays(days);

            var packedDate = (dtDateTime.Month << 5) + dtDateTime.Day + ((dtDateTime.Year - 1980) << 9);

            Registers.AX = (ushort)packedDate;
        }

        /// <summary>
        ///     (File Transfer) Submit a tagspec for download
        ///
        ///     Always returns 0 to denote program now has control
        ///
        ///     Signature: int ftgsbm(char *prot);
        /// </summary>
        private void ftgsbm()
        {
            //Ignore Protocol Pointer passed into this method

            //Get Pointer to Download Method from FileSpec
            var fileSpec =
                new FtgStruct(Module.Memory.GetArray(Module.Memory.GetVariablePointer("FTG"), FtgStruct.Size));

            //Call TSHBEG to get file to send
            //Decrement the initial Stack Pointer enough to ensure it wont overwrite anything in ththate current stack space
            Module.Execute(fileSpec.tshndl, ChannelNumber, true, true,
                new Queue<ushort>(new List<ushort> { (ushort)FtgStruct.TagSpecFunctionCodes.TSHBEG }),
                (ushort)(Registers.SP - 0x800));

            //TSHMSG now holds the file to be transfered
            var fileToSend =
                Encoding.ASCII.GetString(Module.Memory.GetString(Module.Memory.GetVariablePointer("TSHMSG"), true));

            fileToSend = _fileFinder.FindFile(Module.ModulePath, fileToSend);

#if DEBUG
            _logger.Debug($"({Module.ModuleIdentifier}) Channel {ChannelNumber} downloding: {fileToSend}");
#endif

            ChannelDictionary[ChannelNumber].SendToClient(File.ReadAllBytes(Path.Combine(Module.ModulePath, fileToSend)));

            //Call TSHFIN to get file to send
            //Decrement the initial Stack Pointer enough to ensure it wont overwrite anything in the current stack space
            Module.Execute(fileSpec.tshndl, ChannelNumber, true, true,
                new Queue<ushort>(new List<ushort> { (ushort)FtgStruct.TagSpecFunctionCodes.TSHFIN }),
                (ushort)(Registers.SP - 0x800));

            Registers.AX = 0;
        }

        /// <summary>
        ///     (File Transfer) Global Tagspec Pointer
        ///
        ///     Signature: struct ftg *ftgptr;
        /// </summary>
        private ReadOnlySpan<byte> ftgptr => Module.Memory.GetVariablePointer("FTGPTR").Data;

        /// <summary>
        ///     Universal global Tagspec Handler messag
        ///
        ///     Signature: char tshmsg[TSHLEN+1];
        /// </summary>
        private ReadOnlySpan<byte> tshmsg => Module.Memory.GetVariablePointer("TSHMSG").Data;

        /// <summary>
        ///     (File Transfer) Contains fields for external use
        ///
        ///     Signature: struct ftfscb {...};
        /// </summary>
        private ReadOnlySpan<byte> ftfscb => Module.Memory.GetVariablePointer("FTFSCB").Data;

        /// <summary>
        ///     Output buffer size per channel
        ///
        ///     Signature: int outbsz;
        /// </summary>
        private ReadOnlySpan<byte> outbsz => Module.Memory.GetVariablePointer("OUTBSZ").Data;

        /// <summary>
        ///     System-Variable Btrieve Record Layout Struct (1 of 3)
        ///
        ///     Signature: struct sysvbl sv;
        /// </summary>
        private ReadOnlySpan<byte> sv => Module.Memory.GetVariablePointer("SV").Data;

        /// <summary>
        ///     List an ASCII file to the users screen
        ///
        ///     Signature: void listing(char *path, void (*whndun)())
        /// </summary>
        private void listing()
        {
            var fileToSend = GetParameterFilename(0);
            var finishedFunctionPointer = GetParameterPointer(2);

            fileToSend = _fileFinder.FindFile(Module.ModulePath, fileToSend);

#if DEBUG
            _logger.Debug($"Channel {ChannelNumber} listing: {fileToSend}");
#endif

            ChannelDictionary[ChannelNumber].SendToClientRaw(File.ReadAllBytes(Path.Combine(Module.ModulePath, fileToSend)));

            Module.Execute(finishedFunctionPointer, ChannelNumber, true, true,
                null, (ushort)(Registers.SP - 0x800));
        }


        /// <summary>
        ///     Gets a btrieve record relative to the current offset, should be next/prev only
        ///
        ///     Signature: int anpbtv (void *recptr, int anpopt)
        /// </summary>
        private void anpbtv()
        {
            var recordPointer = GetParameterPointer(0);
            var btrieveOperation = (EnumBtrieveOperationCodes)GetParameter(2);

            Registers.AX = (ushort) (anpbtv(recordPointer, caseSensitive: true, btrieveOperation) ? 1 : 0);
        }

        /// <summary>
        ///     Test if the user has enough credits -- always returns yes
        ///
        ///     Signature: int enuf=tstcrd(long amount);
        /// </summary>
        private void tstcrd() => Registers.AX = 1;

        /// <summary>
        ///     0x7F if U.S.A. only, 0xFF if European
        ///
        ///     Signature: char eurmsk;
        /// </summary>
        private ReadOnlySpan<byte> eurmsk => Module.Memory.GetVariablePointer("EURMSK").Data;

        /// <summary>
        ///     strnicmp - compare one string to another without case sensitivity
        ///
        ///     Signature: int strnicmp(const char *str1, const char *str2, size_t maxlen);
        /// </summary>
        private void strnicmp()
        {
            var string1 = GetParameterString(0, stripNull: true);
            var string2 = GetParameterString(2, stripNull: true);
            var maxLength = GetParameter(4);

            Registers.AX = (ushort)string.Compare(string1, 0, string2, 0, maxLength, true);
        }

        /// <summary>
        ///     Determines processor time.
        ///
        ///     The clock function returns the processor time elapsed since the beginning of the program invocation.
        ///
        ///     Signature: clock_t clock(void);
        /// </summary>
        private void clock()
        {
            Registers.DX = (ushort)((int)_highResolutionTimer.ElapsedMilliseconds & 0xFFFF);
            Registers.AX = (ushort)(((int)_highResolutionTimer.ElapsedMilliseconds & 0xFFFF0000) >> 16);
        }

        /// <summary>
        ///     Comparison of the C string str1 to the C string str2
        ///
        ///     Signature: int strncmp(const char *str1, const char *str2, size_t maxlen);
        /// </summary>
        private void strncmp()
        {
            var string1 = GetParameterString(0, stripNull: true);
            var string2 = GetParameterString(2, stripNull: true);
            var maxLength = GetParameter(4);

            Registers.AX = (ushort)string.Compare(string1, 0, string2, 0, maxLength);
        }

        /// <summary>
        ///     Less Tolerant Update to Current Record
        ///
        ///     Signature: void updbtv (void *recptr);
        /// </summary>
        private void updbtv()
        {
            if (!updateBtv())
                throw new SystemException("Unable to update btrieve record");
        }

        /// <summary>
        ///     Opens a new file for reading/writing
        ///
        ///     This method differs from f_open in that it doesn't create a FILE struct, it only returns the handle
        ///
        ///     Signature: int open(const char *path, int access [, unsigned mode]);
        /// </summary>
        private void open()
        {
            var filenameInputValue = GetParameterFilename(0);
            var mode = GetParameter(2);

            var fileName = _fileFinder.FindFile(Module.ModulePath, filenameInputValue);
            var dosFileMode = (EnumOpenFlags)mode;

            var fullPath = Path.Combine(Module.ModulePath, fileName);

            if (dosFileMode.HasFlag(EnumOpenFlags.O_TEXT))
                throw new ArgumentException($"open called with O_TEXT - not yet supported");
#if DEBUG
            _logger.Debug($"({Module.ModuleIdentifier}) Opening File: {fullPath}");
#endif
            FileMode fileMode;
            FileAccess fileAccess;

            if (dosFileMode.HasFlag(EnumOpenFlags.O_CREAT))
                fileMode = FileMode.OpenOrCreate;
            else
                fileMode = FileMode.Open;

            if (dosFileMode.HasFlag(EnumOpenFlags.O_TRUNC))
                fileMode = FileMode.Truncate;

            if (dosFileMode.HasFlag(EnumOpenFlags.O_RDRW))
                fileAccess = FileAccess.ReadWrite;
            else if (dosFileMode.HasFlag(EnumOpenFlags.O_WRONLY))
                fileAccess = FileAccess.Write;
            else
                fileAccess = FileAccess.Read;
            //Setup the File Stream
            try
            {
                var fileStream = File.Open(fullPath, fileMode, fileAccess);

                var fileStreamPointer = FilePointerDictionary.Allocate(fileStream);

                Registers.AX = (ushort)fileStreamPointer;
            }
            catch (Exception ex)
            {
                _logger.Warn(ex, $"Unable to open {fileName} {dosFileMode}");
                Registers.AX = 0xFFFF;
            }
        }

        /// <summary>
        ///     Reads from file.
        ///
        ///     Signature: int read(int handle, void *buf, unsigned len);
        /// </summary>
        private void read()
        {
            var fd = GetParameter(0);
            var destinationPointer = GetParameterPointer(1);
            var length = GetParameter(3);

            if (!FilePointerDictionary.TryGetValue(fd, out var fileStream)) {
                // TODO sets errno to EBADF;
                Registers.AX = 0xFFFF; // -1
                return;
            }

            if (fileStream.Position >= fileStream.Length)
            {
                Registers.AX = 0;
                return;
            }

            try
            {
                var buffer = new byte[length];
                var bytesRead = fileStream.Read(buffer);
                if (bytesRead > 0)
                    Module.Memory.SetArray(destinationPointer, new ReadOnlySpan<byte>(buffer, 0, bytesRead));

                Registers.AX = (ushort)bytesRead;
            }
            catch (NotSupportedException)
            {
                // TODO set errno appropriately
                Registers.AX = 0xFFFF;
            }
        }

        /// <summary>
        ///     Writes to file.
        ///
        ///     Signature: int write(int handle, void *buf, unsigned len);
        /// </summary>
        private void write()
        {
            var fd = GetParameter(0);
            var sourcePointer = GetParameterPointer(1);
            var length = GetParameter(3);

            if (!FilePointerDictionary.TryGetValue(fd, out var fileStream)) {
                // TODO sets errno to EBADF;
                Registers.AX = 0xFFFF; // -1
                return;
            }

            try
            {
                var oldPosition = fileStream.Position;
                fileStream.Write(Module.Memory.GetArray(sourcePointer, length));
                Registers.AX = (ushort)(fileStream.Position - oldPosition);
            }
            catch (NotSupportedException)
            {
                // TODO set errno appropriately
                Registers.AX = 0xFFFF;
            }
        }

        /// <summary>
        ///     Creates a Directory
        ///
        ///     Signature: int mkdir(const char *pathname);
        /// </summary>
        private void mkdir()
        {
            var directoryNamePointer = GetParameterPointer(0);

            var directoryName = _fileFinder.FindFile(Module.ModulePath, Encoding.ASCII.GetString(Module.Memory.GetString(directoryNamePointer, true)));
            var fullPath = Path.Combine(Module.ModulePath, directoryName);

            if (!Directory.Exists(fullPath))
            {
                Directory.CreateDirectory(fullPath);
                _logger.Info($"Created Directory: {fullPath}");
            }

            Registers.AX = 0;
        }

        /// <summary>
        ///     getftime - gets file date and time
        ///
        ///     Signature: int getftime(int handle, struct ftime *ftimep);
        /// </summary>
        private void getftime()
        {
            var fileHandle = GetParameter(0);
            var ftimePointer = GetParameterPointer(1);

            var info = new FileInfo(FilePointerDictionary[fileHandle].Name);

            var packedTime = (ushort)((info.CreationTime.Hour << 11) + (info.CreationTime.Minute << 5) + (info.CreationTime.Second >> 1));
            var packedTimeData = BitConverter.GetBytes(packedTime);

            var packedDate = (ushort)(((_clock.Now.Year - 1980) << 9) + (_clock.Now.Month << 5) + _clock.Now.Day);
            var packedDateData = BitConverter.GetBytes(packedDate);

            var ftimeStruct = new byte[4];
            Array.Copy(packedTimeData, 0, ftimeStruct, 0, sizeof(short));
            Array.Copy(packedDateData, 0, ftimeStruct, 2, sizeof(short));

            Module.Memory.SetArray(ftimePointer, ftimeStruct);
        }

        /// <summary>
        ///     close - close a file handle
        ///
        ///     Signature: int close(int handle);
        /// </summary>
        private void close()
        {
            var fileHandle = GetParameter(0);

            //Clean Up File Stream Pointer
            if (!FilePointerDictionary.ContainsKey(fileHandle))
            {
                // TODO set errno
                Registers.AX = 0xFFFF;
                return;
            }

            FilePointerDictionary[fileHandle].Close();
            FilePointerDictionary.Remove(fileHandle);

            Registers.AX = 0;
        }

        /// <summary>
        ///     Prepare answers (call after fsdroom()) (Full-Screen Data Entry)
        ///
        ///     Signature: void fsdapr(char *sesbuf, int sbleng, char *answers)
        /// </summary>
        private void fsdapr()
        {
            var sesbuf = GetParameterPointer(0);
            var sbleng = GetParameter(2);
            var answers = GetParameterPointer(3);

            var fsdAnswersPointer = Module.Memory.GetOrAllocateVariablePointer($"FSD-Answers-{ChannelNumber}", 0x800);

            Module.Memory.SetZero(fsdAnswersPointer, 0x800);

            ushort answerBytesToRead = 0x800;
            if (answers.Offset + 0x800 > ushort.MaxValue)
                answerBytesToRead = (ushort)(ushort.MaxValue - answers.Offset);

            Module.Memory.SetArray(fsdAnswersPointer, Module.Memory.GetArray(answers, answerBytesToRead));
        }

        /// <summary>
        ///     fsd information struct
        ///
        ///     Signature: struct fsdscb *fsdscb;
        /// </summary>
        private ReadOnlySpan<byte> fsdscb => Module.Memory.GetVariablePointer("*FSDSCB").Data;

        /// <summary>
        ///     Current btvu file pointer set
        ///
        ///     Signature: struct btvblk *bb;
        /// </summary>
        private ReadOnlySpan<byte> bb => Module.Memory.GetVariablePointer("BB").Data;

        /// <summary>
        ///     Convert a string to a long integer
        ///
        ///     Signature: long strtol(const char *strP, char **suffixPP, int radix);
        /// </summary>
        private void strtol()
        {
            var stringPointer = GetParameterPointer(0);
            var suffixPointer = GetParameterPointer(2);
            var radix = GetParameter(4);

            var stringContainingLongs = Encoding.ASCII.GetString(Module.Memory.GetString(stringPointer, stripNull: true));

            if (stringContainingLongs == "")
            {
                Registers.DX = 0;
                Registers.AX = 0;

                if (suffixPointer != FarPtr.Empty)
                    Module.Memory.SetPointer(suffixPointer, new FarPtr(stringPointer.Segment, stringPointer.Offset));

                return;
            }

            var longToParse = stringContainingLongs.Split(' ', StringSplitOptions.RemoveEmptyEntries)[0];
            var longToParseLength = longToParse.Length + (stringContainingLongs.Length - stringContainingLongs.TrimStart(' ').Length); //We do this as length might change with logic below and add back in leading spaces

            if (longToParseLength == 0 || (radix == 10 && !longToParse.Any(char.IsDigit)))
            {
                Registers.DX = 0;
                Registers.AX = 0;

                if (suffixPointer != FarPtr.Empty)
                    Module.Memory.SetPointer(suffixPointer, new FarPtr(stringPointer.Segment, stringPointer.Offset));

                return;
            }

            if (radix == 0)
            {
                if (longToParse.StartsWith("0x"))
                {
                    radix = 16;
                }
                else
                {
                    radix = 10;
                }
            }

            var isNegative = false;

            if (radix != 10 && longToParse.StartsWith('-'))
            {
                longToParse = longToParse.TrimStart('-');
                isNegative = true;
            }

            if (radix != 10 && longToParse.StartsWith('+'))
                longToParse = longToParse.TrimStart('+');

            var resultLong = Convert.ToInt32(longToParse, radix);

            if (isNegative)
                resultLong *= -1;

            Registers.DX = (ushort)(resultLong >> 16);
            Registers.AX = (ushort)(resultLong & 0xFFFF);

            if (suffixPointer != FarPtr.Empty)
                Module.Memory.SetPointer(suffixPointer,
                    new FarPtr(stringPointer.Segment, (ushort)(stringPointer.Offset + longToParseLength + 1)));
        }

        /// <summary>
        ///     Returns an unmodified copy of the FSD template (set in fsdroom())
        ///
        ///     Signature: char *fsdrft(void);
        /// </summary>
        private void fsdrft()
        {
            var templatePointer = Module.Memory.GetVariablePointer($"FSD-TemplateBuffer-{ChannelNumber}");

            Registers.SetPointer(templatePointer);
        }

        /// <summary>
        ///     Display background for Full-Screen entry mode (Full-Screen Data Entry)
        ///
        ///     Signature: void fsdbkg(char *templt);
        /// </summary>
        private void fsdbkg()
        {
            var templatePointer = GetParameterPointer(0);
            ChannelDictionary[ChannelNumber].SendToClient("\x1B[0m\x1B[2J\x1B[0m"); //FSDBBS.C
            ChannelDictionary[ChannelNumber].SendToClient(FormatNewLineCarriageReturn(Module.Memory.GetString(templatePointer)));
        }

        /// <summary>
        ///     Sets the Header for FSD Session if using RIP
        ///
        ///     Signature: void fsdrhd (char *title);
        /// </summary>
        private void fsdrhd()
        {
            var ripHeaderStringPointer = GetParameterPointer(0);

            var ripHeaderPointer = Module.Memory.GetOrAllocateVariablePointer($"FSD-RIPHeader-{ChannelNumber}", 0xFF);

            Module.Memory.SetArray(ripHeaderPointer, Module.Memory.GetString(ripHeaderStringPointer));
        }

        /// <summary>
        ///     Begin FSD entry session (call after fsdroom(), fsdapr())
        ///
        ///     Signature: void fsdego(int (*fldvfy)(int fldno, char *answer), void (*whndun)(int save));
        /// </summary>
        private void fsdego()
        {
            var fieldVerificationPointer = GetParameterPointer(0);
            var whenDoneRoutinePointer = GetParameterPointer(2);

            var fsdFieldVerificationRoutinePointer = Module.Memory.GetOrAllocateVariablePointer($"FSD-FieldVerificationRoutine-{ChannelNumber}", FarPtr.Size);
            var fsdWhenDoneRoutinePointer = Module.Memory.GetOrAllocateVariablePointer($"FSD-WhenDoneRoutine-{ChannelNumber}", FarPtr.Size);

            Module.Memory.SetPointer(fsdFieldVerificationRoutinePointer, fieldVerificationPointer);
            Module.Memory.SetPointer(fsdWhenDoneRoutinePointer, whenDoneRoutinePointer);

            ChannelDictionary[ChannelNumber].SessionState = EnumSessionState.EnteringFullScreenDisplay;

            //Update fsdscb struct
            var fsdscbStructPointer = Module.Memory.GetVariablePointer($"FSD-Fsdscb-{ChannelNumber}");
            var fsdscbStruct = new FsdscbStruct(Module.Memory.GetArray(fsdscbStructPointer, FsdscbStruct.Size));
            fsdscbStruct.fldvfy = fieldVerificationPointer;
            Module.Memory.SetArray(fsdscbStructPointer, fsdscbStruct.Data);

#if DEBUG
            _logger.Debug($"Channel {ChannelNumber} entering Full Screen Display (v:{fieldVerificationPointer}, d:{whenDoneRoutinePointer}");
#endif
        }

        /// <summary>
        ///     Error message for fsdppc(), fsdprc(), etc. (Full-Screen Data Entry)
        ///
        ///     Signature: char fsdemg[];
        /// </summary>
        private ReadOnlySpan<byte> fsdemg => Module.Memory.GetVariablePointer("FSDEMG").Data;

        /// <summary>
        ///     Factory-issue field verify routine, for ask-done-at-end scheme
        ///
        ///     Signature: int vfyadn(int fldno, char *answer);
        /// </summary>
        private void vfyadn()
        {
            var fieldNo = GetParameter(0);
            var answer = GetParameterStringSpan(1);

            //Get fsdscb Struct for this channel
            var fsdscbPointer = Module.Memory.GetVariablePointer($"FSD-Fsdscb-{ChannelNumber}");
            var fsdscbStruct = new FsdscbStruct(Module.Memory.GetArray(fsdscbPointer, FsdscbStruct.Size));

            //If we're on the last field
            if (fieldNo == fsdscbStruct.numtpl - 1)
            {
                switch (fsdscbStruct.xitkey)
                {
                    case (ushort)EnumKeyCodes.CRSDN: //Down
                    case 9: //Tab
                        Registers.AX = (ushort)EnumFsdStateCodes.VFYCHK;
                        return;

                    case 27: //Escape
                        Registers.AX = (ushort)EnumFsdStateCodes.VFYDEF;
                        return;
                }

                switch (answer[0])//First Character of Answer
                {
                    case (byte)'S': //SAVE
                    case (byte)'Y': //YES=Done and Save
                    case (byte)'D': //DONE
                        {
                            fsdscbStruct.state = (byte)EnumFsdStateCodes.FSDSAV;
                            Registers.AX = (ushort)EnumFsdStateCodes.FSDSAV;
                            break;
                        }

                    case (byte)'Q': //QUIT
                    case (byte)'X': //eXit
                    case (byte)'A': //Abort or Abandon
                        {
                            fsdscbStruct.state = (byte)EnumFsdStateCodes.FSDQIT;
                            Registers.AX = (ushort)EnumFsdStateCodes.FSDQIT;
                            break;
                        }

                    case (byte)'N': //No == Edit Some More
                    case (byte)'E': //Edit
                        {
                            Registers.AX = (ushort)EnumFsdStateCodes.VFYDEF;
                            break;
                        }
                    default:
                        //Default
                        Registers.AX = (ushort)EnumFsdStateCodes.VFYCHK;
                        break;
                }
            }
            else
            {
                //Any field that's not the last
                switch (fsdscbStruct.xitkey)
                {
                    case 27 when fsdscbStruct.chgcnt > 0: //Escape
                        {
                            Module.Memory.SetArray("FSDEMG", Encoding.ASCII.GetBytes("Are you sure? Enter QUIT to quit now\0"));
                            Registers.AX = (ushort)EnumFsdStateCodes.VFYCHK;
                            break;
                        }
                    default:
                        //Default
                        Registers.AX = (ushort)EnumFsdStateCodes.VFYCHK;
                        break;
                }
            }

            //Save any changes to fsdscb struct
            Module.Memory.SetArray(fsdscbPointer, fsdscbStruct.Data);
        }

        /// <summary>
        ///     Get a field's answer (Full-Screen Data Entry)
        ///
        ///     Signature: char *stg=fsdnan(int fldno);
        /// </summary>
        private void fsdnan()
        {
            var fieldNo = GetParameter(0);

            //Get FSD Status from the Global Cache
            var fsdStatus = _globalCache.Get<FsdStatus>($"FSD-Status-{ChannelNumber}");

            if (!Module.Memory.TryGetVariablePointer($"fsdnan-buffer-{fieldNo}", out var fsdnanPointer))
                fsdnanPointer = Module.Memory.AllocateVariable($"fsdnan-buffer-{fieldNo}", 0xFF);

            Module.Memory.SetArray(fsdnanPointer, Encoding.ASCII.GetBytes(fsdStatus.Fields[fieldNo].Value + '\0'));

#if DEBUG
            _logger.Debug($"({Module.ModuleIdentifier}) Retrieved Field {fieldNo}: {fsdStatus.Fields[fieldNo].Value} ({fsdnanPointer})");
#endif

            Registers.SetPointer(fsdnanPointer);
        }

        /// <summary>
        ///     Gets a fields ordinal for a Multiple-Choice Field
        ///
        ///     Signature: int fsdord(int fldi);
        /// </summary>
        private void fsdord()
        {
            var fieldNo = GetParameter(0);

            //Get FSD Status from the Global Cache
            var fsdStatus = _globalCache.Get<FsdStatus>($"FSD-Status-{ChannelNumber}");

            Registers.AX = (ushort)fsdStatus.Fields[fieldNo].SelectedValue;
        }

        /// <summary>
        ///     no-preparation- extract answer from answer string (Full Screen Data Entry)
        ///
        ///     Signature: char *fsdxan(char *answer, char *name);
        /// </summary>
        private void fsdxan()
        {
            var answerPointer = GetParameterPointer(0);
            var answerName = GetParameterString(2, true);

            var answerString = Encoding.ASCII.GetString(Module.Memory.GetArray(answerPointer, 0x400));

            //Trim the Answer String to just the component we need
            var answerStart = answerString.IndexOf(answerName, StringComparison.InvariantCultureIgnoreCase);
            var trimmedAnswerString = answerString.Substring(answerStart);
            trimmedAnswerString = trimmedAnswerString.Substring(0, trimmedAnswerString.IndexOf('\0'));

            var answerComponents = trimmedAnswerString.Split('=');
            var fsdxanPointer = Module.Memory.GetOrAllocateVariablePointer("fsdxan-buffer", 0xFF);

            Module.Memory.SetZero(fsdxanPointer, 0xFF);
            Module.Memory.SetArray(fsdxanPointer, Encoding.ASCII.GetBytes($"{answerComponents[1]}"));

            Registers.SetPointer(fsdxanPointer);
        }

        /// <summary>
        ///     Sorts a bunch of strings by re-arranging an array of pointers
        ///
        ///     Signature: void sortstgs(char *stgs[],int num);
        /// </summary>
        private void sortstgs()
        {
            var stringPointerBase = GetParameterPointer(0);
            var numberOfStrings = GetParameter(2);

            if (numberOfStrings == 0)
                return;

            var listOfStrings = new List<Tuple<FarPtr, string>>(numberOfStrings);

            //Grab the pointers and the strings they point to, save in a Tuple
            for (var i = 0; i < numberOfStrings; i++)
            {
                var pointerOffset = (ushort)(stringPointerBase.Offset + (i * FarPtr.Size));
                var destinationPointer = Module.Memory.GetPointer(stringPointerBase.Segment, pointerOffset);
                listOfStrings.Add(new Tuple<FarPtr, string>(destinationPointer, Encoding.ASCII.GetString(Module.Memory.GetString(destinationPointer, true))));
            }

            //Order them alphabetically by string
            var sortedStrings = listOfStrings.OrderBy(x => x.Item2).ToList();

            //Write the new string destination pointers
            for (var i = 0; i < numberOfStrings; i++)
            {
                var pointerOffset = (ushort)(stringPointerBase.Offset + (i * FarPtr.Size));
                Module.Memory.SetPointer(stringPointerBase.Segment, pointerOffset, sortedStrings[i].Item1);
            }
        }

        /// <summary>
        ///     Get the last word of a string
        ///
        ///     Signature: char *lastwd(char *string);
        /// </summary>
        private void lastwd()
        {
            var stringPointerBase = GetParameterPointer(0);

            var stringToParse = Encoding.ASCII.GetString(Module.Memory.GetString(stringPointerBase, stripNull: true));

            var lastWordIndex = stringToParse.LastIndexOf(' ');
            lastWordIndex++; //Start on next character after space

            Registers.SetPointer(stringPointerBase + lastWordIndex);
        }

        /// <summary>
        ///     Skip past non-white spaces, returns first NULL or whitespace character in the string
        ///
        ///     Signature: char *skpwrd(char *cp);
        /// </summary>
        private void skpwrd()
        {
            var stringPointerBase = GetParameterPointer(0);

            for (var i = stringPointerBase.Offset; i < ushort.MaxValue; i++)
            {
                var currentCharacter = Module.Memory.GetByte(stringPointerBase.Segment, i);
                if (currentCharacter != 0 && currentCharacter != ' ') continue;

                Registers.SetPointer(new FarPtr(stringPointerBase.Segment, i));
                return;
            }

            Registers.SetPointer(stringPointerBase);
        }

        /// <summary>
        ///     Find text variable & return number
        ///
        ///     Signature: int findtvar(char *name);
        /// </summary>
        private void findtvar()
        {
            var name = GetParameterString(0, true);

            //It's a system variable, set the pointer in the TXTVARS array to the 1st record,
            //which will trigger an MBBSEmu only ordinal for variable lookup
            if (_textVariableService.GetVariableIndex(name) > -1)
            {
                Registers.AX = 0;
                return;
            }

            //Check variables registered within the module
            var txtvarMemoryBase = Module.Memory.GetVariablePointer("TXTVARS");
            for (ushort i = 0; i < MaxTextVariables; i++)
            {
                var currentTextVar =
                    new TextvarStruct(Module.Memory.GetArray(txtvarMemoryBase + (i * TextvarStruct.Size),
                        TextvarStruct.Size));

                if (currentTextVar.name != name)
                    continue;

                findtvarValue = i;
                Registers.AX = i;
                return;

            }

            Registers.AX = 0xFFFF;
        }

        /// <summary>
        ///     Turns on echo utility for the specified user
        ///
        ///
        ///     Signature: void echonu(int usrnum);
        /// </summary>
        private void echonu()
        {
            var channelNumber = GetParameter(0);

#if DEBUG
            _logger.Debug($"Disabling Character Interceptor & Enabling Echo on Channel {channelNumber}");
#endif

            ChannelDictionary[channelNumber].CharacterInterceptor = null;
            ChannelDictionary[channelNumber].TransparentMode = false;
        }

        /// <summary>
        ///     Inject a message to another user (implicit inputs othusn, prfbuf).
        ///
        ///     Signature: int gotIt=injoth();
        /// </summary>
        private void injoth()
        {
            var userChannel = Module.Memory.GetWord("OTHUSN");
            var basePointer = Module.Memory.GetVariablePointer("PRFBUF");
            var currentPointer = Module.Memory.GetPointer("PRFPTR");

            var outputLength = (ushort)(currentPointer.Offset - basePointer.Offset);

            var outputBuffer = Module.Memory.GetArray(basePointer, outputLength);

            var outputBufferProcessed = FormatOutput(outputBuffer);

            ChannelDictionary[userChannel].SendToClient(outputBufferProcessed);

            Module.Memory.SetZero(basePointer, outputLength);

            //Set prfptr to the base address of prfbuf
            Module.Memory.SetPointer("PRFPTR", Module.Memory.GetVariablePointer("PRFBUF"));
        }

        /// <summary>
        ///     Defined "SYSOP KEY" in MajorBBS Config
        ///
        ///     This is "SYSOP" by default
        /// </summary>
        private ReadOnlySpan<byte> syskey => Module.Memory.GetVariablePointer("*SYSKEY").Data;

        /// <summary>
        ///     "strip" blank spaces after input
        ///
        ///     Signature: void stripb(char *stg);
        /// </summary>
        private void stripb() => depad(false);

        /// <summary>
        ///     Formats a String for use in btrieve (best I can tell)
        ///
        ///     Signature: void makhdl(char *stg);
        /// </summary>
        private void makhdl()
        {
            stripb();
            zonkhl();
        }

        /// <summary>
        ///     char is a valid signup uid char
        ///
        ///     Signature: int issupc(int c);
        /// </summary>
        private void issupc()
        {
            var character = (char)GetParameter(0);

            if (!char.IsLetterOrDigit(character) && !char.IsSeparator(character) && !char.IsSymbol(character))
            {
                Registers.AX = 0;
            }
            else
            {
                Registers.AX = 1;
            }
        }

        /// <summary>
        ///     I believe, like RTIHDLR, that this routine is used to register a task that runs at a very
        ///     quick interval. This might have been added to handle sub-second routines not running on DOS,
        ///     and not having the DOS Interrupt ability that RTIHDLR used.
        ///
        ///     Signature: int initask(void (*tskaddr)(int taskid));
        /// </summary>
        private void initask()
        {
            var routinePointer = GetParameterPointer(0);

            var routine = new RealTimeRoutine(routinePointer);
            var routineNumber = Module.TaskRoutines.Allocate(routine);
#if DEBUG
            _logger.Debug($"({Module.ModuleIdentifier}) Registered routine {routinePointer}");
#endif
            Registers.AX = (ushort)routineNumber;
        }

        /// <summary>
        ///     Generate a long random number
        ///
        ///     Signature: long lngrnd(long min,long max);
        /// </summary>
        private void lngrnd()
        {
            var min = GetParameterLong(0);
            var max = GetParameterLong(2);

            if (max < min)
                max = min;

            var randomValue = _random.Next(min, max);

            Registers.DX = (ushort)(randomValue >> 16);
            Registers.AX = (ushort)(randomValue & 0xFFFF);
        }

        /// <summary>
        ///     'Acquire' a Btrieve record from a file position
        ///
        ///     Signature: int aabbtv (void *recptr, long abspos, int keynum);
        /// </summary>
        private void aabbtv()
        {
            var recordPointer = GetParameterPointer(0);
            var absolutePosition = GetParameterLong(2);
            var keynum = GetParameter(4);

            var currentBtrieveFile = BtrieveGetProcessor(Module.Memory.GetPointer("BB"));

            Registers.AX = UpdateBB(currentBtrieveFile, recordPointer, (uint)absolutePosition, acquiresData: true, (short)keynum) ? (ushort)1 : (ushort)0;
        }

        /// <summary>
        ///     Checks if an offline user has the specified key
        ///
        ///     Signature: int uidkey (char *uid, char *lock);
        /// </summary>
        private void uidkey()
        {
            var userName = GetParameterString(0, true);
            var accountLock = GetParameterString(2, true);

            if (string.IsNullOrEmpty(accountLock))
            {
                Registers.AX = 1;
                return;
            }

            IEnumerable<string> keys;

            //If the user isnt registered on the system, most likely RLOGIN -- so apply the default keys
            if (_accountRepository.GetAccountByUsername(userName) == null)
            {
                keys = _configuration.DefaultKeys;
            }
            else
            {
                var accountKeys = _accountKeyRepository.GetAccountKeysByUsername(userName);
                keys = accountKeys.Select(x => x.accountKey);
            }

            Registers.AX = (ushort)(keys.Any(k =>
               string.Equals(accountLock, k, StringComparison.InvariantCultureIgnoreCase))
                ? 1
                : 0);
#if DEBUG
            var lockName = Encoding.ASCII.GetString(Module.Memory.GetString(GetParameterPointer(0), true));
            _logger.Debug($"({Module.ModuleIdentifier}) Returning {Registers.AX} for uidkey({userName}, {lockName})");
#endif
        }

        /// <summary>
        ///     Create a new key record
        ///
        ///     Signature: void nkyrec (char *uid);
        /// </summary>
        private void nkyrec()
        {

            var uid = GetParameterString(0, stripNull: true);

#if DEBUG
            _logger.Debug($"New Key Record: {uid}");
#endif
        }

        /// <summary>
        ///     Checks if the other user has the specified key, the one specified by othusn
        ///     and othusp.
        ///
        ///     Signature: int othkey (char *lock);
        /// </summary>
        private void othkey()
        {
            var accountLock = GetParameterString(0, true);
            var userChannel = Module.Memory.GetWord("OTHUSN");

            if (string.IsNullOrEmpty(accountLock))
            {
                Registers.AX = 1;
                return;
            }

            IEnumerable<string> keys;

            //If the user isnt registered on the system, most likely RLOGIN -- so apply the default keys
            if (_accountRepository.GetAccountByUsername(ChannelDictionary[userChannel].Username) == null)
            {
                keys = _configuration.DefaultKeys;
            }
            else
            {
                var accountKeys = _accountKeyRepository.GetAccountKeysByUsername(ChannelDictionary[userChannel].Username);
                keys = accountKeys.Select(x => x.accountKey);
            }

            Registers.AX = keys.Any(k =>
                string.Equals(accountLock, k, StringComparison.InvariantCultureIgnoreCase))
                ? (ushort)1
                : (ushort)0;
#if DEBUG
            _logger.Debug($"({Module.ModuleIdentifier}) Returning {Registers.AX} for othkey({accountLock})");
#endif
        }

        /// <summary>
        ///     Converts a ulong to an ASCII string
        ///
        ///     Signature: char *ul2as(ulong longin)
        ///     Return: AX = Offset in Segment
        ///             DX = Host Segment
        /// </summary>
        private void ul2as()
        {
            var lowByte = GetParameter(0);
            var highByte = GetParameter(1);

            var outputValue = $"{(uint)(highByte << 16 | lowByte)}\0";

            var resultPointer = Module.Memory.GetOrAllocateVariablePointer("UL2AS", 0xF);

            Module.Memory.SetArray(resultPointer, Encoding.Default.GetBytes(outputValue));

#if DEBUG
            _logger.Debug($"({Module.ModuleIdentifier}) Received value: {outputValue}, string saved to {resultPointer}");
#endif

            Registers.SetPointer(resultPointer);
        }

        /// <summary>
        ///     Current Language
        ///
        ///     This will always be defaulted to 0 in MBBSEmu, which is ANSI
        ///
        ///     Signature: int clingo;
        /// </summary>
        private ReadOnlySpan<byte> clingo => Module.Memory.GetVariablePointer("CLINGO").Data;

        /// <summary>
        ///     Teleconference
        ///
        ///     Teleconference 'join from other' rouptr
        ///
        ///     Signature: void (*tjoinrou)();
        /// </summary>
        private ReadOnlySpan<byte> tjoinrou => Module.Memory.GetVariablePointer("TJOINROU").Data;

        /// <summary>
        ///     Array of pointers to the lingo Structures
        ///
        ///     Since clingo for MBBSEmu will always be 0, we only set one structure in the array
        ///
        ///     Signature: struct lingo **languages;
        /// </summary>
        private ReadOnlySpan<byte> languages => Module.Memory.GetVariablePointer("**LANGUAGES").Data;

        /// <summary>
        ///     MS-DOS exit code (for batch files)
        ///
        ///     Signature: int errcod;
        /// </summary>
        private ReadOnlySpan<byte> errcod => Module.Memory.GetVariablePointer("ERRCOD").Data;

        /// <summary>
        ///     Determines the profanity level of a string
        ///
        ///     MBBSEmu doesn't support multiple profanity levels, so the default value of 0 is returned.
        ///
        ///     Signature:  int profan(char *string);
        /// </summary>
        private void profan()
        {
            Registers.AX = 0;
        }

        /// <summary>
        ///     Expect a YES or NO from the user
        ///
        ///     Signature: int yesno=cncyesno();
        /// </summary>
        private void cncyesno()
        {
            //Get Input
            var inputPointer = Module.Memory.GetVariablePointer("INPUT");
            var nxtcmdPointer = Module.Memory.GetPointer("NXTCMD");
            var inputLength = Module.Memory.GetWord("INPLEN");

            var remainingCharactersInCommand = inputLength - (nxtcmdPointer.Offset - inputPointer.Offset);

            if (remainingCharactersInCommand == 0)
            {
                Registers.AX = 0;
                return;
            }

            var inputString = Module.Memory.GetArray(nxtcmdPointer, (ushort)remainingCharactersInCommand);
            var inputStringComponents = Encoding.ASCII.GetString(inputString).ToUpper().Split('\0');

            switch (inputStringComponents[0])
            {
                case "YES":
                case "Y":
                    Registers.AX = 'Y';
                    break;
                case "NO":
                case "N":
                    Registers.AX = 'N';
                    break;
                default:
                    Registers.AX = string.IsNullOrEmpty(inputStringComponents[0]) ? (ushort)0 : inputStringComponents[0][0];
                    return;
            }

            Module.Memory.SetPointer("NXTCMD", new FarPtr(inputPointer.Segment, (ushort)(inputPointer.Offset + inputStringComponents[0].Length + 1)));
        }


        /// <summary>
        ///     Converts all uppercase letters in the string to lowercase
        ///
        ///     Result buffer is 1k
        ///
        ///     Signature: char *lower=strlwr(char *string);
        /// </summary>
        private void strlwr()
        {
            strmod(Char.ToLower);
        }

        /// <summary>
        ///     Sends formatted output to stdout
        ///
        ///     Some modules used this to print to the main console
        /// </summary>
        private void printf()
        {
            var formatStringPointer = GetParameterPointer(0);

            _logger.Info(Encoding.ASCII.GetString(FormatPrintf(Module.Memory.GetString(formatStringPointer), 2)));
        }

        /// <summary>
        ///     Generic "Has Key" routine which takes in the USER struct vs. the current channel
        ///
        ///     Signature: int ok=gen_haskey(char *lock, int unum, struct user *uptr);
        ///     Returns: AX = 1 == True
        /// </summary>
        /// <returns></returns>
        private void gen_haskey()
        {
            var accountLock = GetParameterString(0, true);
            var userChannel = GetParameter(2);

            if (string.IsNullOrEmpty(accountLock))
            {
                Registers.AX = 1;
                return;
            }

            IEnumerable<string> keys;

            //If the user isnt registered on the system, most likely RLOGIN -- so apply the default keys
            if (_accountRepository.GetAccountByUsername(ChannelDictionary[userChannel].Username) == null)
            {
                keys = _configuration.DefaultKeys;
            }
            else
            {
                var accountKeys = _accountKeyRepository.GetAccountKeysByUsername(ChannelDictionary[userChannel].Username);
                keys = accountKeys.Select(x => x.accountKey);
            }

            Registers.AX = keys.Any(k =>
                string.Equals(accountLock, k, StringComparison.InvariantCultureIgnoreCase))
                ? (ushort)1
                : (ushort)0;
#if DEBUG
            _logger.Debug($"({Module.ModuleIdentifier}) Returning {Registers.AX} for gen_haskey({accountLock})");
#endif
        }

        /// <summary>
        ///     Expect a Word from the user (character from the current command)
        ///
        ///     cncwrd() is executed after begincnc(), which runs rstrin() replacing the null separators
        ///     in the string with spaces once again.
        /// </summary>
        private void cncwrd()
        {
            //Get Input
            var inputPointer = Module.Memory.GetVariablePointer("INPUT");
            var nxtcmdPointer = Module.Memory.GetPointer("NXTCMD");
            var inputLength = Module.Memory.GetWord("INPLEN");

            var remainingCharactersInCommand = inputLength - (nxtcmdPointer.Offset - inputPointer.Offset);

            //Skip any excessive spacing
            while (Module.Memory.GetByte(nxtcmdPointer) == ' ' && remainingCharactersInCommand > 0)
            {
                nxtcmdPointer.Offset++;
                remainingCharactersInCommand--;
            }
            var returnPointer = Module.Memory.GetOrAllocateVariablePointer("CNCWRD", 0x1E); //max length is 30 characters
            Registers.SetPointer(returnPointer);

            //Verify we're not at the end of the input
            if (remainingCharactersInCommand == 0 || Module.Memory.GetByte(nxtcmdPointer) == 0)
            {
                //Write null to output
                Module.Memory.SetByte(returnPointer, 0);
                return;
            }

            var inputString = Module.Memory.GetArray(nxtcmdPointer, (ushort)remainingCharactersInCommand);
            var returnedWord = new MemoryStream(remainingCharactersInCommand);

            //Build Return Word stopping when a space is encountered
            foreach (var b in inputString)
            {
                if (b == ' ' || b == 0)
                    break;

                returnedWord.WriteByte(b);
            }

            //Truncate to 29 bytes
            if (returnedWord.Length > 29)
                returnedWord.SetLength(29);

            returnedWord.WriteByte(0);

            Module.Memory.SetArray(returnPointer, returnedWord.ToArray());

            //Modify the Counters
            remainingCharactersInCommand -= (int)returnedWord.Length;
            nxtcmdPointer.Offset += (ushort)returnedWord.Length;

            //Advance to the next, non-space character
            while (Module.Memory.GetByte(nxtcmdPointer) == ' ' && remainingCharactersInCommand > 0)
            {
                nxtcmdPointer.Offset++;
                remainingCharactersInCommand--;
            }

            Module.Memory.SetPointer("NXTCMD", new FarPtr(nxtcmdPointer.Segment, (ushort)(nxtcmdPointer.Offset)));
        }

        /// <summary>
        ///     Returns the number of records within the current Btrieve file
        ///
        ///     Signature: long cntrbtv (void);
        /// </summary>
        private void cntrbtv()
        {
            var currentBtrieveFilePointer = Module.Memory.GetPointer("BB");
            var currentBtrieveFile = BtrieveGetProcessor(currentBtrieveFilePointer);

            var records = currentBtrieveFile.GetRecordCount();
            Registers.DX = (ushort)(records >> 16);
            Registers.AX = (ushort)(records & 0xFFFF);
        }

        /// <summary>
        ///     Phar-Lap Tiled Memory Allocation
        ///
        ///     Signature: int pltile(ULONG size, INT bsel, UINT stride, UINT tsize)
        /// </summary>
        private void pltile()
        {
            var size = GetParameterLong(0);
            var bsel = GetParameter(2);
            var stride = GetParameter(3);
            var tsize = GetParameter(4);

            if (size > ushort.MaxValue)
                throw new Exception("Allocation Exceeds Segment Size");

            var realSegmentBase = Module.Memory.AllocateRealModeSegment();

            /*
             * There is some magic in PHAPI for mapping of protected-mode segments to real-mode
             * memory addresses. It translates back that each tile is 8 segments apart.
             * Because of this, we'll go ahead and reserve the # of tiles * 8. While this is technically
             * an over allocation, it shouldn't hurt.
            */
            var numberOfSegments = (size / tsize) * 8;

            for (var i = 0; i < numberOfSegments; i++)
                Module.Memory.AllocateRealModeSegment(tsize);

            _logger.Debug($"({Module.ModuleIdentifier}) Allocated base {realSegmentBase} for {size} bytes ({numberOfSegments} segments)");

            Registers.AX = realSegmentBase.Segment;
        }

        ///     Returns the day of the week 0->6 Sunday->Saturday
        ///
        ///     Signature: int daytoday(void);
        /// </summary>
        public void daytoday()
        {
            Registers.AX = (ushort)_clock.Now.DayOfWeek;
        }

        /// <summary>
        ///     Digits allowed in User-IDs. We default this to TRUE
        ///
        ///     Signature: int digalw;
        /// </summary>
        public ReadOnlySpan<byte> digalw => Module.Memory.GetVariablePointer("DIGALW").Data;

        /// <summary>
        ///     Retrieves a Hex value as Numeric option from MCV file
        ///
        ///     Signature: unsigned hexopt(int msgnum,unsigned floor,unsigned ceiling);
        ///     Return: AX = Value retrieved
        /// </summary>
        private void hexopt()
        {
            var msgnum = GetParameter(0);
            var floor = (short)GetParameter(1);
            var ceiling = GetParameter(2);

            var outputValue = McvPointerDictionary[_currentMcvFile.Offset].GetHex(msgnum);

            //Validate
            if (outputValue < floor || outputValue > ceiling)
                throw new ArgumentOutOfRangeException($"{msgnum} value {outputValue} is outside specified bounds");

#if DEBUG
            _logger.Debug($"({Module.ModuleIdentifier}) Retrieved option {msgnum} value: {outputValue}");
#endif

            Registers.AX = outputValue;
        }

        /// <summary>
        ///     Determines if the specified user is online
        ///
        ///     Signature: int ison=onsys(char *usrid);
        /// </summary>
        private void onsys()
        {
            var username = GetParameterString(0, true);

            //Scan the current channels for any usernames that match the specified one
            Registers.AX = ChannelDictionary.Any(x =>
                string.Equals(x.Value.Username, username, StringComparison.CurrentCultureIgnoreCase)) ? (ushort)1 : (ushort)0;
        }

        /// <summary>
        ///     Test if the user has enough real credits
        ///
        ///     We always return TRUE since MBBSEmu doesn't use/consume credits
        ///
        ///     Signature: int enuf=rtstcrd(long amount);
        /// </summary>
        private void rtstcrd()
        {
            Registers.AX = 1;
        }


        /// <summary>
        ///     Decode string date formatted 'MM/DD/YY' to int format YYYYYYYMMMMDDDDD
        ///
        ///     Signature: int date=dcdate(char *ascdat);
        /// </summary>
        private void dcdate()
        {
            var inputDate = GetParameterString(0, true);

            if (!DateTime.TryParse(inputDate, out var inputDateTime))
            {
                Registers.AX = 0xFFFF;
                return;
            }

            Registers.AX = (ushort)((inputDateTime.Month << 5) + inputDateTime.Day + ((inputDateTime.Year - 1980) << 9));
        }

        /// <summary>
        ///     Determines if a Floating Point Co-Processor is present to handle x87 Instructions
        ///
        ///     Because the CpuCore in MBBSEmu supports x87, we'll return 3 which denotes its presence.
        ///
        ///     Values and their Definitions are:
        ///      0 - no coprocessor, or ignored because of SET 87=N.
        ///      1 - 8087 or 80187, or using coprocessor because of SET 87=Y.
        ///      2 - 80287
        ///      3 - 80387
        ///
        ///     Signature: int _RTLENTRY _EXPDATA  _8087 = 3;
        /// </summary>
        private ReadOnlySpan<byte> _8087 => Module.Memory.GetVariablePointer("_8087").Data;

        /// <summary>
        ///     Determines if the specified char is a valid User-ID Character
        ///
        ///     Because MBBSEmu doesn't put restrictions on User-ID Characters, we'll verify it's a standard,
        ///     printable ASCII value (between 32 & 126)
        ///
        ///     Signature: int isuidc(int c);
        /// </summary>
        private void isuidc()
        {
            var characterToCheck = GetParameter(0);
            Registers.AX = (ushort)(characterToCheck >= 32 && characterToCheck <= 126 ? 1 : 0);
        }

        /// <summary>
        ///     Deletes the Btrieve Record at the current Btrieve File Position
        ///
        ///     Signature: void delbtv();
        /// </summary>
        private void delbtv()
        {
            var currentBtrieveFile = BtrieveGetProcessor(Module.Memory.GetPointer("BB"));

            currentBtrieveFile.Delete();
        }

        /// <summary>
        ///     Strips non-printable ASCII characters from the specified string
        ///
        ///     Signature: char* stp4cs(char *buf);
        /// </summary>
        private void stp4cs()
        {
            var stringPointer = GetParameterPointer(0);

            var inputString = Module.Memory.GetString(stringPointer, true);

            var result = new MemoryStream(inputString.Length);

            for (var i = 0; i < inputString.Length; i++)
            {
                if (inputString[i] >= 32 && inputString[i] <= 127)
                    result.WriteByte(inputString[i]);
            }

            result.WriteByte(0);
            Module.Memory.SetArray(stringPointer, result.ToArray());
            Registers.SetPointer(stringPointer);
        }

        /// <summary>
        ///     filelength - gets file size in bytes
        ///
        ///     Signature: long filelength(int handle);
        /// </summary>
        private void filelength()
        {
            var fileHandle = GetParameter(0);
            var result = -1L;

            if (FilePointerDictionary.TryGetValue(fileHandle, out var filePointer))
            {
                result = filePointer.Length;
            }

            Registers.DX = (ushort)(result >> 16);
            Registers.AX = (ushort)(result & 0xFFFF);
        }

        /// <summary>
        ///     Sets Secure Echo to ON for the specified number of input characters. Characters within
        ///     the specified width are echo'd as the secure character.
        ///
        ///     Signature: void echsec(char c, int width);
        /// </summary>
        private void echsec()
        {
            ChannelDictionary[ChannelNumber].EchoSecureEnabled = true;
            ChannelDictionary[ChannelNumber].ExtUsrAcc.ech = (byte)GetParameter(0);
            ChannelDictionary[ChannelNumber].ExtUsrAcc.wid = (byte)GetParameter(1);

#if DEBUG
            _logger.Debug($"({Module.ModuleIdentifier}) Setting Echo Security ON for {ChannelDictionary[ChannelNumber].ExtUsrAcc.wid} characters with the character {(char)ChannelDictionary[ChannelNumber].ExtUsrAcc.ech}");
#endif
        }

        /// <summary>
        ///     Conditional exit to parent menu for after handling concatenated commands
        ///
        ///     Signature: void condex();
        /// </summary>
        private void condex()
        {
            if (!ChannelDictionary[ChannelNumber].UsrPtr.Flags.IsFlagSet((ushort)EnumRuntimeFlags.Concex)) return;
            Registers.Halt = true;
            ChannelDictionary[ChannelNumber].Status = 0;
        }

        /// <summary>
        ///     Handle the entering of a User-Id
        ///
        ///     Signature: int hdluid(char *stg);
        /// </summary>
        private void hdluid()
        {
            var searchUserName = GetParameterString(0, true);
            var userXrefPointer = new FarPtr(Module.Memory.GetVariablePointer("UIDXRF").Data);
            var userXref = new UidxrefStruct(Module.Memory.GetArray(userXrefPointer, UidxrefStruct.Size));

            //Look up user ID
            var userAccount = _accountRepository.GetAccounts().ToList().FirstOrDefault(item => item.userName.Contains(searchUserName, StringComparison.CurrentCultureIgnoreCase));

            if (userAccount != null && searchUserName != "")
            {
                userXref.xrfstg = Encoding.ASCII.GetBytes(searchUserName + "\0");
                userXref.userid = Encoding.ASCII.GetBytes(userAccount.userName + "\0");
                Module.Memory.SetArray(userXrefPointer, userXref.Data);
                Registers.AX = 0;
            }
            else
            {
                userXref.xrfstg = Encoding.ASCII.GetBytes(searchUserName + "\0");
                userXref.userid = Encoding.ASCII.GetBytes(searchUserName + "\0");
                Module.Memory.SetArray(userXrefPointer, userXref.Data);
                Registers.AX = 0xFFFF;
            }

        }

        /// <summary>
        ///     User-id cross reference structure
        ///
        ///     Signature: struct uidxrf;
        /// </summary>
        public ReadOnlySpan<byte> uidxrf => Module.Memory.GetVariablePointer("UIDXRF").Data;

        /// <summary>
        ///     Allocate new space for a string
        ///
        ///     Signature: char *alcdup(char *stg);
        /// </summary>
        private void alcdup()
        {
            var sourceStringPointer = GetParameterPointer(0);
            var inputBuffer = Module.Memory.GetString(sourceStringPointer, stripNull: false);
            var destinationAllocatedPointer = Module.Memory.Malloc((ushort)inputBuffer.Length);

            if (sourceStringPointer.IsNull())
            {
                Module.Memory.SetByte(destinationAllocatedPointer, 0);
#if DEBUG
                _logger.Warn($"({Module.ModuleIdentifier}) Source ({sourceStringPointer}) is NULL");
#endif
            }
            else
            {
                Module.Memory.SetArray(destinationAllocatedPointer, inputBuffer);
            }

#if DEBUG
            _logger.Debug($"({Module.ModuleIdentifier}) Allocated {inputBuffer.Length} bytes starting at {destinationAllocatedPointer}");
#endif

            Registers.SetPointer(destinationAllocatedPointer);
        }

        /// <summary>
        ///     Expect a forum name, with or without '/' prefix
        ///
        ///     Signature: char *signam=cncsig();
        /// </summary>
        private void cncsig()
        {
            //Get Input
            var inputPointer = Module.Memory.GetVariablePointer("INPUT");
            var nxtcmdPointer = Module.Memory.GetPointer("NXTCMD");
            var inputLength = Module.Memory.GetWord("INPLEN");

            var remainingCharactersInCommand = inputLength - (nxtcmdPointer.Offset - inputPointer.Offset);

            //Skip any excessive spacing
            while (Module.Memory.GetByte(nxtcmdPointer) == ' ' && remainingCharactersInCommand > 0)
            {
                nxtcmdPointer.Offset++;
                remainingCharactersInCommand--;
            }
            var returnPointer = Module.Memory.GetOrAllocateVariablePointer("CNCSIG", 0xA); //max length is 10 characters
            Registers.SetPointer(returnPointer);

            //Verify we're not at the end of the input
            if (remainingCharactersInCommand == 0 || Module.Memory.GetByte(nxtcmdPointer) == 0)
            {
                //Write null to output
                Module.Memory.SetByte(returnPointer, 0);
                return;
            }

            var inputString = Module.Memory.GetArray(nxtcmdPointer, (ushort)remainingCharactersInCommand);

            //Make room for leading forward slash (SIGIDC) if missing
            if (inputString[0] != (byte) '/')
                remainingCharactersInCommand += 1;

            var returnedSig = new MemoryStream(remainingCharactersInCommand);

            //Add leading forward slash (SIGIDC) if missing
            if (inputString[0] != (byte) '/')
            {
                returnedSig.WriteByte((byte) '/');
                nxtcmdPointer--;
            }

            //Build Return Sig stopping when a space is encountered
            foreach (var b in inputString)
            {
                if (b == ' ' || b == 0)
                    break;

                returnedSig.WriteByte(b);
            }

            //Truncate to 9 bytes
            if (returnedSig.Length > 9)
            {
                returnedSig.SetLength(9);
                nxtcmdPointer--;
            }

            returnedSig.WriteByte(0);

            Module.Memory.SetArray(returnPointer, returnedSig.ToArray());

            //Modify the Counters
            remainingCharactersInCommand -= (int)returnedSig.Length;
            nxtcmdPointer.Offset += (ushort)returnedSig.Length;

            //Advance to the next, non-space character
            while (Module.Memory.GetByte(nxtcmdPointer) == ' ' && remainingCharactersInCommand > 0)
            {
                nxtcmdPointer.Offset++;
                remainingCharactersInCommand--;
            }

            Module.Memory.SetPointer("NXTCMD", new FarPtr(nxtcmdPointer.Segment, (ushort)(nxtcmdPointer.Offset)));
        }

        /// <summary>
        ///     The number of Text Variables defined in the system
        /// </summary>
        private ReadOnlySpan<byte> ntvars => Module.Memory.GetVariablePointer("NTVARS").Data;

        /// <summary>
        ///     Base address for the array of TXTVARS Structs
        /// </summary>
        private ReadOnlySpan<byte> txtvars => Module.Memory.GetVariablePointer("*TXTVARS").Data;

        /// <summary>
        ///     Technically TXTVARS is a struct, which holds the system text variables and the offset of the *(varrour)() to be executed.
        ///
        ///     We set he pointer of the delegate to this routine, which will return the value of the variable looked up by a proceeding
        ///     FINDTVAR() call
        /// </summary>
        private void txtvars_delegate()
        {
            var txtvarValue = _textVariableService.GetVariableByIndex(findtvarValue);

            var txtvarsReturnPointer = Module.Memory.GetOrAllocateVariablePointer("TXTVARS_DELEGATE", 0xFF);

            Module.Memory.SetArray(txtvarsReturnPointer, Encoding.ASCII.GetBytes(txtvarValue + '\0'));

            Registers.SetPointer(txtvarsReturnPointer);
        }

        /// <summary>
        ///     setmode - sets mode of open file
        ///
        ///     Signature: int setmode(int handle, int mode);
        ///
        /// FROM: fcntl.h:
        /// * NOTE: Text is the default even if the given _O_TEXT bit is not on. */
        /// #define _O_TEXT		0x4000	/* CR-LF in file becomes LF in memory. */
        /// #define _O_BINARY	0x8000	/* Input and output is not translated. */
        /// </summary>
        private void setmode()
        {
            var fileHandle = GetParameter(0);
            var fileMode = GetParameter(1);

            if (!FilePointerDictionary.TryGetValue(fileHandle, out var fileStreamPointer))
            {
                // TODO sets errno to ???;
                Registers.AX = 0xFFFF; // -1
                return;
            }

            var fileStructPointer = Module.Memory.GetOrAllocateVariablePointer($"FILE_{fileStreamPointer.Name}-{FilePointerDictionary.Count}", FileStruct.Size);
            var fileStruct = new FileStruct(Module.Memory.GetArray(fileStructPointer, FileStruct.Size));

            switch (fileMode)
            {
                case 0x4000: //TEXT
                    fileStruct.flags.ClearFlag((ushort)FileStruct.EnumFileFlags.Binary);
                    Module.Memory.SetArray(fileStructPointer, fileStruct.Data);
                    Registers.AX = 0x8000;
                    break;
                case 0x8000: //BINARY
                    fileStruct.flags |= (ushort)FileStruct.EnumFileFlags.Binary;
                    Module.Memory.SetArray(fileStructPointer, fileStruct.Data);
                    Registers.AX = 0x4000;
                    break;
                default:
                    throw new Exception($"Unknown setmode: {fileMode}");
            }

#if DEBUG
            _logger.Debug($"({Module.ModuleIdentifier}) Setting mode {fileMode} for {fileStreamPointer.Name}");
#endif
        }

        /// <summary>
        ///     gettime - gets MS-DOS time
        ///
        ///     Signature: void gettime(struct time *timep);
        /// </summary>
        private void gettime()
        {
            var timePointer = GetParameterPointer(0);

            var dosTimeStruct = new TimeStruct(_clock.Now);

            Module.Memory.SetArray(timePointer, dosTimeStruct.Data);
        }
    }
}<|MERGE_RESOLUTION|>--- conflicted
+++ resolved
@@ -3736,22 +3736,14 @@
             var parameterOffset1 = GetParameterPointer(0);
             var parameterOffset2 = GetParameterPointer(2);
 
-            // TODO
             //Load registers and pass to Int21h
-<<<<<<< HEAD
-            //CpuRegistersHolder temporaryRegisters = new CpuRegistersHolder(ref Registers);
-            //temporaryRegisters.FromRegs(Module.Memory.GetArray(parameterOffset1, 16));
-
-            //_int21h.Registers = temporaryRegisters;
-=======
-            var registers = new CpuRegisters();
+            var registers = new RegistersImpl();
             registers.FromRegs(Module.Memory.GetArray(parameterOffset1, 16));
 
             _int21h.Registers = registers;
->>>>>>> 32fb58b9
             _int21h.Handle();
 
-            //Module.Memory.SetArray(parameterOffset2, temporaryRegisters.ToRegs());
+            Module.Memory.SetArray(parameterOffset2, registers.ToRegs());
         }
 
         /// <summary>
