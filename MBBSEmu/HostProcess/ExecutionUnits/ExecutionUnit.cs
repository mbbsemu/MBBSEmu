--- conflicted
+++ resolved
@@ -46,11 +46,7 @@
             ExportedModuleDictionary = exportedModuleDictionary;
             Path = path;
 
-<<<<<<< HEAD
             ModuleCpu.Reset(ModuleMemory, ModuleCpuRegisters, ExternalFunctionDelegate, new List<IInterruptHandler> { new Int21h(ModuleCpuRegisters, ModuleMemory, clock, logger, fileUtility, null, null, Console.Error, path), new Int3Eh(), new Int1Ah(ModuleCpuRegisters, ModuleMemory, clock) });
-=======
-            ModuleCpu.Reset(ModuleMemory, ExternalFunctionDelegate, new List<IInterruptHandler> { new Int21h(ModuleCpuRegisters, ModuleMemory, clock, logger, fileUtility, Console.In, Console.Out, Console.Error, path), new Int3Eh(), new Int1Ah(ModuleCpuRegisters, ModuleMemory, clock) });
->>>>>>> 45009c62
         }
 
         private ReadOnlySpan<byte> ExternalFunctionDelegate(ushort ordinal, ushort functionOrdinal)
