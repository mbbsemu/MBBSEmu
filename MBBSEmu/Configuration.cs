--- conflicted
+++ resolved
@@ -1,12 +1,8 @@
-<<<<<<< HEAD
-﻿using Microsoft.Extensions.Configuration;
-=======
-﻿using System;
+using System;
 using System.ComponentModel;
 using System.IO;
 using System.Net;
 using Microsoft.Extensions.Configuration;
->>>>>>> 728210c2
 using Newtonsoft.Json;
 using Newtonsoft.Json.Linq;
 using System;
@@ -48,15 +44,9 @@
         public int TelnetPort => GetAppSettings<int>(ConfigurationRoot["Telnet.Port"],"Telnet.Port");
         public bool TelnetHeartbeat => GetAppSettings<bool>(ConfigurationRoot["Telnet.Heartbeat"], "Telnet.Heartbeat");
         public bool RloginEnabled => GetAppSettings<bool>(ConfigurationRoot["Rlogin.Enabled"], "Rlogin.Enabled");
-<<<<<<< HEAD
-        public int RloginPort => GetAppSettings<int>(ConfigurationRoot["Rlogin.Port"], "Rlogin.Port");
-        public string RloginoRemoteIP => GetStringAppSettings("Rlogin.RemoteIP");
-        public bool RloginPortPerModule => GetAppSettings<bool>(ConfigurationRoot["Rlogin.PortPerModule"], "Rlogin.PortPerModule");
-=======
         public int RloginPort => GetAppSettings<int>(ConfigurationRoot["Rlogin.Port"],"Rlogin.Port");
         public string RloginoRemoteIP => GetRemoteIPAppSettings("Rlogin.RemoteIP");
         public bool RloginPortPerModule => GetAppSettings<bool>(ConfigurationRoot["Rlogin.PortPerModule"],"Rlogin.PortPerModule");
->>>>>>> 728210c2
         public string DatabaseFile => GetStringAppSettings("Database.File");
 
         //Optional Keys
